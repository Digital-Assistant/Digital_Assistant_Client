/***
 * Logger codebase
 */
/*! log4js-2.0.0  18-10-2018 */

var Log4js={version:"2.0.0",applicationStartDate:new Date,loggers:{},getLogger:function(e){return"string"!=typeof e&&(e="[default]"),Log4js.loggers[e]||(Log4js.loggers[e]=new Log4js.Logger(e)),Log4js.loggers[e]},getDefaultLogger:function(){return Log4js.getLogger("[default]")},attachEvent:function(e,t,n){e.addEventListener?e.addEventListener(t,n,!1):e.attachEvent&&e.attachEvent("on"+t,n)},extend:function(e,t){for(var n in t)e[n]=t[n];return e},bind:function(e,t){return function(){return e.apply(t,arguments)}}};Array.prototype.push||(Array.prototype.push=function(){for(var e=this.length,t=0;t<arguments.length;t++)this[e+t]=arguments[t];return this.length}),Log4js.Level=function(e,t){this.level=e,this.levelStr=t},Log4js.Level.prototype={toLevel:function(e,t){if(null===e)return t;if("string"==typeof e){switch(e.toUpperCase()){case"ALL":return Log4js.Level.ALL;case"DEBUG":return Log4js.Level.DEBUG;case"INFO":return Log4js.Level.INFO;case"WARN":return Log4js.Level.WARN;case"ERROR":return Log4js.Level.ERROR;case"FATAL":return Log4js.Level.FATAL;case"OFF":return Log4js.Level.OFF;case"TRACE":return Log4js.Level.TRACE;default:return t}}else{if("number"!=typeof e)return t;switch(e){case ALL_INT:return Log4js.Level.ALL;case DEBUG_INT:return Log4js.Level.DEBUG;case INFO_INT:return Log4js.Level.INFO;case WARN_INT:return Log4js.Level.WARN;case ERROR_INT:return Log4js.Level.ERROR;case FATAL_INT:return Log4js.Level.FATAL;case OFF_INT:return Log4js.Level.OFF;case TRACE_INT:return Log4js.Level.TRACE;default:return t}}},toString:function(){return this.levelStr},valueOf:function(){return this.level}},Log4js.Level.OFF_INT=Number.MAX_VALUE,Log4js.Level.FATAL_INT=5e4,Log4js.Level.ERROR_INT=4e4,Log4js.Level.WARN_INT=3e4,Log4js.Level.INFO_INT=2e4,Log4js.Level.DEBUG_INT=1e4,Log4js.Level.TRACE_INT=5e3,Log4js.Level.ALL_INT=Number.MIN_VALUE,Log4js.Level.OFF=new Log4js.Level(Log4js.Level.OFF_INT,"OFF"),Log4js.Level.FATAL=new Log4js.Level(Log4js.Level.FATAL_INT,"FATAL"),Log4js.Level.ERROR=new Log4js.Level(Log4js.Level.ERROR_INT,"ERROR"),Log4js.Level.WARN=new Log4js.Level(Log4js.Level.WARN_INT,"WARN"),Log4js.Level.INFO=new Log4js.Level(Log4js.Level.INFO_INT,"INFO"),Log4js.Level.DEBUG=new Log4js.Level(Log4js.Level.DEBUG_INT,"DEBUG"),Log4js.Level.TRACE=new Log4js.Level(Log4js.Level.TRACE_INT,"TRACE"),Log4js.Level.ALL=new Log4js.Level(Log4js.Level.ALL_INT,"ALL"),Log4js.Logger=function(e){this.loggingEvents=[],this.appenders=[],this.category=e||"",this.level=Log4js.Level.FATAL,this.dateformat=Log4js.DateFormatter.DEFAULT_DATE_FORMAT,this.dateformatter=new Log4js.DateFormatter,this.onlog=new Log4js.CustomEvent,this.onclear=new Log4js.CustomEvent,this.appenders.push(new Log4js.Appender(this));try{window.onerror=this.windowError.bind(this)}catch(e){}},Log4js.Logger.prototype={addAppender:function(e){if(!(e instanceof Log4js.Appender))throw"Not instance of an Appender: "+e;e.setLogger(this),this.appenders.push(e)},setAppenders:function(e){for(var t=0;t<this.appenders.length;t++)this.appenders[t].doClear();this.appenders=e;for(var n=0;n<this.appenders.length;n++)this.appenders[n].setLogger(this)},setLevel:function(e){this.level=e},log:function(e,t,n){var o=new Log4js.LoggingEvent(this.category,e,t,n,this);this.loggingEvents.push(o),this.onlog.dispatch(o)},clear:function(){try{this.loggingEvents=[],this.onclear.dispatch()}catch(e){}},isTraceEnabled:function(){return this.level.valueOf()<=Log4js.Level.TRACE.valueOf()},trace:function(e){this.isTraceEnabled()&&this.log(Log4js.Level.TRACE,e,null)},isDebugEnabled:function(){return this.level.valueOf()<=Log4js.Level.DEBUG.valueOf()},debug:function(e,t){this.isDebugEnabled()&&this.log(Log4js.Level.DEBUG,e,t)},isInfoEnabled:function(){return this.level.valueOf()<=Log4js.Level.INFO.valueOf()},info:function(e,t){this.isInfoEnabled()&&this.log(Log4js.Level.INFO,e,t)},isWarnEnabled:function(){return this.level.valueOf()<=Log4js.Level.WARN.valueOf()},warn:function(e,t){this.isWarnEnabled()&&this.log(Log4js.Level.WARN,e,t)},isErrorEnabled:function(){return this.level.valueOf()<=Log4js.Level.ERROR.valueOf()},error:function(e,t){this.isErrorEnabled()&&this.log(Log4js.Level.ERROR,e,t)},isFatalEnabled:function(){return this.level.valueOf()<=Log4js.Level.FATAL.valueOf()},fatal:function(e,t){this.isFatalEnabled()&&this.log(Log4js.Level.FATAL,e,t)},windowError:function(e,t,n){var o="Error in ("+(t||window.location)+") on line "+n+" with message ("+e+")";this.log(Log4js.Level.FATAL,o,null)},setDateFormat:function(e){this.dateformat=e},getFormattedTimestamp:function(e){return this.dateformatter.formatDate(e,this.dateformat)}},Log4js.CustomEvent=function(){this.listeners=[]},Log4js.CustomEvent.prototype={addListener:function(e){this.listeners.push(e)},removeListener:function(e){for(var t=this.findListenerIndexes(e),n=0;n<t.length;n++)this.listeners.splice(t[n],1)},dispatch:function(e){for(var t=0;t<this.listeners.length;t++)try{this.listeners[t](e)}catch(e){log4jsLogger&&log4jsLogger.warn("Could not run the listener "+this.listeners[t]+". \n"+e)}},findListenerIndexes:function(e){for(var t=[],n=0;n<this.listeners.length;n++)this.listeners[n]===e&&t.push(n);return t}},Log4js.LoggingEvent=function(e,t,n,o,s){this.startTime=new Date,this.categoryName=e,this.message=n,this.exception=o,this.level=t,this.logger=s},Log4js.LoggingEvent.prototype={getFormattedTimestamp:function(){return this.logger?this.logger.getFormattedTimestamp(this.startTime):this.startTime.toGMTString()}},Log4js.DateFormatter=function(){},Log4js.DateFormatter.DEFAULT_DATE_FORMAT="yyyy-MM-ddThh:mm:ssO",Log4js.DateFormatter.prototype={formatDate:function(e,t){var n=this.addZero(e.getDate()),o=this.addZero(e.getMonth()+1),s=this.addZero(e.getFullYear()),r=this.addZero(e.getFullYear().toString().substring(3,4)),i=-1<t.indexOf("yyyy")?s:r,l=this.addZero(e.getHours()),a=this.addZero(e.getMinutes()),g=this.addZero(e.getSeconds()),h=this.O(e),u=t.replace(/dd/g,n).replace(/MM/g,o).replace(/y{1,4}/g,i);return u=(u=u.replace(/hh/g,l).replace(/mm/g,a).replace(/ss/g,g)).replace(/O/g,h)},formatUTCDate:function(e,t){var n=this.addZero(e.getUTCDate()),o=this.addZero(e.getUTCMonth()+1),s=this.addZero(e.getUTCFullYear()),r=this.addZero(e.getUTCFullYear().toString().substring(3,4)),i=-1<t.indexOf("yyyy")?s:r,l=this.addZero(e.getUTCHours()),a=this.addZero(e.getUTCMinutes()),g=this.addZero(e.getUTCSeconds()),h=t.replace(/dd/g,n).replace(/MM/g,o).replace(/y{1,4}/g,i);return h=h.replace(/hh/g,l).replace(/mm/g,a).replace(/ss/g,g)},addZero:function(e){return(e<10?"0":"")+e},O:function(e){var t=Math.abs(e.getTimezoneOffset()),n=String(Math.floor(t/60)),o=String(t%60);return 1==n.length&&(n="0"+n),1==o.length&&(o="0"+o),e.getTimezoneOffset()<0?"+"+n+o:"-"+n+o}},Log4js.FifoBuffer=function(){this.array=[]},Log4js.FifoBuffer.prototype={push:function(e){return this.array[this.array.length]=e,this.array.length},pull:function(){if(0<this.array.length){for(var e=this.array[0],t=0;t<this.array.length-1;t++)this.array[t]=this.array[t+1];return this.array.length=this.array.length-1,e}return null},length:function(){return this.array.length}},Log4js.Appender=function(){this.logger=null},Log4js.Appender.prototype={doAppend:function(e){},doClear:function(){},setLayout:function(e){this.layout=e},setLogger:function(e){e.onlog.addListener(Log4js.bind(this.doAppend,this)),e.onclear.addListener(Log4js.bind(this.doClear,this)),this.logger=e}},Log4js.AjaxAppender=function(e){this.isInProgress=!1,this.loggingUrl=e||"logging.log4js",this.threshold=1,this.timeout=2e3,this.loggingEventMap=new Log4js.FifoBuffer,this.layout=new Log4js.XMLLayout,this.httpRequest=null},Log4js.AjaxAppender.prototype=Log4js.extend(new Log4js.Appender,{doAppend:function(e){log4jsLogger&&log4jsLogger.trace("> AjaxAppender.append"),(this.loggingEventMap.length()<=this.threshold||!0===this.isInProgress)&&this.loggingEventMap.push(e),this.loggingEventMap.length()>=this.threshold&&!1===this.isInProgress&&this.send(),log4jsLogger&&log4jsLogger.trace("< AjaxAppender.append")},doClear:function(){log4jsLogger&&log4jsLogger.trace("> AjaxAppender.doClear"),0<this.loggingEventMap.length()&&this.send(),log4jsLogger&&log4jsLogger.trace("< AjaxAppender.doClear")},setThreshold:function(e){log4jsLogger&&log4jsLogger.trace("> AjaxAppender.setThreshold: "+e),this.threshold=e,log4jsLogger&&log4jsLogger.trace("< AjaxAppender.setThreshold")},setTimeout:function(e){this.timeout=e},send:function(){if(0<this.loggingEventMap.length()){log4jsLogger&&log4jsLogger.trace("> AjaxAppender.send"),this.isInProgress=!0;for(var e=[],t=0;t<this.loggingEventMap.length()&&t<this.threshold;t++)e.push(this.layout.format(this.loggingEventMap.pull()));var n=this.layout.getHeader();n+=e.join(this.layout.getSeparator()),n+=this.layout.getFooter();var o=this;null===this.httpRequest&&(this.httpRequest=this.getXmlHttpRequest()),this.httpRequest.onreadystatechange=function(){o.onReadyStateChanged.call(o)},this.httpRequest.open("POST",this.loggingUrl,!0),this.httpRequest.setRequestHeader("Content-type",this.layout.getContentType()),this.httpRequest.setRequestHeader("REFERER",location.href),this.httpRequest.setRequestHeader("Content-length",n.length),this.httpRequest.setRequestHeader("Connection","close"),this.httpRequest.send(n),o=this;try{window.setTimeout(function(){log4jsLogger&&log4jsLogger.trace("> AjaxAppender.timeout"),o.httpRequest.onreadystatechange=function(){},o.httpRequest.abort(),o.isInProgress=!1,0<o.loggingEventMap.length()&&o.send(),log4jsLogger&&log4jsLogger.trace("< AjaxAppender.timeout")},this.timeout)}catch(e){log4jsLogger&&log4jsLogger.fatal(e)}log4jsLogger&&log4jsLogger.trace("> AjaxAppender.send")}},onReadyStateChanged:function(){log4jsLogger&&log4jsLogger.trace("> AjaxAppender.onReadyStateChanged");var e=this.httpRequest;if(4===this.httpRequest.readyState){if(void 0===e.status||0===e.status||200<=e.status&&e.status<300)log4jsLogger&&log4jsLogger.trace("  AjaxAppender.onReadyStateChanged: success"),this.isInProgress=!1;else{var t="  AjaxAppender.onReadyStateChanged: XMLHttpRequest request to URL "+this.loggingUrl+" returned status code "+this.httpRequest.status;log4jsLogger&&log4jsLogger.error(t)}log4jsLogger&&log4jsLogger.trace("< AjaxAppender.onReadyStateChanged: readyState == 4")}else log4jsLogger&&log4jsLogger.trace("< AjaxAppender.onReadyStateChanged: readyState "+e.readyState+" != 4")},getXmlHttpRequest:function(){log4jsLogger&&log4jsLogger.trace("> AjaxAppender.getXmlHttpRequest");var t=!1;try{if(window.XMLHttpRequest)(t=new XMLHttpRequest).overrideMimeType&&t.overrideMimeType(this.layout.getContentType());else if(window.ActiveXObject)try{t=new ActiveXObject("Msxml2.XMLHTTP")}catch(e){t=new ActiveXObject("Microsoft.XMLHTTP")}}catch(e){t=!1}return t||log4jsLogger&&log4jsLogger.fatal("Unfortunately, your browser does not support AjaxAppender for log4js!"),log4jsLogger&&log4jsLogger.trace("< AjaxAppender.getXmlHttpRequest"),t},toString:function(){return"Log4js.AjaxAppender[loggingUrl="+this.loggingUrl+", threshold="+this.threshold+"]"}}),Log4js.MozillaJSConsoleAppender=function(){this.layout=new Log4js.SimpleLayout;try{netscape.security.PrivilegeManager.enablePrivilege("UniversalXPConnect"),this.jsConsole=Components.classes["@mozilla.org/consoleservice;1"].getService(Components.interfaces.nsIConsoleService),this.scriptError=Components.classes["@mozilla.org/scripterror;1"].createInstance(Components.interfaces.nsIScriptError)}catch(e){log4jsLogger&&log4jsLogger.error(e)}},Log4js.MozillaJSConsoleAppender.prototype=Log4js.extend(new Log4js.Appender,{doAppend:function(e){try{netscape.security.PrivilegeManager.enablePrivilege("UniversalXPConnect"),this.scriptError.init(this.layout.format(e),null,null,null,null,this.getFlag(e),e.categoryName),this.jsConsole.logMessage(this.scriptError)}catch(e){log4jsLogger&&log4jsLogger.error(e)}},toString:function(){return"Log4js.MozillaJSConsoleAppender"},getFlag:function(e){var t;switch(e.level){case Log4js.Level.FATAL:t=2;break;case Log4js.Level.ERROR:t=0;break;case Log4js.Level.WARN:default:t=1}return t}}),Log4js.OperaJSConsoleAppender=function(){this.layout=new Log4js.SimpleLayout},Log4js.OperaJSConsoleAppender.prototype=Log4js.extend(new Log4js.Appender,{doAppend:function(e){opera.postError(this.layout.format(e))},toString:function(){return"Log4js.OperaJSConsoleAppender"}}),Log4js.SafariJSConsoleAppender=function(){this.layout=new Log4js.SimpleLayout},Log4js.SafariJSConsoleAppender.prototype=Log4js.extend(new Log4js.Appender,{doAppend:function(e){window.console.log(this.layout.format(e))},toString:function(){return"Log4js.SafariJSConsoleAppender"}}),Log4js.BrowserConsoleAppender=function(){this.consoleDelegate=null,window.console?this.consoleDelegate=new Log4js.SafariJSConsoleAppender:window.opera?this.consoleDelegate=new Log4js.OperaJSConsoleAppender:netscape?this.consoleDelegate=new Log4js.MozillaJSConsoleAppender:log4jsLogger&&log4jsLogger.error("Unsupported Browser")},Log4js.BrowserConsoleAppender.prototype=Log4js.extend(new Log4js.Appender,{doAppend:function(e){this.consoleDelegate.doAppend(e)},doClear:function(){this.consoleDelegate.doClear()},setLayout:function(e){this.consoleDelegate.setLayout(e)},toString:function(){return"Log4js.BrowserConsoleAppender: "+this.consoleDelegate.toString()}}),Log4js.ConsoleAppender=function(e){this.layout=new Log4js.PatternLayout(Log4js.PatternLayout.TTCC_CONVERSION_PATTERN),this.inline=e,this.accesskey="d",this.tagPattern=null,this.commandHistory=[],this.commandIndex=0,this.popupBlocker=!1,this.outputElement=null,this.docReference=null,this.winReference=null,this.inline&&Log4js.attachEvent(window,"load",Log4js.bind(this.initialize,this))},Log4js.ConsoleAppender.prototype=Log4js.extend(new Log4js.Appender,{setAccessKey:function(e){this.accesskey=e},initialize:function(){if(this.inline)this.docReference=document,this.winReference=window;else{var e=this.makeWinName(this.logger.category);window.top.consoleWindow=window.open("",e,"left=0,top=0,width=700,height=700,scrollbars=no,status=no,resizable=yes;toolbar=no"),window.top.consoleWindow.opener=self;var t=window.top.consoleWindow;if(t){var n=t.document;n.open(),n.write("<!DOCTYPE html PUBLIC -//W3C//DTD XHTML 1.0 Transitional//EN "),n.write("  http://www.w3.org/TR/xhtml1/DTD/xhtml1-transitional.dtd>\n\n"),n.write("<html><head><title>Log4js - "+this.logger.category+"</title>\n"),n.write('</head><body style="background-color:darkgray"></body>\n'),t.blur(),t.focus(),this.docReference=n,this.winReference=t}else this.popupBlocker=!0,alert("Popup window manager blocking the Log4js popup window to bedisplayed.\n\nPlease disabled this to properly see logged events.")}if(this.outputCount=0,this.tagPattern=".*",this.logElement=this.docReference.createElement("div"),this.docReference.body.appendChild(this.logElement),this.logElement.style.display="none",this.logElement.style.position="absolute",this.logElement.style.left="0px",this.logElement.style.width="100%",this.logElement.style.textAlign="left",this.logElement.style.fontFamily="lucida console",this.logElement.style.fontSize="100%",this.logElement.style.backgroundColor="darkgray",this.logElement.style.opacity=.9,this.logElement.style.zIndex=2e3,this.toolbarElement=this.docReference.createElement("div"),this.logElement.appendChild(this.toolbarElement),this.toolbarElement.style.padding="0 0 0 2px",this.buttonsContainerElement=this.docReference.createElement("span"),this.toolbarElement.appendChild(this.buttonsContainerElement),this.inline){var o=this.docReference.createElement("button");o.style.cssFloat="right",o.style.styleFloat="right",o.style.color="black",o.innerHTML="close",o.onclick=Log4js.bind(this.toggle,this),this.buttonsContainerElement.appendChild(o)}var s=this.docReference.createElement("button");if(s.style.cssFloat="right",s.style.styleFloat="right",s.style.color="black",s.innerHTML="clear",s.onclick=Log4js.bind(this.logger.clear,this.logger),this.buttonsContainerElement.appendChild(s),this.tagFilterContainerElement=this.docReference.createElement("span"),this.toolbarElement.appendChild(this.tagFilterContainerElement),this.tagFilterContainerElement.style.cssFloat="left",this.tagFilterContainerElement.appendChild(this.docReference.createTextNode("Log4js - "+this.logger.category)),this.tagFilterContainerElement.appendChild(this.docReference.createTextNode(" | Level Filter: ")),this.tagFilterElement=this.docReference.createElement("input"),this.tagFilterContainerElement.appendChild(this.tagFilterElement),this.tagFilterElement.style.width="200px",this.tagFilterElement.value=this.tagPattern,this.tagFilterElement.setAttribute("autocomplete","off"),Log4js.attachEvent(this.tagFilterElement,"keyup",Log4js.bind(this.updateTags,this)),Log4js.attachEvent(this.tagFilterElement,"click",Log4js.bind(function(){this.tagFilterElement.select()},this)),this.outputElement=this.docReference.createElement("div"),this.logElement.appendChild(this.outputElement),this.outputElement.style.overflow="auto",this.outputElement.style.clear="both",this.outputElement.style.height=this.inline?"200px":"650px",this.outputElement.style.width="100%",this.outputElement.style.backgroundColor="black",this.inputContainerElement=this.docReference.createElement("div"),this.inputContainerElement.style.width="100%",this.logElement.appendChild(this.inputContainerElement),this.inputElement=this.docReference.createElement("input"),this.inputContainerElement.appendChild(this.inputElement),this.inputElement.style.width="100%",this.inputElement.style.borderWidth="0px",this.inputElement.style.margin="0px",this.inputElement.style.padding="0px",this.inputElement.value="Type command here",this.inputElement.setAttribute("autocomplete","off"),Log4js.attachEvent(this.inputElement,"keyup",Log4js.bind(this.handleInput,this)),Log4js.attachEvent(this.inputElement,"click",Log4js.bind(function(){this.inputElement.select()},this)),this.inline){window.setInterval(Log4js.bind(this.repositionWindow,this),500),this.repositionWindow();var r=this.docReference.createElement("button");r.style.position="absolute",r.style.top="-100px",r.accessKey=this.accesskey,r.onclick=Log4js.bind(this.toggle,this),this.docReference.body.appendChild(r)}else this.show()},toggle:function(){return"none"===this.logElement.style.display?(this.show(),!0):(this.hide(),!1)},show:function(){this.logElement.style.display="",this.outputElement.scrollTop=this.outputElement.scrollHeight,this.inputElement.select()},hide:function(){this.logElement.style.display="none"},output:function(e,t){var n=this.outputElement.scrollTop+2*this.outputElement.clientHeight>=this.outputElement.scrollHeight;this.outputCount++,t=t?t+=";":"",t+="padding:1px;margin:0 0 5px 0",this.outputCount%2==0&&(t+=";background-color:#101010"),e=(e=e||"undefined").toString(),this.outputElement.innerHTML+="<pre style='"+t+"'>"+e+"</pre>",n&&(this.outputElement.scrollTop=this.outputElement.scrollHeight)},updateTags:function(){var e=this.tagFilterElement.value;if(this.tagPattern!==e){try{new RegExp(e)}catch(e){return}this.tagPattern=e,this.outputElement.innerHTML="";for(var t=this.outputCount=0;t<this.logger.loggingEvents.length;t++)this.doAppend(this.logger.loggingEvents[t])}},repositionWindow:function(){var e=window.pageYOffset||this.docReference.documentElement.scrollTop||this.docReference.body.scrollTop,t=self.innerHeight||this.docReference.documentElement.clientHeight||this.docReference.body.clientHeight;this.logElement.style.top=e+t-this.logElement.offsetHeight+"px"},doAppend:function(e){if(!this.popupBlocker&&(this.inline||this.winReference&&!this.winReference.closed||this.initialize(),null===this.tagPattern||-1!==e.level.toString().search(new RegExp(this.tagPattern,"igm")))){var t="";-1!==e.level.toString().search(/ERROR/)?t+="color:red":-1!==e.level.toString().search(/FATAL/)?t+="color:red":-1!==e.level.toString().search(/WARN/)?t+="color:orange":-1!==e.level.toString().search(/DEBUG/)?t+="color:green":-1!==e.level.toString().search(/INFO/)?t+="color:white":t+="color:yellow",this.output(this.layout.format(e),t)}},doClear:function(){this.outputElement.innerHTML=""},handleInput:function(e){if(13===e.keyCode){var command=this.inputElement.value;switch(command){case"clear":this.logger.clear();break;default:var consoleOutput="";try{consoleOutput=eval(this.inputElement.value)}catch(e){this.logger.error("Problem parsing input <"+command+">"+e.message);break}this.logger.trace(consoleOutput)}""!==this.inputElement.value&&this.inputElement.value!==this.commandHistory[0]&&this.commandHistory.unshift(this.inputElement.value),this.commandIndex=0,this.inputElement.value=""}else 38===e.keyCode&&0<this.commandHistory.length?(this.inputElement.value=this.commandHistory[this.commandIndex],this.commandIndex<this.commandHistory.length-1&&(this.commandIndex+=1)):40===e.keyCode&&0<this.commandHistory.length?(0<this.commandIndex&&(this.commandIndex-=1),this.inputElement.value=this.commandHistory[this.commandIndex]):this.commandIndex=0},makeWinName:function(e){return e.replace(/[^\d\w]/g,"_")},toString:function(){return"Log4js.ConsoleAppender[inline="+this.inline+"]"}}),Log4js.JSAlertAppender=function(){this.layout=new Log4js.SimpleLayout},Log4js.JSAlertAppender.prototype=Log4js.extend(new Log4js.Appender,{doAppend:function(e){alert(this.layout.getHeader()+this.layout.format(e)+this.layout.getFooter())},toString:function(){return"Log4js.JSAlertAppender"}}),Log4js.MetatagAppender=function(){this.currentLine=0},Log4js.MetatagAppender.prototype=Log4js.extend(new Log4js.Appender,{doAppend:function(e){new Date;for(var t=e.message.split("\n"),n=document.getElementsByTagName("head")[0],o=1;o<=t.length;o++){var s=t[o-1];s=1===o?e.level.toString()+": "+s:"> "+s;var r=document.createElement("meta");r.setAttribute("name","X-log4js:"+this.currentLine),r.setAttribute("content",s),n.appendChild(r),this.currentLine+=1}},toString:function(){return"Log4js.MetatagAppender"}}),Log4js.WindowsEventAppender=function(){this.layout=new Log4js.SimpleLayout;try{this.shell=new ActiveXObject("WScript.Shell")}catch(e){log4jsLogger&&log4jsLogger.error(e)}},Log4js.WindowsEventAppender.prototype=Log4js.extend(new Log4js.Appender,{doAppend:function(e){var t=4;switch(e.level){case Log4js.Level.FATAL:case Log4js.Level.ERROR:t=1;break;case Log4js.Level.WARN:t=2;break;default:t=4}try{this.shell.LogEvent(t,this.level.format(e))}catch(e){log4jsLogger&&log4jsLogger.error(e)}},toString:function(){return"Log4js.WindowsEventAppender"}}),Log4js.Layout=function(){},Log4js.Layout.prototype={format:function(e){return""},getContentType:function(){return"text/plain"},getHeader:function(){return null},getFooter:function(){return null},getSeparator:function(){return""}},Log4js.BasicLayout=function(){this.LINE_SEP="\n"},Log4js.BasicLayout.prototype=Log4js.extend(new Log4js.Layout,{format:function(e){return e.categoryName+"~"+e.startTime.toLocaleString()+" ["+e.level.toString()+"] "+e.message+this.LINE_SEP},getContentType:function(){return"text/plain"},getHeader:function(){return""},getFooter:function(){return""}}),Log4js.HtmlLayout=function(){},Log4js.HtmlLayout.prototype=Log4js.extend(new Log4js.Layout,{format:function(e){return'<div style="'+this.getStyle(e)+'">'+e.getFormattedTimestamp()+" - "+e.level.toString()+" - "+e.message+"</div>\n"},getContentType:function(){return"text/html"},getHeader:function(){return"<html><head><title>log4js</head><body>"},getFooter:function(){return"</body></html>"},getStyle:function(e){return-1!=e.level.toString().search(/ERROR/)?"color:red":-1!=e.level.toString().search(/FATAL/)?"color:red":-1!=e.level.toString().search(/WARN/)?"color:orange":-1!=e.level.toString().search(/DEBUG/)?"color:green":-1!=e.level.toString().search(/INFO/)?"color:white":"color:yellow"}}),Log4js.JSONLayout=function(){this.df=new Log4js.DateFormatter},Log4js.JSONLayout.prototype=Log4js.extend(new Log4js.Layout,{format:function(e){var t="unknown";try{t=navigator.userAgent}catch(e){t="unknown"}var n="unknown";try{n=location.href}catch(e){n="unknown"}var o='{\n "LoggingEvent": {\n';return o+='\t"logger": "'+e.categoryName+'",\n',o+='\t"level": "'+e.level.toString()+'",\n',o+=this.formatMessage(e.message),o+='\t"referer": "'+n+'",\n',o+='\t"useragent": "'+t+'",\n',o+='\t"timestamp": "'+this.df.formatUTCDate(e.startTime,"yyyy-MM-ddThh:mm:ssZ")+'",\n',o+='\t"exception": "'+e.exception+'"\n',o+="}}"},formatMessage:function(e){var t="";if("string"==typeof e)t+='\t"message": "'+e+'",\n';else if("object"==typeof e){for(var n in"message"in e&&(t+='\t"message": "'+e.message+'",\n'),e)if("message"!=n){var o=e[n];if(o instanceof Date)t+='\t"'+n+'_dt": "'+this.df.formatUTCDate(o,"yyyy-MM-ddThh:mm:ssZ")+'",\n';else switch(typeof o){case"string":t+='\t"'+n+'_s": "'+o+'",\n';break;case"number":t+='\t"'+n+'_l": '+o+",\n";break;default:t+='\t"'+n+'_s": "'+o.toString()+'",\n'}}}else t+='\t"message": "'+e.toString()+'",\n';return t},getContentType:function(){return"application/json"},getHeader:function(){return'{"Log4js": [\n'},getFooter:function(){return"\n]}"},getSeparator:function(){return",\n"}}),Log4js.PatternLayout=function(e){this.pattern=e||Log4js.PatternLayout.DEFAULT_CONVERSION_PATTERN},Log4js.PatternLayout.TTCC_CONVERSION_PATTERN="%r %p %c - %m%n",Log4js.PatternLayout.DEFAULT_CONVERSION_PATTERN="%m%n",Log4js.PatternLayout.ISO8601_DATEFORMAT="yyyy-MM-dd HH:mm:ss,SSS",Log4js.PatternLayout.DATETIME_DATEFORMAT="dd MMM YYYY HH:mm:ss,SSS",Log4js.PatternLayout.ABSOLUTETIME_DATEFORMAT="HH:mm:ss,SSS",Log4js.PatternLayout.prototype=Log4js.extend(new Log4js.Layout,{getContentType:function(){return"text/plain"},getHeader:function(){return null},getFooter:function(){return null},format:function(e){for(var t,n=/%(-?[0-9]+)?(\.?[0-9]+)?([cdmnpr%])(\{([^\}]+)\})?|([^%]+)/,o="",s=this.pattern;t=n.exec(s);){var r=t[0],i=t[1],l=t[2],a=t[3],g=t[5],h=t[6];if(h)o+=""+h;else{var u,c="";switch(a){case"c":var p=e.categoryName;if(g){var d=parseInt(g,10),L=e.categoryName.split(".");c=d>=L.length?p:L.slice(L.length-d).join(".")}else c=p;break;case"d":var f=Log4js.PatternLayout.ISO8601_DATEFORMAT;g&&("ISO8601"==(f=g)?f=Log4js.PatternLayout.ISO8601_DATEFORMAT:"ABSOLUTE"==f?f=Log4js.PatternLayout.ABSOLUTETIME_DATEFORMAT:"DATE"==f&&(f=Log4js.PatternLayout.DATETIME_DATEFORMAT)),c=new Log4js.SimpleDateFormat(f).format(e.startTime);break;case"m":c=e.message;break;case"n":c="\n";break;case"p":c=e.level.toString();break;case"r":c=""+e.startTime.toLocaleTimeString();break;case"%":c="%";break;default:c=r}if(l&&(u=parseInt(l.substr(1),10),c=c.substring(0,u)),i)if("-"==i.charAt(0))for(u=parseInt(i.substr(1),10);c.length<u;)c+=" ";else for(u=parseInt(i,10);c.length<u;)c=" "+c;o+=c}s=s.substr(t.index+t[0].length)}return o}}),Log4js.SimpleLayout=function(){this.LINE_SEP="\n",this.LINE_SEP_LEN=1},Log4js.SimpleLayout.prototype=Log4js.extend(new Log4js.Layout,{format:function(e){return e.level.toString()+" - "+e.message+this.LINE_SEP},getContentType:function(){return"text/plain"},getHeader:function(){return""},getFooter:function(){return""}}),Log4js.XMLLayout=function(){},Log4js.XMLLayout.prototype=Log4js.extend(new Log4js.Layout,{format:function(e){var t="unknown";try{t=navigator.userAgent}catch(e){t="unknown"}var n="unknown";try{n=location.href}catch(e){n="unknown"}var o='<log4js:event logger="';return o+=e.categoryName+'" level="',o+=e.level.toString()+'" useragent="',o+=t+'" referer="',o+=n.replace(/&/g,"&amp;")+'" timestamp="',o+=e.getFormattedTimestamp()+'">\n',o+="\t<log4js:message><![CDATA["+this.escapeCdata(e.message)+"]]></log4js:message>\n",e.exception&&(o+=this.formatException(e.exception)),o+="</log4js:event>\n"},getContentType:function(){return"text/xml"},getHeader:function(){return'<log4js:eventSet version="'+Log4js.version+'" xmlns:log4js="http://stritti.github.io/log4js//2007/log4js/">\n'},getFooter:function(){return"</log4js:eventSet>\n"},getSeparator:function(){return"\n"},formatException:function(e){if(e){return e.message&&"\t\t<log4js:message><![CDATA["+this.escapeCdata(e.message)+"]]></log4js:message>\n",e.description&&"\t\t<log4js:description><![CDATA["+this.escapeCdata(e.description)+"]]></log4js:description>\n","\t\t<log4js:stacktrace>",'\t\t\t<log4js:location fileName="'+e.fileName+'" lineNumber="'+e.lineNumber+'" />',"\t\t</log4js:stacktrace>","\t</log4js:throwable>"}return null},escapeCdata:function(e){return e.replace(/\]\]>/,"]]>]]&gt;<![CDATA[")}});var log4jsLogger=Log4js.getLogger("Log4js");log4jsLogger.addAppender(new Log4js.BrowserConsoleAppender),log4jsLogger.setLevel(Log4js.Level.ALL);

var UDALinkScriptloaded = UDALinkScriptloaded || false;
// if(!UDALinkScriptloaded) {
    /**
     *
     * @param textmessage
     * @param algorithm
     * @returns {Promise<ArrayBuffer>}
     * @constructor
     *
     * This is used for encrypting text messages as specified in the docs
     * https://developer.mozilla.org/en-US/docs/Web/API/SubtleCrypto/digest
     *
     */
    async function UDAdigestMessage(textmessage, algorithm) {
        const encoder = new TextEncoder();
        const data = encoder.encode(textmessage);
        const hash = await crypto.subtle.digest(algorithm, data);
        const hashArray = Array.from(new Uint8Array(hash));                     // convert buffer to byte array
        const hashHex = hashArray.map(b => b.toString(16).padStart(2, '0')).join(''); // convert bytes to hex string
        return hashHex;
    }
    let UDAUserAuthData = {id: null, email: null, restrict_add_delete: false, role: 'default'};
    const udaauthdata = {
        set id(val){
            UDAdigestMessage(val, "SHA-512").then(encrypted=>{
                UDAUserAuthData.id = encrypted;
                var sessionevent = new CustomEvent("UDAClearSessionData", {detail: {data: "clearsession"}, bubbles: false, cancelable: false});
                document.dispatchEvent(sessionevent);
            });
        },
        get id() {
            return UDAUserAuthData.id;
        },
        set email(val) {
            UDAdigestMessage(val, "SHA-512").then(encrypted=>{
                UDAUserAuthData.email = encrypted;
                var sessionevent = new CustomEvent("UDAClearSessionData", {detail: {data: "clearsession"}, bubbles: false, cancelable: false});
                document.dispatchEvent(sessionevent);
            });
        },
        get email() {
            return UDAUserAuthData.email;
        },
        set userRole(val) {
            UDAUserAuthData.role = val;
            var sessionevent = new CustomEvent("UDAClearSessionData", {detail: {data: "clearsession"}, bubbles: false, cancelable: false});
            document.dispatchEvent(sessionevent);
        },
        get userRole() {
            return UDAUserAuthData.role;
        },
        set restrict_add_delete(val) {
            UDAUserAuthData.restrict_add_delete = val;
            var sessionevent = new CustomEvent("UDADisableButton", {detail: {data: "UDADisableButton"}, bubbles: false, cancelable: false});
            document.dispatchEvent(sessionevent);
        },
        get restrict_add_delete() {
            return UDAUserAuthData.restrict_add_delete;
        }
    };
    let UDACustomCss = {
        src:'',
        loaded: false,
        set url(val) {
            this.src = val;
            var cssevent = new CustomEvent("UDALoadCustomCSS", {detail: {data: "UDALoadCustomCSS"}, bubbles: false, cancelable: false});
            document.dispatchEvent(cssevent);
            this.loaded = true;
        },
        get url(){
            return this.src;
        }
    };

    let UDAClickObjects = [];
    let UDASessionID = Math.random().toString(36).substring(2, 15) + Math.random().toString(36).substring(2, 15);
    const UDADebug = false; //this variable exists in background.js file also
    const UDA_POST_INTERVAL = 1000; //in milliseconds, each minute
<<<<<<< HEAD
    const UDA_DOMAIN = "https://udantest.nistapp.ai";
    const UDA_API_URL = (UDADebug) ? "http://localhost:11080/voiceapi" : UDA_DOMAIN+"/voiceapi"; //this variable exists in background.js file also
=======
    let UDA_DOMAIN = "https://udantest.nistapp.ai";
    let UDA_API_URL = (UDADebug) ? "http://localhost:11080/voiceapi" : UDA_DOMAIN+"/voiceapi"; //this variable exists in background.js file also
    const UDA_Environment = {
        current:'TEST',
        set Environment(value) {
            this.current = value.toString().toUpperCase();
            if(this.current==='PROD'){
                UDA_DOMAIN = "https://udan.nistapp.ai";
            } else {
                UDA_DOMAIN = "https://udantest.nistapp.ai";
            }
            UDA_API_URL = UDA_DOMAIN+"/voiceapi";
        },
        get Environment() {
            return this.current;
        }
    };
>>>>>>> 12b442a9
    const EXTENSION_VERSION = true;
    let UDAIgnorePatterns = [{"patterntype": "nist-voice", "patternvalue": "any"}];
    let UDASitePatterns = [];
    let UDARemovedClickObjects = [];
    let UDALastMutationTime = 0;
    let UDALastIndexTime = 0;
    let UDALogLevel = 0;

    /****
     * Initializing logger script
     */
    /*let UDAConsoleLogger = new Log4js.getLogger("consolelogger");
    UDAConsoleLogger.setLevel(Log4js.Level.INFO);
    let UDAConsoleAppender = new Log4js.ConsoleAppender(true);
    UDAConsoleLogger.addAppender(UDAConsoleAppender);*/
    // UDAConsoleLogger.addAppender(new Log4js.ConsoleAppender(true));

    let UDALog4jsLogger = new Log4js.getLogger("errorlogger");
    UDALog4jsLogger.setLevel(Log4js.Level.OFF); // do not change this loglevel for performance reasons
    let UDAAjaxAppender = new Log4js.AjaxAppender(UDA_DOMAIN+'/logging/error');
    UDAAjaxAppender.setLayout(new Log4js.JSONLayout());
    UDALog4jsLogger.addAppender(UDAAjaxAppender);

    let UDAConsoleLogger = {
        info: function(mes, level = 1) {
            if(UDALogLevel === level) {
                console.log(mes);
            }
        }
    };

    let UDAErrorLogger = {
        error: function (message, exception){
            message = 'UserID: '+ UDAUserAuthData.id+' Error: '+message;
            UDALog4jsLogger.error(message, exception);
        }
    };


    /*****
     *
     * Browser detect code starts
     * Extracted the code from https://github.com/pure-js/browser-detection/blob/master/src/browser-detection.js
     *
     */

    var UDABrowserCheck = {
        /**
         * Detects Chrome browser
         * @param {string} userAgent
         * @return {boolean}
         */
        isChrome: function (userAgent) {
            return userAgent.includes('Chrome') &&
                !userAgent.includes('Chromium') &&
                !userAgent.includes('OPR') &&
                !userAgent.includes('Edge') &&
                !userAgent.includes('Edg') &&
                !userAgent.includes('SamsungBrowser');
        },

        /**
         * Detects Safari browser
         * @param {string} userAgent
         * @return {boolean}
         */
        isSafari: function (userAgent) {
            return userAgent.includes('Safari') &&
                !userAgent.includes('Chrome') &&
                !userAgent.includes('Chromium') &&
                !userAgent.includes('Edg') &&
                !userAgent.includes('Android');
        },

        /**
         * Detects UC browser
         * @param {string} userAgent
         * @return {boolean}
         */
        isUCBrowser: function (userAgent) {
            return userAgent.includes('UCBrowser');
        },

        /**
         * Detects Firefox browser
         * @param {string} userAgent
         * @return {boolean}
         */
        isFirefox: function (userAgent) {
            return userAgent.includes('Firefox') && !userAgent.includes('Seamonkey');
        },

        /**
         * Detects IE browser
         * @param {string} userAgent
         * @return {boolean}
         */
        isIE: function (userAgent) {
            return (/trident/i.test(userAgent));
        },

        /**
         * Detects Opera browser
         * @param {string} userAgent
         * @return {boolean}
         */
        isOpera: function (userAgent) {
            return userAgent.includes('OPR');
        },

        /**
         * Detects Samsung browser
         * @param {string} userAgent
         * @return {boolean}
         */
        isSamsungInternet: function (userAgent) {
            return userAgent.includes('SamsungBrowser');
        },

        /**
         * Detects Android browser
         * @param {string} userAgent
         * @return {boolean}
         */
        isAndroidBrowser: function (userAgent) {
            return userAgent.includes('Android') &&
                !userAgent.includes('Chrome') &&
                userAgent.includes('AppleWebKit');
        },

        /**
         * Detects Edge browser
         * @param {string} userAgent
         * @return {boolean}
         */
        isEdge: function (userAgent) {
            return userAgent.match(/\b(Edge|Edgios|Edga|Edg)\/(\d+)/);
            // return ((userAgent.includes('Edge') || userAgent.includes('Edgeios') || userAgent.includes('Edga') || userAgent.includes('Edg')) && userAgent.includes('Chrome'));
        },

        /**
         * Detects browser name
         * @param {string} userAgent - window.navigator
         * @return {string} browser name
         */
        detectBrowserName: function (userAgent) {
            if (this.isChrome(userAgent)) return 'Chrome';
            if (this.isSafari(userAgent)) return 'Safari';
            if (this.isUCBrowser(userAgent)) return 'UC Browser';
            if (this.isFirefox(userAgent)) return 'Firefox';
            if (this.isIE(userAgent)) return 'IE';
            if (this.isOpera(userAgent)) return 'Opera';
            if (this.isSamsungInternet(userAgent)) return 'Samsung Internet';
            if (this.isAndroidBrowser(userAgent)) return 'Android Browser';
            if (this.isEdge(userAgent)) return 'Edge';
        },

        /**
         * Retrieve browser version
         * @param {string} name
         * @param {string} str
         * @return {number} browser version
         */
        retrieveVersion: function (name, str) {
            name = name + '/';
            const start = str.indexOf(name);
            let preNum = str.substring(start + name.length);
            const index = preNum.indexOf(' ');
            if (index > 0) preNum = preNum.substring(0, index);
            let end;

            if (preNum.indexOf('.', 2) > 0) {
                end = preNum.indexOf('.', 2);
            } else {
                end = preNum.indexOf('.', 1);
            }

            const num = preNum.substring(0, end);
            return Number(num);
        },

        /**
         * Returns Association
         * @param {string} name
         * @return {string} browser name
         */
        getBeautifulName: function (name) {
            let browserName;
            switch (name) {
                case 'Opera':
                    browserName = 'OPR';
                    break;

                case 'UC Browser':
                    browserName = 'UCBrowser';
                    break;

                case 'Samsung Internet':
                    browserName = 'SamsungBrowser';
                    break;
            }
            return browserName;
        },

        /**
         * Detects browser version
         * @param {object} nav
         * @param {string} name
         * @return {number} browser version
         */
        detectBrowserVersion: function (nav, name) {
            const {userAgent} = nav;

            switch (name) {
                case 'IE': {
                    const temp = /\brv[ :]+(\d+)/g.exec(userAgent) || [];
                    return Number(temp[1]) || null;
                }

                case 'Edge': {
                    const temp = userAgent.match(/\b(Edge|Edgios|Edga|Edg)\/(\d+)/);
                    return Number(temp[2]);
                }
            }

            const browserName = this.getBeautifulName(name);

            if (browserName) return this.retrieveVersion(browserName, userAgent);

            let found = userAgent.match(
                /(opera|chrome|safari|firefox|msie|trident(?=\/))\/?\s*(\d+)/i
            ) || [];

            found = found[2] ? [found[1],
                found[2]] : [nav.appName, nav.appVersion, '-?'];

            let temp;
            if ((temp = userAgent.match(/version\/(\d+)/i))
                !== null) found.splice(1, 1, temp[1]);

            return Number(found[1]);
        },

        /**
         * Detects browser name & version
         * @param {object} nav
         * @return {object} browser name & version
         */
        detectBrowserNameAndVersion: function (nav) {
            const name = this.detectBrowserName(nav.userAgent);

            return {
                name: name,
                version: this.detectBrowserVersion(nav, name),
            };
        }
    }
    /****
     *
     * Broswer detect code ends
     *
     */

    let UDABrowserName = UDABrowserCheck.detectBrowserNameAndVersion(navigator);
    let UDAAllowedBrowsers = ['chrome','edge'];
    let isUDAAllowed = UDAAllowedBrowsers.indexOf(UDABrowserName.name.toLowerCase());

    if (isUDAAllowed < 0) {
        UDAConsoleLogger.info('UDA links script not loaded');
    } else {

        // adding the click object that is registered via javascript
        EventTarget.prototype.addEventListener = function (addEventListener) {
            return function () {
                if (arguments[0] === "click") {
                    UDAAddNewElement(this);
                }
                addEventListener.call(this, arguments[0], arguments[1], arguments[2]);
            }
        }(EventTarget.prototype.addEventListener);

        // adding the clickobjects that were identified.
        function UDAAddNewElement(node) {
            try {
                let clickObject = {element: node}

                //checking whether the element is window or not
                if (clickObject.element === window) {
                    return;
                }

                let tag = clickObject.element.tagName;
                if (tag && (tag.toLowerCase() === "body" || tag.toLowerCase() === "document" || tag.toLowerCase() === "window" || tag.toLowerCase() === "html")) {
                    return;
                }

                if (clickObject.element.hasAttribute && clickObject.element.hasAttribute('nist-voice')) {
                    return;
                }

                for (var i = 0; i < UDAClickObjects.length; i++) {
                    if (UDAClickObjects[i].element.isSameNode(clickObject.element)) {
                        //todo, discuss , how better to call actions, if multiple actions should be stored, or selector better.
                        return;
                    }
                }

                clickObject.id = UDAClickObjects.length;
                UDAClickObjects.push(clickObject);
            } catch (e) {
                let htmlelement = node.element.innerHTML;
                UDAErrorLogger.error('Unable to process clickable object - '+htmlelement, e);
            }
        }

        // processing node from mutation and then send to clickbojects addition
        function UDAProcessNode(node) {
            var processchildren = true;

            if (node.onclick != undefined) {
                UDAAddNewElement(node);
            }

            // switched to switch case condition from if condition
            if (node.tagName) {
                switch (node.tagName.toLowerCase()) {
                    case 'a':
                        if (node.href !== undefined) {
                            UDAAddNewElement(node);
                        }
                        break;
                    case 'input':
                    case 'textarea':
                    case 'option':
                    case 'select':
                        UDAAddNewElement(node);
                        break;
                    case 'button':
                        if (node.hasAttribute('ng-click') || node.hasAttribute('onclick')) {
                            UDAAddNewElement(node);
                        } else if (node.hasAttribute('type') && node.getAttribute('type') === 'submit') {
                            UDAAddNewElement(node);
                        } else if (node.classList && (node.classList.contains('expand-button') || node.classList.contains('btn-pill'))) {
                            UDAAddNewElement(node);
                        } else {
                            UDAConsoleLogger.info({node: node});
                        }
                        break;
                    case 'span':
                        if (node.classList && node.classList.contains('select2-selection')) {
                            UDAAddNewElement(node);
                        } else if (node.hasAttribute('ng-click') || node.hasAttribute('onclick')){
                            UDAAddNewElement(node);
                        }
                        break;
                    // fix for editor issue
                    case 'ckeditor':
                        UDAAddNewElement(node);
                        break;
                    case 'div':
                        if(node.hasAttribute('ng-click') || node.hasAttribute('onclick')){
                            UDAAddNewElement(node);
                        }
                        break;
                }
            }

            if (node.classList && node.classList.contains("dropdown-toggle")) {
                UDAAddNewElement(node);
            }

            if (node.children && processchildren) {
                for (var i = 0; i < node.children.length; i++) {
                    UDAProcessNode(node.children[i]);
                }
            }
        }

        // removal of clickbojects via mutation observer
        function UDAProcessRemovedNode(node) {
            for (var j = 0; j < UDAClickObjects.length; j++) {
                if (node.isEqualNode(UDAClickObjects[j].element)) {
                    let addtoremovenodes = true;
                    removedclickobjectcounter:
                        for (var k = 0; k < UDARemovedClickObjects.length; k++) {
                            if (node.isEqualNode(UDARemovedClickObjects[k].element)) {
                                addtoremovenodes = false;
                                break;
                            }
                        }
                    if (addtoremovenodes) {
                        UDARemovedClickObjects.push(UDAClickObjects[j]);
                    }
                    UDAClickObjects.splice(j, 1);
                    break;
                }
            }
            if (node.children) {
                for (var i = 0; i < node.children.length; i++) {
                    UDAProcessRemovedNode(node.children[i]);
                }
            }
        }

        //mutation observer initialization and adding the logic to process the clickobjects
        var dsa_observer = new MutationObserver(function (mutations) {
            // UDAConsoleLogger.info('------------ detected clicked objects-------------');
            // UDAConsoleLogger.info(UDAClickObjects);
            mutations.forEach(function (mutation) {
                if (mutation.removedNodes.length) {
                    [].some.call(mutation.removedNodes, UDAProcessRemovedNode);
                }
                if (!mutation.addedNodes.length) {
                    return;
                }
                [].some.call(mutation.addedNodes, UDAProcessNode);
            });
            // UDAConsoleLogger.info('------------ removed clicked objects-------------');
            // UDAConsoleLogger.info(UDAClickObjects);
            UDALastMutationTime = Date.now();
        });

        // starting the mutation observer
        dsa_observer.observe(document, {
            childList: true,
            subtree: true
        });
    }
// }<|MERGE_RESOLUTION|>--- conflicted
+++ resolved
@@ -83,10 +83,6 @@
     let UDASessionID = Math.random().toString(36).substring(2, 15) + Math.random().toString(36).substring(2, 15);
     const UDADebug = false; //this variable exists in background.js file also
     const UDA_POST_INTERVAL = 1000; //in milliseconds, each minute
-<<<<<<< HEAD
-    const UDA_DOMAIN = "https://udantest.nistapp.ai";
-    const UDA_API_URL = (UDADebug) ? "http://localhost:11080/voiceapi" : UDA_DOMAIN+"/voiceapi"; //this variable exists in background.js file also
-=======
     let UDA_DOMAIN = "https://udantest.nistapp.ai";
     let UDA_API_URL = (UDADebug) ? "http://localhost:11080/voiceapi" : UDA_DOMAIN+"/voiceapi"; //this variable exists in background.js file also
     const UDA_Environment = {
@@ -104,7 +100,6 @@
             return this.current;
         }
     };
->>>>>>> 12b442a9
     const EXTENSION_VERSION = true;
     let UDAIgnorePatterns = [{"patterntype": "nist-voice", "patternvalue": "any"}];
     let UDASitePatterns = [];

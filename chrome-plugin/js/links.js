--- conflicted
+++ resolved
@@ -26,13 +26,8 @@
         const hashHex = hashArray.map(b => b.toString(16).padStart(2, '0')).join(''); // convert bytes to hex string
         return hashHex;
     }
-<<<<<<< HEAD
-    let UDAUserAuthData = {id: null, email: null, restrict_add_delete: false, role: 'default'};
+    let UDAUserAuthData = {id: null, email: null, restrict_add_delete: false, role: 'default', permissions: null};
     const udaauthdata = {
-=======
-    let UDAUserAuthData = {id: null, email: null, restrict_add_delete: false, role: 'default', permissions: null};
-    var udaauthdata = {
->>>>>>> d106a572
         set id(val){
             UDAdigestMessage(val, "SHA-512").then(encrypted=>{
                 UDAUserAuthData.id = encrypted;
@@ -94,7 +89,6 @@
     let UDASessionID = Math.random().toString(36).substring(2, 15) + Math.random().toString(36).substring(2, 15);
     const UDADebug = false; //this variable exists in background.js file also
     const UDA_POST_INTERVAL = 1000; //in milliseconds, each minute
-<<<<<<< HEAD
     let UDA_DOMAIN = "https://udantest.nistapp.ai";
     let UDA_API_URL = (UDADebug) ? "http://localhost:11080/voiceapi" : UDA_DOMAIN+"/voiceapi"; //this variable exists in background.js file also
     const UDA_Environment = {
@@ -112,10 +106,6 @@
             return this.current;
         }
     };
-=======
-    const UDA_DOMAIN = "https://udantest.nistapp.ai";
-    const UDA_API_URL = (UDADebug) ? "http://localhost:11080/voiceapi" : UDA_DOMAIN+"/voiceapi"; //this variable exists in background.js file also
->>>>>>> d106a572
     const EXTENSION_VERSION = true;
     let UDAIgnorePatterns = [{"patterntype": "nist-voice", "patternvalue": "any"}];
     let UDASitePatterns = [];

--- conflicted
+++ resolved
@@ -427,11 +427,7 @@
 									+'<button class="uda-mic-btn" style="border-radius: 0px 5px 5px 0px;" id="uda-voice-icon-start">'
 									/*+'	<img src="'+this.extensionpath+'images/icons/mic-icon.png">'*/
 									+'</button>'
-<<<<<<< HEAD
 									+'<button class="uda-stop-btn-bg" style="border-radius: 0px 5px 5px 0px; display:none;" id="uda-voice-icon-stop">'
-=======
-									+'<button class="uda-stop-btn" style="border-radius: 0px 5px 5px 0px; display:none;" id="uda-voice-icon-stop">'
->>>>>>> a013ed57
 									/*+'	<img src="'+this.extensionpath+'images/icons/color-stop-btn.png">'*/
 									+'</button>'
 								+'</div>'

--- conflicted
+++ resolved
@@ -86,14 +86,11 @@
 		processingnodes:false,
 		processedclickobjectscount:0,
 		recording:false,
-<<<<<<< HEAD
 		addcustomcssdomains:["app.vantagecircle.com","dashboard.vantagecircle.com"],
 		containersections:[],
-=======
 		introjs:[],
 		introjstotalsteps:0,
 		introjscurrentstepnumber:0,
->>>>>>> 5b7b3f30
 		inarray:function(value,object){
 			return jQuery.inArray(value, object);
 		},
@@ -102,7 +99,7 @@
 			// loading jquery if not available
 			if(typeof jQuery === "undefined") {
 				// loading jquery from installed extension path
-				this.loadScript(this.extensionpath+"js/jquery-3.3.0.min.js");
+				this.loadScript(this.extensionpath+"js/jquery-3.4.1.min.js");
 			} else {
 				// load other scripts if jquery available
 				this.jqueryready=true;
@@ -177,15 +174,13 @@
 			this.totalotherScripts=1;
 			this.loadCssScript(this.extensionpath+"css/extension.css");
 			this.loadOtherScript(this.extensionpath+"js/domJSON.js");
-<<<<<<< HEAD
 			if(this.inarray(window.location.host,this.addcustomcssdomains) !== -1){
 				this.loadCssScript(this.extensionpath+"css/"+window.location.host+".css");
-=======
+			}
 			if(typeof introJs === 'undefined'){
 				this.totalotherScripts++;
 				this.loadOtherScript(this.extensionpath+"js/intro.min.js");
 				this.loadCssScript(this.extensionpath+"css/introjs.min.css");
->>>>>>> 5b7b3f30
 			}
 		},
 		allReady: function() {

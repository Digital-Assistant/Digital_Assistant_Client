/*
Voice plugin Javascript SDK Library
IMPORTANT NOTE: Copying this library and hosting it locally is strongly discouraged.
 */
// creating the sdk variable
if (typeof UDAPluginSDK === 'undefined') {
	var UDABadBrowser=false;
	if(navigator.appName.indexOf("Internet Explorer") !== -1){
		UDABadBrowser=(navigator.appVersion.indexOf("MSIE 1") === -1);
	}
	var UDASpeechRecognitionAvailable=false;
	var UDAVoiceRecognition;

	// initializing voice recognition library
	if(!window.hasOwnProperty("webkitSpeechRecognition")){
		UDASpeechRecognitionAvailable=false;
	} else {
		UDASpeechRecognitionAvailable=true;
		UDAVoiceRecognition = window.webkitSpeechRecognition;
	}

	// listening for user session data from extension call
	document.addEventListener("UDAUserSessionData", function(data) {
		UDAPluginSDK.createsession(JSON.parse(data.detail.data));
	});

	// Clearing user session in case if the id gets changed
	document.addEventListener("UDAClearSessionData", function(data) {
		UDAPluginSDK.clearSession();
	});

	/**
	 * Disabling record button when the attribute is set to true.
	 */
	document.addEventListener("UDADisableButton", function(data) {
		UDAPluginSDK.disableRecordButton();
	});

	document.addEventListener("UDAAuthenticatedUserSessionData", function(data) {
		UDAPluginSDK.createsession(JSON.parse(data.detail.data));
		UDAPluginSDK.openmodal(true);
	});

	document.addEventListener("UDAAlertMessageData", function(data) {
		alert(JSON.parse(data.detail.data));
	});

	/**
	 * Load custom theme to plugin
	 */
	document.addEventListener("UDALoadCustomCSS", function(data) {
		UDAPluginSDK.loadCssScript(UDACustomCss.src);
	});

	let UDADebugSetEvent = new CustomEvent("UDADebugSetEvent", {detail: {data: {action:'Debugvalueset',value:UDADebug}}, bubbles: false, cancelable: false});
	document.dispatchEvent(UDADebugSetEvent);

	// initializing the sdk variable need to change to a new variable in future.
	var UDAPluginSDK = {
		sdkUrl: "/",
		apihost: UDA_API_URL,
		totalScripts: 0,
		scriptsCompleted:0,
		totalotherScripts:0,
		totalotherScriptsCompleted:0,
		functionsToRunWhenReady: [],
		jqueryready: false,
		request:{},
		userdata:{},
		ignoreelements : ["script","h1","h2","h3","link","noscript","style"],
		availablenavtabs : [],
		htmlindex : [],
		textfromspeech : "",
		nodeid : 0,
		speechrecognitionavailable: false,
		SpeechRecognition : [],
        recognition : {},
		targetNode : [],
		updatesOccur : true,
		updatecounter : 0,
		lastupdatecounter : 0,
		menuitems: [],
		extensionpath:document.currentScript.src.toString().replace("js/Voicepluginsdk.js",""),
		indexnewnodes:false,
		previousurl:"",
		currenturl:"",
		sessionID:"",
		sessiondata:{sessionkey:"",authenticated:false,authenticationsource:"",authdata:{}},
		cookiename:"nist-voice-usersessionid",
		recordingcookiename:"nistsequence",
		recordedsequenceids:[],
		recordclicknodecookiename:"nistclickrecord",
		cookieexpires:365,
		addedtoslidingdiv:false,
		elastic:{apiurl:"http://localhost:9200",indexname:"nistapp",currentpage:0,querystring:""},
		navigationcookiename:"nistnavshow",
		autoplay:false,
		processcount:0,
		totalcount:0,
		rerenderhtml:true,
		processingnodes:false,
		processedclickobjectscount:0,
		recording:false,
		addcustomcssdomains:["app.vantagecircle.co.in","app.vantagecircle.com","dashboard.vantagecircle.com","dashboard.vantagecircle.co.in"],
		containersections:[],
		lastclickednode:'',
		lastclickedtime:'',
		maxstringlength:40,
		confirmednode:false,
		ignoreattributes: [
			'translate','draggable','spellcheck','tabindex','clientHeight','clientLeft','clientTop','clientWidth',
			'offsetHeight','offsetLeft','offsetTop','offsetWidth','scrollHeight','scrollLeft','scrollTop','scrollWidth',
			'baseURI','isConnected','ariaPressed', 'aria-pressed', 'nodePosition', 'outerHTML', 'innerHTML', 'style',
			'aria-controls', 'aria-activedescendant', 'ariaExpanded', 'autocomplete', 'aria-expanded', 'aria-owns', 'formAction',
			'ng-star-inserted', 'ng-star', 'aria-describedby', 'width', 'height', 'x', 'y', 'selectionStart', 'selectionEnd', 'required', 'validationMessage', 'selectionDirection',
			'naturalWidth', 'naturalHeight', 'complete', '_indexOf', 'value', 'defaultValue', 'min', 'max', 'nodeInfo'
		],
		innerTextWeight: 5,
		logLevel: UDALogLevel,
		playNextAction: true,
		forceReindex: false,
		searchText: null,
		searchInProgress: false,
		ignoreNodesFromIndexing: ['ng-dropdown-panel','ckeditor','fusioncharts','ngb-datepicker','ngx-daterangepicker-material','uda-panel','mat-datepicker-content','ng-select'],
		ignoreNodesContainingClassNames:['cke_dialog_container','cke_notifications_area','gldp-default'],
		// cancelRecordingDuringRecordingNodes: ['ngb-datepicker'],
		cancelRecordingDuringRecordingNodes: [],
		addClickToSpecialNodes: ['ng-select', 'ngb-datepicker'],
		ignoreClicksOnSpecialNodes: ['ngx-daterangepicker-material'],
		customNameForSpecialNodes: {'ngb-datepicker': 'Date selector','mat-datepicker-content': 'Date selector', 'ngx-daterangepicker-material': 'Date Range Selector'},
		tooltipDisplayedNodes: [],
		// replay variables
		autoplayCompleted: false,
		autoplayPaused: false,
		// manual click variables
		invokedActionManually: false,
		// personal node ignore attributes
		personalNodeIgnoreAttributes: [
			'innerText', 'innerHTML', 'outerText', 'outerHTML', 'nodeValue', 'src', 'naturalWidth', 'naturalHeight', 'currentSrc'
		],
		clickeOn: '',
		invokingnode: null,
		currentPage:'search',
		navigatedToNextPage: {check: false, url: ''},
		popperInstance: null,
		//Azure content moderator attributes
		profanity: {
			provider: 'azure',
			config: {
				key1: '46e922b18b7f4dba889f94e0c564ede5',
				key2: 'e124725f447740198c11ca07c0cbcd8c',
				endPoint: 'https://nistapp-content-moderator.cognitiveservices.azure.com/contentmoderator/moderate/v1.0/ProcessText/Screen',
				region: 'eastus'
			}
		},
        multilingual: {
			enabled: false,
		    searchInLang: 'en-US',
            selectedLang: 'en-US',
            displayText: '',
            translatedText: '',
            translate: {
		        provider: 'google',
                apikey: 'AIzaSyD3XUOZEMz9Y_e5YpDWZEsQT_7zJPF0H4k',
                translateTo: 'en',
                apiurl: 'https://translation.googleapis.com/language/translate/v2'
		    }
        },
		set enableMultilingual(val){
			this.multilingual.enabled = val;
			this.showhtml();
		},
		get enableMultilingual() {
			return UDAPluginSDK.multilingual.enabled;
		},
		// BCP list of languages
		bcplang :
			[['Afrikaans',       ['af-ZA']],
				['አማርኛ',           ['am-ET']],
				['Azərbaycanca',    ['az-AZ']],
				['বাংলা',            ['bn-BD', 'বাংলাদেশ'], ['bn-IN', 'ভারত']],
				['Bahasa Indonesia',['id-ID']],
				['Bahasa Melayu',   ['ms-MY']],
				['Català',          ['ca-ES']],
				['Čeština',         ['cs-CZ']],
				['Dansk',           ['da-DK']],
				['Deutsch',         ['de-DE']],
				['English',         ['en-AU', 'Australia'], ['en-CA', 'Canada'], ['en-IN', 'India'], ['en-KE', 'Kenya'], ['en-TZ', 'Tanzania'], ['en-GH', 'Ghana'], ['en-NZ', 'New Zealand'], ['en-NG', 'Nigeria'], ['en-ZA', 'South Africa'], ['en-PH', 'Philippines'], ['en-GB', 'United Kingdom'], ['en-US', 'United States']],
				['Español',         ['es-AR', 'Argentina'], ['es-BO', 'Bolivia'], ['es-CL', 'Chile'], ['es-CO', 'Colombia'], ['es-CR', 'Costa Rica'], ['es-EC', 'Ecuador'], ['es-SV', 'El Salvador'], ['es-ES', 'España'], ['es-US', 'Estados Unidos'], ['es-GT', 'Guatemala'], ['es-HN', 'Honduras'], ['es-MX', 'México'], ['es-NI', 'Nicaragua'], ['es-PA', 'Panamá'], ['es-PY', 'Paraguay'], ['es-PE', 'Perú'], ['es-PR', 'Puerto Rico'], ['es-DO', 'República Dominicana'], ['es-UY', 'Uruguay'], ['es-VE', 'Venezuela']],
				['Euskara',         ['eu-ES']],
				['Filipino',        ['fil-PH']],
				['Français',        ['fr-FR']],
				['Basa Jawa',       ['jv-ID']],
				['Galego',          ['gl-ES']],
				['ગુજરાતી',           ['gu-IN']],
				['Hrvatski',        ['hr-HR']],
				['IsiZulu',         ['zu-ZA']],
				['Íslenska',        ['is-IS']],
				['Italiano',        ['it-IT', 'Italia'], ['it-CH', 'Svizzera']],
				['ಕನ್ನಡ',             ['kn-IN']],
				['ភាសាខ្មែរ',          ['km-KH']],
				['Latviešu',        ['lv-LV']],
				['Lietuvių',        ['lt-LT']],
				['മലയാളം',          ['ml-IN']],
				['मराठी',             ['mr-IN']],
				['Magyar',          ['hu-HU']],
				['ລາວ',              ['lo-LA']],
				['Nederlands',      ['nl-NL']],
				['नेपाली भाषा',        ['ne-NP']],
				['Norsk bokmål',    ['nb-NO']],
				['Polski',          ['pl-PL']],
				['Português',       ['pt-BR', 'Brasil'], ['pt-PT', 'Portugal']],
				['Română',          ['ro-RO']],
				['සිංහල',          ['si-LK']],
				['Slovenščina',     ['sl-SI']],
				['Basa Sunda',      ['su-ID']],
				['Slovenčina',      ['sk-SK']],
				['Suomi',           ['fi-FI']],
				['Svenska',         ['sv-SE']],
				['Kiswahili',       ['sw-TZ', 'Tanzania'], ['sw-KE', 'Kenya']],
				['ქართული',       ['ka-GE']],
				['Հայերեն',          ['hy-AM']],
				['தமிழ்',            ['ta-IN', 'இந்தியா'], ['ta-SG', 'சிங்கப்பூர்'], ['ta-LK', 'இலங்கை'], ['ta-MY', 'மலேசியா']],
				['తెలుగు',           ['te-IN']],
				['Tiếng Việt',      ['vi-VN']],
				['Türkçe',          ['tr-TR']],
				['اُردُو',            ['ur-PK', 'پاکستان'], ['ur-IN', 'بھارت']],
				['Ελληνικά',         ['el-GR']],
				['български',         ['bg-BG']],
				['Pусский',          ['ru-RU']],
				['Српски',           ['sr-RS']],
				['Українська',        ['uk-UA']],
				['한국어',            ['ko-KR']],
				['中文',             ['cmn-Hans-CN', '普通话 (中国大陆)'], ['cmn-Hans-HK', '普通话 (香港)'], ['cmn-Hant-TW', '中文 (台灣)'], ['yue-Hant-HK', '粵語 (香港)']],
				['日本語',           ['ja-JP']],
				['हिन्दी',             ['hi-IN']],
				['ภาษาไทย',         ['th-TH']]],
		inarray:function(value,object){
			return jQuery.inArray(value, object);
		},

		// constructor for the sdk class which will be initialized on loading of the variable.
		init: function() {

			if(!this.checkBrowser()){
				console.log('UDA panel not added');
				return;
			}

			// loading jquery if not available
			if(typeof jQuery === "undefined") {
				// loading jquery from installed extension path
				this.loadScript(this.extensionpath+"js/jquery-3.4.1.min.js");
			} else {
				// load other scripts if jquery available
				this.jqueryready=true;
				this.otherscripts();
			}
		},

		// check browser and allow only for chrome
		checkBrowser: function(){
			if(isUDAAllowed < 0){
				return false;
			} else {
				return true;
			}
		},

		//adding required script functionality to the head of the page.
		loadScript: function(url) {

			var script = document.createElement("script");
			script.type = "text/javascript";

			if (script.readyState){
				script.onreadystatechange = function(){
					if (script.readyState === "loaded" || script.readyState === "complete"){
						script.onreadystatechange = null;
						UDAPluginSDK.scriptsCompleted++;
						if (typeof jQuery !== 'undefined') {
							this.jqueryready=true;
							UDAPluginSDK.otherscripts();
						}
					}
				};
			} else {
				script.onload = function(){
					UDAPluginSDK.scriptsCompleted++;
					if (typeof jQuery !== 'undefined') {
						this.jqueryready=true;
						if(this.ready !== true){
							UDAPluginSDK.otherscripts();
						}
					}
				};
			}

			script.src = url;
			document.getElementsByTagName("head")[0].appendChild(script);
		},
		loadOtherScript: function(url) {
			var script = document.createElement("script");
			script.type = "text/javascript";
			script.src = url;
			if (script.readyState){
				script.onreadystatechange = function(){
					if (script.readyState === "loaded" || script.readyState === "complete"){
						script.onreadystatechange = null;
						UDAPluginSDK.totalotherScriptsCompleted++;
						if (UDAPluginSDK.totalotherScriptsCompleted === UDAPluginSDK.totalotherScripts) {
							UDAPluginSDK.allReady();
						}
					}
				};
			} else {
				script.onload = function(){
					UDAPluginSDK.totalotherScriptsCompleted++;
					if (UDAPluginSDK.totalotherScriptsCompleted === UDAPluginSDK.totalotherScripts) {
						UDAPluginSDK.allReady();
					}
				};
			}
			document.body.appendChild(script);
		},
		loadCssScript: function(url) {
			var script = document.createElement("link");
			script.rel="stylesheet";
			script.type = "text/css";
			script.href = url;
			document.getElementsByTagName("head")[0].appendChild(script);
		},
		otherscripts: function(){
			this.totalotherScripts=1;
			this.loadCssScript(this.extensionpath+"css/uda-v1.css");

			this.loadOtherScript(this.extensionpath+"js/domJSON.js");
			// todo make css loading dynamic based on css file availability
			if(this.inarray(window.location.host,this.addcustomcssdomains) !== -1){
				this.loadCssScript(this.extensionpath+"css/"+window.location.host+".css");
			}
			if(window.location.host === 'localhost:4200' && window.location.path && window.location.path.includes('portal')){
				this.loadCssScript(this.extensionpath+"css/dashboard.vantagecircle.com.css");
			}
			if(window.location.host.includes('vantagecircle')){
				if(window.location.path && window.location.path.includes('portal')) {
					this.loadCssScript(this.extensionpath + "css/dashboard.vantagecircle.com.css");
				} else {
					this.loadCssScript(this.extensionpath + "css/app.vantagecircle.com.css");
				}
			}
			this.loadCssScript(this.extensionpath+"css/"+window.location.host+".css");
			/*
			* Popper script injection to the page.
			* Forcing the popper extension to be version 2 even if popper of version 1 exists
			* */
			if(typeof Popper === 'undefined'){
				this.totalotherScripts++;
				this.loadOtherScript("https://unpkg.com/@popperjs/core@2.9.2/dist/umd/popper.min.js");
			} else {
				this.totalotherScripts++;
				this.loadOtherScript("https://unpkg.com/@popperjs/core@2.9.2/dist/umd/popper.min.js");
			}
		},
		allReady: function() {
			// execute the parsing method after everything is ready.
			this.onReady();
		},
		onReady: function () {

			// check user session exists and create if not available
			this.checkuserkeyexists();

			// adding speech recognition functionality based on the library availability
			if(UDASpeechRecognitionAvailable){
				this.recognition = new UDAVoiceRecognition();
				// setting up the language
				this.recognition.lang = this.multilingual.selectedLang;
				this.speechrecognitionavailable = true;

				this.recognition.onstart = function() {
					textfromspeech = "";
				};

				this.recognition.onspeechend = function() {

				};

				this.recognition.onerror = function(event) {
					if(event.error === 'no-speech') {
						alert('No speech was detected. Try again.');
					}
				};

				this.recognition.onresult = function(event) {
					if (event.results.length > 0) {
						var current = event.resultIndex;
						// Get a transcript of what was said.
						var transcript = event.results[current][0].transcript;
						jQuery("#uda-search-input").val(transcript);
						UDAPluginSDK.searchinelastic();
						UDAPluginSDK.recognition.stop();
						jQuery("#uda-voice-icon-stop").hide();
						jQuery("#uda-voice-icon-start").show();
					}
				};
			}

			this.ready = true;

			// listen for when to start the indexing of the dom based on the clicknodes availability
			document.addEventListener("Indexnodes", function(data) {
				if(data.detail.data==="indexclicknodes") {
					UDAPluginSDK.indexclicknodes();
				} else if(data.detail.data==="indexnewclicknodes") {
					UDAPluginSDK.indexnewclicknodes();
				}
			});

			// We need to wait till all dom content is loaded. We initially used a standard wait time but shifted to
			//      use https://developer.mozilla.org/en-US/docs/Web/API/Window/load_event
			//      This still produces some discrepancy where it hangs up the web page.
			//      This needs to be improved at some point.
			window.addEventListener('load', (event) => {
				// delaying rendering of uda panel by 2seconds in order to wait for the page dom to complete
				setTimeout(function (){
					UDAPluginSDK.modifybodyhtml();
				},2000);
			});
		},
        /**
         * setting selected language to the webkitspeech
         */
        changeLanguage: function() {
            let langCode='en-US'
            langCode = $('#uda-lang-select').val();
            this.multilingual.selectedLang = langCode;
            if(UDASpeechRecognitionAvailable){
              this.recognition.lang = langCode;
            }
        },
		checkuserkeyexists:function(){
			var sessionevent = new CustomEvent("RequestUDASessionData", {detail: {data: "getusersessiondata"}, bubbles: false, cancelable: false});
			document.dispatchEvent(sessionevent);
		},
		createsession:function(data){
			UDASessionID=data.sessionkey;
			this.sessiondata=data;
			this.sessionID=data.sessionkey;

			this.recorddocumentclick();
		},
		clearSession: function(){
			this.sessionID = "";
			this.sessiondata = {sessionkey:"",authenticated:false,authenticationsource:"",authdata:{}};
			this.closemodal();
		},
		modifybodyhtml:function(){
			var html='<div id="uda-btn" nist-voice="true"></div><div id="uda-html-container" style="display: none;"><div id="uda-html-content" nist-voice="true"></div></div>';

			jQuery(document.body).prepend(html);

			if(typeof isUDASdk === 'undefined') {
				jQuery(window).trigger('resize').promise().done(function () {
					UDAPluginSDK.indexclicknodes();
					UDAPluginSDK.addbuttonhtml();
				});
			} else {
				UDAPluginSDK.indexclicknodes();
				UDAPluginSDK.addbuttonhtml();
			}
			setInterval(function () {
				if(UDALastIndexTime!==0 && UDALastIndexTime<UDALastMutationTime) {
					UDAPluginSDK.indexnewclicknodes();
				}
			},UDA_POST_INTERVAL);
		},
		addbuttonhtml:function(){
			jQuery("#uda-btn").unbind("click").html("");
			var buttonhtml	=	'<div class="uda-nistapp-logo">'
								+'	<div class="uda-icon" style="text-align: center;">'
								+'		<img src="'+this.extensionpath+'images/icons/nist-logo.png">'
								+'		<p style="padding:0; margin:0px;color: #303f9f; font-weight: bold; font-size: 11px;">UDAN(Beta)</p>'
								+'		<span>'
								+'			<img src="'+this.extensionpath+'images/icons/backarrow-orange.png">'
								+'		</span>'
								+'	</div>'
								+'</div>';
			var modal =jQuery("#uda-btn");
			modal.append(buttonhtml);
			modal.click(function () {
				UDAPluginSDK.openmodal(true);
			});
			if(this.rerenderhtml) {
				this.showhtml();
			}
		},
		rightPanelHtml: function(){
			var html = 	'<uda-panel>'
						+'<div class="uda-page-right-bar">'
						+'<div>'
							+'<div class="uda-ribbon-arrow" id="uda-close-panel"><img src="'+this.extensionpath+'images/icons/right-arrow.png"></div>'
							+'<div class="uda-icon-txt">'
								+'<img src="'+this.extensionpath+'images/icons/nist-logo.png"><span class="uda-help-bg-tooltip">Need Help?</span>'
							+'</div>'
							+'<div class="uda-icon-txt">'
							+'	<span class="" style="color: #303f9f; font-weight: bold;">UDAN(Beta)</span>'
							+'</div>'
							+'<div class="uda-container" style="text-align: center; margin-top: 10px;">'
								+'<div class="uda-search-div">'
									+'<button class="uda-mic-btn" style="border-radius: 5px 0px 0px 5px;" id="uda-voice-icon-start">'
									+'</button>'
									+'<button class="uda-stop-btn-bg" style="border-radius: 5px 0px 0px 5px; display:none;" id="uda-voice-icon-stop">'
									+'</button>'
									+'<input type="text" name="uda-search-input" class="uda-input-cntrl" placeholder="search..." id="uda-search-input" />'
									+'<button class="uda-search-btn" id="uda-search-btn" style="border-radius: 0px 5px 5px 0px;"></button>'
								+'</div>'
                            +((this.multilingual.enabled)?'<select name="uda-lang-select" id="uda-lang-select" onchange="UDAPluginSDK.changeLanguage();"></select>':'')
							+'</div>'
						+'</div>'
						+'<hr style="border:1px solid #969696; width:100%;">'
						+'<div class="uda-container uda-clear uda-cards-scroller" id="uda-content-container">'
						+'</div>'
						+'<div>'
							+'<div class="uda-footer-bar">'
								+'<div class="uda-container">'
									+'<div class="uda-dropdown" id="uda-advanced-btn">'
										+'<button class="uda-advanced-btn">'
										+'<span>Advanced</span>'
										+'</button>'
										+'<div class="uda-advanced-btn-content">'
											+'<a id="uda-advance-section">New Sequence </a>'
											// +'<a><img src="'+this.extensionpath+'images/icons/new-record.png" width="23px" height="23px"><span> New Record</span></a>'
										+'</div>'
									+'</div>'
								+'</div>'
								+'<br>'
								+'<div class="uda-container" style="border-top:1px solid #969696; margin-top: 30px;">'
									+'<div class="uda-footer-left">Copyrights Reserved 2021.</div>'
									+'<div class="uda-footer-right" style="padding-top:5px; text-align:right;">'
										+'<a href="https://udan.nistapp.ai" target="_blank">Know More </a>'
										+'<img src="'+this.extensionpath+'images/icons/nist-logo.png" width="15px" height="15px;">'
									+'</div>'
								+'</div>'
							+'</div>'
						+'</div>'
					+'</div>'
					+'</uda-panel>';

			return html;
		},
		addvoicesearchmodal:function(addnisticon=true){
			jQuery("#uda-html-content").html(this.rightPanelHtml());
			//rendering language list
			if(this.multilingual.enabled) {
				this.bcplang.forEach(langcode => {
					if (langcode.length > 2) {
						langcode.forEach((sublang, sublangindex) => {
							if (sublangindex !== 0) {
								if (this.multilingual.selectedLang.toLowerCase() === sublang[0].toLowerCase()) {
									$('#uda-lang-select').append('<option value="' + sublang[0] + '" selected>' + langcode[0] + ' - ' + sublang[1] + '</option>');
								} else {
									$('#uda-lang-select').append('<option value="' + sublang[0] + '">' + langcode[0] + ' - ' + sublang[1] + '</option>');
								}
							}
						});
					} else {
						if (this.multilingual.selectedLang.toLowerCase() == langcode[1].toString().toLowerCase()) {
							$('#uda-lang-select').append('<option value="' + langcode[1] + '" selected>' + langcode[0] + '</option>');
						} else {
							$('#uda-lang-select').append('<option value="' + langcode[1] + '">' + langcode[0] + '</option>');
						}
					}
				});
			}
			jQuery("#uda-close-panel").click(function(){
				UDAPluginSDK.closemodal();
			});
			jQuery("#voicesearch").click(function(){
				UDAPluginSDK.searchinelastic();
			});
			jQuery("#uda-search-input").keydown(function (e) {
				if (e.keyCode === 13) {
					jQuery("#uda-content-container").html("");
					UDAPluginSDK.searchinelastic();
					return false;
				}
			});
			jQuery("#uda-search-btn").click(function(){
				UDAPluginSDK.searchinelastic();
			});
			if(UDASpeechRecognitionAvailable){
				jQuery("#uda-voice-icon-start").click(function () {
					jQuery("#uda-content-container").html("");
					UDAPluginSDK.recognition.start();
					jQuery("#uda-voice-icon-start").hide();
					jQuery("#uda-voice-icon-stop").show();
				});
				jQuery("#uda-voice-icon-stop").click(function () {
					UDAPluginSDK.recognition.stop();
					jQuery("#uda-voice-icon-stop").hide();
					jQuery("#uda-voice-icon-start").show();
				});
			} else {
				jQuery("#uda-voice-icon-start").hide();
				jQuery("#uda-voice-icon-stop").hide();
			}
			if(addnisticon) {
				if(!UDAUserAuthData.restrict_add_delete) {
					jQuery('#uda-advanced-btn').show();
					jQuery("#uda-advance-section").click(function () {
						UDAPluginSDK.showadvancedhtml();
					});
				}
			} else {
				jQuery('#uda-advanced-btn').hide();
			}
		},
		//opening the UDA screen
		openmodal:function(focus=false){
			if(this.sessiondata.authenticated) {
				jQuery("#uda-btn").hide();
				jQuery('#uda-html-container').show();
				var searchinput=jQuery("#uda-search-input");
				searchinput.val("");
				if (focus) {
					searchinput.focus();
				}
				let bodychildren = document.body.childNodes;
				if (bodychildren.length > 0) {
					bodychildren.forEach(function (childnode, childnodeindex) {
						if (childnode.classList && childnode.classList.contains("container")) {
							UDAPluginSDK.containersections.push(childnodeindex);
							childnode.classList.remove("container");
						}
						if (childnode.nodeType === Node.ELEMENT_NODE && (childnode.id !== 'uda-btn' && childnode.id !== 'uda-html-container') && childnode.nodeName.toLowerCase() !== 'script' && childnode.nodeName.toLowerCase() !== 'noscript' && childnode.nodeName.toLowerCase() !== 'style') {
							if (childnode.classList && !childnode.classList.contains("uda-original-content")) {
								childnode.classList.add("uda-original-content");
							}
						}
					});
				}
			} else {
				var sessionevent = new CustomEvent("RequestUDASessionData", {detail: {data: "authtenicate"}, bubbles: false, cancelable: false});
				document.dispatchEvent(sessionevent);
			}
		},
		//closing the UDA screen
		closemodal:function(){
			jQuery("#uda-advance-section").show();
			jQuery('#uda-html-container').hide();
			this.recordedsequenceids=[];
			jQuery("#uda-btn").show();
			var navcookiedata = {shownav: false, data: {}, autoplay:false, pause:false, stop:false, navcompleted:false, navigateddata:[],searchterm:''};
			this.createstoragedata(this.navigationcookiename,JSON.stringify(navcookiedata));
			// this.cancelrecordingsequence(false);
			let bodychildren = document.body.childNodes;
			if (bodychildren.length > 0) {
				bodychildren.forEach(function (childnode, childnodeindex) {
					if (childnode.nodeType === Node.ELEMENT_NODE && (childnode.id !== 'uda-btn' && childnode.id !== 'uda-html-container') && childnode.nodeName.toLowerCase() !== 'script' && childnode.nodeName.toLowerCase() !== 'noscript' && childnode.nodeName.toLowerCase() !== 'style') {
						if (childnode.classList && childnode.classList.contains("uda-original-content")) {
							childnode.classList.remove("uda-original-content");
						}
					}
					if (UDAPluginSDK.containersections.length > 0 && UDAPluginSDK.inarray(childnodeindex, UDAPluginSDK.containersections) !== -1) {
						childnode.classList.add("container");
					}
				});
			}
		},
		//render the required html for showing up the proper html
		showhtml:function(){
			this.rerenderhtml=false;
			var addnisticon=true;
			var checkrecording = this.getstoragedata(this.recordingcookiename);
			if(checkrecording){
				var checkrecordingdata=JSON.parse(checkrecording);
				if(checkrecordingdata.hasOwnProperty("recording") && checkrecordingdata.recording){
					addnisticon=false;
					this.recording=true;
					this.openmodal(false);
				} else {
					this.recording = false;
				}
			}
			if(addnisticon){
				this.addvoicesearchmodal(addnisticon);
				var navigationcookie=this.getstoragedata(this.navigationcookiename);
				if(navigationcookie){
					var navigationcookiedata = JSON.parse(navigationcookie);
					if(navigationcookiedata.shownav) {
						this.openmodal();
						if(navigationcookiedata.autoplay){
							this.autoplay=true;
							if(!this.playNextAction) {
								return;
							}
						}
						this.showselectedrow(navigationcookiedata.data,navigationcookiedata.data.id,true, navigationcookiedata);
					} else {
						this.searchinelastic('');
					}
				} else {
					console.log('here');
					this.searchinelastic('');
				}
			} else {
				this.addvoicesearchmodal(addnisticon);
				this.showrecordedresults();
			}
			this.disableRecordButton();
		},
		// indexing all nodes after all the clicknodes are available
		indexclicknodes: function(){
			this.processcount=UDAClickObjects.length;
			this.previousurl=this.currenturl=window.location.href;
			this.processingnodes=true;
			// indexing nodes has been called for adding click detection
			this.indexdom(document.body);
			this.processedclickobjectscount=this.processcount;
			this.totalcount=UDAClickObjects.length;
			this.processingnodes=false;
			if(this.processcount<this.totalcount){
				//	todo refine the processing nodes.
				this.indexnewclicknodes();
				return;
			}
			UDALastIndexTime=Date.now();
		},
		// indexing new clicknodes after new html got loaded
		indexnewclicknodes: async function(){
			if(this.processingnodes){
				return;
			}
			this.processcount=UDAClickObjects.length;
			if(UDALastIndexTime!==0 && UDALastIndexTime>UDALastMutationTime){
				return;
			}
			UDALastIndexTime=Date.now();
			this.processingnodes=true;
			if(await this.removefromhtmlindex()) {
				this.indexnewnodes = true;
				this.currenturl = window.location.href;
				this.indexdom(document.body);
				this.processedclickobjectscount = this.processcount;
				this.processingnodes = false;
				this.totalcount = UDAClickObjects.length;
			}
			if(this.processcount<this.totalcount){
				//todo new nodes added need to reprocess
				console.log('Need to do the processing');

			}
			if(this.navigatedToNextPage.check && this.navigatedToNextPage.url === window.location.href){
				setTimeout(function(){UDAPluginSDK.showhtml();}, 5000);
				this.navigatedToNextPage.check = false;
			}
		},
		removefromhtmlindex:async function(){
			if (this.forceReindex) {
				this.htmlindex = [];
				this.forceReindex = false;
				return Promise.resolve(1);
			}
			if(this.htmlindex.length>0){
				let newhtmlindex=[];
				let htmlindexlength=this.htmlindex.length;
				for(var htmli=0;htmli<htmlindexlength;htmli++) {
					let checknode=this.htmlindex[htmli];
					let removedclickobjectslength=UDARemovedClickObjects.length;
					let foundremovedindexednode=-1;
					for (var k = 0; k < removedclickobjectslength; k++) {
						if(UDARemovedClickObjects[k].element === window){
							continue;
						}
						let removedclickobject=UDARemovedClickObjects[k].element;

						if (checknode['element-data'].isSameNode(removedclickobject)) {
							foundremovedindexednode=k;
							break;
						}
					}
					if(foundremovedindexednode===-1){
						newhtmlindex.push(checknode);
					} else {
						UDARemovedClickObjects.splice(foundremovedindexednode,1);
					}
				}
				this.htmlindex=newhtmlindex;
				return Promise.resolve(1);
			}
		},
		// indexing functionality for the entire dom
		indexdom: function( node, ret=false, parentnode="", textlabel="", hasparentnodeclick=false, parentclicknode= null ) {
			switch (node.nodeType) {
				case Node.ELEMENT_NODE:

					if(!ret && parentnode!=="") {
						node = this.indexnode(node, parentnode, hasparentnodeclick, false, parentclicknode);
					}

					node.haschildclick=false;

					// Checking for ignore nodes during indexing
					if (this.inarray(node.nodeName.toLowerCase(), this.ignoreNodesFromIndexing) !== -1) {
						if(node.nodeName.toLowerCase() === 'ckeditor' && node.childNodes.length>2 && this.recording){
							let addToolTip = true;
							for(let checknode of this.tooltipDisplayedNodes){
								if(node.isSameNode(checknode)) {
									addToolTip = false;
								}
							}
							if(addToolTip) {
								this.tooltipDisplayedNodes.push(node);
								this.addToolTip(node, node, false, false, false, false, 'We have detected a rich text editor. To record this in your sequence, Please click on the editor menu. We are unable to record clicks on the text area.', false, false);
							}
						} else if(!node.hasclick && this.inarray(node.nodeName.toLowerCase(), this.addClickToSpecialNodes) !== -1 && this.inarray(node.nodeName.toLowerCase(), this.ignoreClicksOnSpecialNodes) === -1){
							if(this.logLevel>0) {
								console.log('Child nodes ignored for node and added click to: ' + node.nodeName);
							}
							this.addClickToNode(node);
						} else if(this.cancelRecordingDuringRecordingNodes.indexOf(node.nodeName.toLowerCase()) !== -1) {
							// this.addClickToNode(node);
						} else {
							if(this.logLevel>0) {
								console.log('Child nodes ignored for node: ' + node.nodeName);
							}
						}
					} else if(node.classList && ((node.classList.contains('select2-container--open') && !node.classList.contains('select2-container--focus')))){
					//	do nothing as we are not going to deal with special classes
						if(this.logLevel>0){
							console.log('unwanted indexing prevention');
						}
					} else if(node.nodeName.toLowerCase() === "div" && (node.hasAttribute("uib-datepicker-popup-wrap") || (node.id && node.id==='recognize_modal'))){
						// fix for not indexing datepicker popup and nominate popup
						if(this.logLevel>0){
							console.log('date picker in javascript');
						}
					} else if(node.nodeName.toLowerCase() === "span" && (node.classList.contains("radio") && node.classList.contains("replacement"))){
						this.addClickToNode(node);
					} else if(this.checkCssClassNames(node)){
						if(this.logLevel>0){
							console.log({cssIgnoredNode:node});
						}
						// this.addClickToNode(node);
					} else if(node.hasChildNodes()){
						var childnodes =  node.childNodes;
						var hasparentclick = false;
						if(node.hasOwnProperty("hasclick") || hasparentnodeclick){
							hasparentclick=true;
							if(parentclicknode===""){
								parentclicknode=node;
							}
						}

						if(childnodes.length>0){
							for (var i=0;i<childnodes.length;i++){
								var childnode=childnodes[i];
								this.nodeid++;
								if(this.ignoreelements.indexOf(childnode.nodeName.toLowerCase())===-1) {
									if(ret){
										if(textlabel===""){
											textlabel = this.indexdom(childnode, ret, node, textlabel);
										}else {
											textlabel += " " + this.indexdom(childnode, ret, node, textlabel);
										}
									} else {
										node.childNodes[i] = this.indexdom(childnode, ret, node,"", hasparentclick, parentclicknode);
										if(node.childNodes[i].hasOwnProperty("hasclick") && node.childNodes[i].hasclick){
											node.haschildclick=true;
										}
										if(hasparentclick && node.childNodes[i].hasOwnProperty("haschildclick") && node.childNodes[i].haschildclick){
											node.haschildclick=true;
										}
									}
								}
							}
						}
					}

					// add click to node to send what user has clicked.
					// known scenario that node has parent click
					if(node.hasOwnProperty("hasclick") && node.hasclick && (node.nodeName.toLowerCase()==="select" || !node.haschildclick)){
						node=this.addClickToNode(node);
					} else if(node.hasOwnProperty("hasclick") && node.hasclick && node.haschildclick){
						node=this.addClickToNode(node,true);
					}

					break;
				case Node.TEXT_NODE:
					if(node.nodeValue!=="") {
						textlabel = node.nodeValue;
					}
					break;
			}

			if(ret && textlabel!==""){
				return textlabel;
			} else if(!ret) {
				return node;
			}
		},
		//check css classnames for ignoring
		checkCssClassNames:function(node){
			let cssClassExist=false;
			if(this.ignoreNodesContainingClassNames.length>0){
				for(const classname of this.ignoreNodesContainingClassNames) {
					if(node.classList.contains(classname)){
						cssClassExist=true;
					}
				}
			}
			return cssClassExist;
		},
		// Check for each node and then match it with the available clicknodes which are identified by links.js
		indexnode: function(node, parentnode, hasparentnodeclick=false, fromdocumentclick=false, parentclicknode=""){
			var elementdata = {"element-type": "", "element-labels" : [], "element-action" : "", "element-path" : "","element-url":"", "element-data":[],"menu-items":[]};

			var clickobjectexists=false;
			var udaClickObject={};

			if(node.hasAttribute("nist-voice") && node.getAttribute("nist-voice")){
				return node;
			}

			if(node.hasAttribute("uda-added") && node.getAttribute("uda-added")){
				return node;
			}

			if(node.nodeName.toLowerCase() === 'mat-checkbox'){
				return node;
			}

			if(this.inarray(node.nodeName.toLowerCase(), this.ignoreClicksOnSpecialNodes) !== -1){
				return node;
			}

			if(parentnode.classList && parentnode.classList.contains("tab-content")){
				node.displaytype = "tab-content";
				node.tabid = node.id;
			}

			// Multiple clicks are recorded for select2-selection class. select2-selection--multiple
			// This will create a problem during playback. We should record only one click to avoid this problem
			if(node.classList && (node.classList.contains("select2-search__field") || node.classList.contains('cdk-overlay-backdrop') || node.classList.contains('cdk-overlay-pane'))) {
				if(this.logLevel>0) {
					console.log(node.classList);
				}
				return node;
			}

			if(node.hasAttribute('disabled')){
				return node;
			}

			if(node.hasAttribute('readOnly')){
				// return node;
			}

			if(this.htmlindex.length>0){
				for(var htmli=0;htmli<this.htmlindex.length;htmli++){
					if(node.isSameNode(this.htmlindex[htmli]['element-data'])){
						node.hasclick=true;
						return node;
					}
				}
			}

			for (var i = 0; i < UDAClickObjects.length; i++) {
				if(UDAClickObjects[i].element===window){
					continue;
				}
				if (node.isSameNode(UDAClickObjects[i].element)) {
					clickobjectexists = true;
					udaClickObject = UDAClickObjects[i];
				}
			}

			if(this.logLevel>2) {
				if(this.inarray(node.nodeName.toLowerCase(), this.ignoreNodesFromIndexing) !== -1) {
					console.log({indexingnode: node});
				}
			}

			if(node.hasAttribute("type") && node.getAttribute("type") === "hidden"){
				return node;
			}

			if(fromdocumentclick){
				clickobjectexists = true;
				udaClickObject = node;
			}

			if(clickobjectexists){
				node.hasclick=true;
				elementdata["element-type"] = node.nodeName.toLowerCase();
				elementdata["element-url"] =  window.location.href;

				if(parentnode.classList && parentnode.classList.contains("tab-content")){
					node.displaytype = "tab-content";
				}

				if(elementdata["element-labels"].length===0){
					elementdata["element-labels"] = this.getInputLabels(node,[],1);
				}

				if(elementdata["element-labels"].length===0){
					return node;
				}

				if((node.hasOwnProperty("displaytype") && node.displaytype==="tab-content") || (node.hasOwnProperty("navtype") && node.navtype==="navtab")){
					for(var j=0;j<this.menuitems.length;j++){
						var menuitem=this.menuitems[j];
						if(menuitem.refid === node.tabid) {
							if(menuitem.menunode.hasOwnProperty("path")){
								node.path =  menuitem.menunode.path+">"+menuitem.name;
							}else {
								node.path = menuitem.name;
							}
							if(node.hasOwnProperty("menuitems")){
								node.menuitems.push(menuitem);
							} else {
								node.menuitems=[];
								node.menuitems.push(menuitem);
							}
						}
					}
				}

				if(elementdata["element-path"]==="") {
					if (node.hasOwnProperty("path")) {
						elementdata["element-path"] = node.path;
					}
				}

				if(node.getAttribute("data-toggle") && node.getAttribute("data-toggle")==="tab"){
					node.navtype="navtab";
					elementdata["element-action"] = "navtab";
				}

				let uda_custom = {hasparentclick: false, parentnode: {}, domJson: domJSON.toJSON(node)};
				if(hasparentnodeclick) {
					uda_custom.hasparentclick = true;
					uda_custom.parentnode = parentnode;
				}
				node.uda_custom = uda_custom;

				elementdata["element-data"] = node;
				elementdata["clickobject"] = udaClickObject;

				this.htmlindex.push(elementdata);
			}

			return node;
		},
		// getting the text for the clicknodes.
		getInputLabels: function(node, inputlabels, iterationno, iterate=true, getchildlabels=true, fromclick=false, iteratelimit=3, ignorenode=[]){

			if(Array.isArray(ignorenode)){
				ignorenode=node;
			}

			if((node.nodeName.toLowerCase() === "select" || node.nodeName.toLowerCase() === "checkbox") && iterate && inputlabels.length===0){
				iterationno++;
				inputlabels = this.getInputLabels(node.parentNode, inputlabels, iterationno, iterate, true, fromclick, iteratelimit, ignorenode);
				if(fromclick) {
					//todo need to rework
				}
			}

			if(node.nodeName.toLowerCase() === "input" || node.nodeName.toLowerCase() === "textarea" || node.nodeName.toLowerCase() === "img"){

				if(node.getAttribute("placeholder") && node.getAttribute("placeholder")!=="") {
					inputlabels.push({"text":node.getAttribute("placeholder").toString(),"match":false});
				}
				if(node.getAttribute("type") && (node.getAttribute("type").toLowerCase()==="submit" || node.getAttribute("type").toLowerCase()==="file")) {
					if(node.getAttribute("value")){
						inputlabels.push({"text":node.getAttribute("value").toString(),"match":false});
						iterate=false;
					}
				}
				if(node.getAttribute("alt")){
					inputlabels.push({"text":node.getAttribute("alt").toString(),"match":false});
				}
			}

			if(getchildlabels && node.childNodes.length>0){
				var childnodes = node.childNodes;
				childnodes.forEach(function (childnode, key) {
					if(childnode.nodeName.toLowerCase() !=="script" && childnode.nodeName.toLowerCase() !== "select" && childnode.nodeName.toLowerCase() !== '#comment') {
						var textcontent = childnode.textContent.replace(/[\n\r]+|[\s]{2,}/g, ' ').trim();
						if (textcontent !== "" && ignorenode.isSameNode(childnode) === false) {
							inputlabels.push({"text": textcontent, "match": false});
						}
					}
				});
			}

			if(inputlabels.length===0 && node.getAttribute("data-tooltip")){
				inputlabels.push({"text":node.getAttribute("data-tooltip").toString(),"match":false});
			}

			if(inputlabels.length===0 && node.getAttribute("aria-label")){
				inputlabels.push({"text":node.getAttribute("aria-label").toString(),"match":false});
			}

			//todo fix for image tags
			if(iterate && node.nodeName.toLowerCase() !== "img" && inputlabels.length === 0 && iterationno<=iteratelimit){
				iterationno++;
				inputlabels = this.getInputLabels(node.parentNode,[], iterationno, iterate, getchildlabels, fromclick, iteratelimit);
			}

			if(inputlabels.length===0 && node.id!==""){
				inputlabels.push({"text":(node.nodeName.toLowerCase()+"-"+node.id),"match":false});
			}else if(inputlabels.length===0 && node.hasAttribute("class") && node.className && node.className!==""){
				var classname=node.className.toString();
				inputlabels.push({"text":(node.nodeName.toLowerCase()+"-"+classname.replace(" ","-")),"match":false});
			} else if(inputlabels.length===0){
				inputlabels.push({"text":(node.nodeName.toLowerCase()),"match":false});
			}

			return inputlabels;
		},
		getsingleinputlabel: function(parentnode, inputlabel){
			var childnodes = parentnode.childNodes;

			childnodes.forEach(function (childnode, key) {
				if(inputlabel === ""){
					inputlabel = childnode.textContent.replace(/[\n\r]+|[\s]{2,}/g, ' ').trim();
				}
			});

			if(inputlabel === ""){
				inputlabel = this.getinputlabel(parentnode.parentNode,"");
			}

			return inputlabel;
		},
		addClickToNode:function(node, confirmdialog=false){
			if(node.hasOwnProperty("addedclickrecord") && node.addedclickrecord===true){
				return;
			}

			var nodename=node.nodeName.toLowerCase();
			switch (nodename) {
				case "select":
					jQuery(node).on({"focus":function(event){
							UDAPluginSDK.recorduserclick(node, false,false, event, confirmdialog);
						}
					});
					break;
				case "input":
					if(!node.hasAttribute("type")){
						jQuery(node).click(function (event) {
							UDAPluginSDK.recorduserclick(node, false, false, event, confirmdialog);
						});
						return;
					}
					var inputtype=node.getAttribute("type").toLowerCase();
					switch (inputtype) {
						case "email":
						case "text":
						case "button":
						case "checkbox":
						case "color":
						case "date":
						case "datetime-local":
						case "file":
						case "hidden":
						case "image":
						case "month":
						case "number":
						case "password":
						case "radio":
						case "range":
						case "reset":
						case "search":
						case "submit":
						case "tel":
						case "text":
						case "time":
						case "url":
						case "week":
							jQuery(node).click(function (event) {
								UDAPluginSDK.recorduserclick(node, false, false, event, confirmdialog);
							});
							break;
						default:
							jQuery(node).click(function (event) {
								UDAPluginSDK.recorduserclick(node, false, false, event, confirmdialog);
							});
							break;
					}
					break;
				case "mat-select":
					jQuery(node).click(function (event) {
						UDAPluginSDK.recorduserclick(node, false, false, event, confirmdialog);
					});
					break;
				case 'tr':
					jQuery(node).click(function (event) {
						UDAPluginSDK.recorduserclick(node, false, false, event, confirmdialog);
					});
					break;
				default:
					jQuery(node).click(function (event) {
						UDAPluginSDK.recorduserclick(node, false, false, event, confirmdialog);
					});
					break;
			}
			node.addedclickrecord=true;
			return node;
		},
		//matching the action of the node and invoking whether to click or focus
		matchaction:function(data,close=true,selectednode){
			if(close) {
				this.closemodal();
			}
			var node=data["element-data"];
			var timetoinvoke=1000;

			if(!this.playNextAction) {
				return;
			}

			if(this.logLevel>2) {
				console.log({invokingnode: node});
			}

			// remove added tooltips before invoking
			// let tooltipnodes = $('.uda-tooltip');
			let tooltipnodes = document.getElementsByClassName('uda-tooltip');
			if (tooltipnodes.length > 0) {
				$('.uda-tooltip').each(function() {
					$(this).find('.uda-tooltip-text-content').remove();
					$(this).removeClass('uda-tooltip');
				});
			}

			$('.uda-tooltip-text-content').each(function() {
				$(this).remove();
			});

			this.simulateHover(node);

			var navigationcookie=this.getstoragedata(this.navigationcookiename);
			var navigationcookiedata = null;
			if(navigationcookie) {
				navigationcookiedata = JSON.parse(navigationcookie);
			}

			if(this.inarray(node.nodeName.toLowerCase(), this.ignoreNodesFromIndexing) !== -1) {
				this.addToolTip(node, node.parentNode, selectednode, navigationcookiedata, false, false, false);
				return;
			}

			switch (node.nodeName.toLowerCase()) {
				case "input":
					// functionality for detecting multi select box and highlighting the recorded node
					if (node.classList && (node.classList.contains('select2-search__field') || node.classList.contains('mat-autocomplete-trigger'))){
						this.addToolTip(node, node.parentNode.parentNode.parentNode.parentNode.parentNode, selectednode, navigationcookiedata, false, true);
					} else if(node.hasAttribute('role') && (node.getAttribute('role')==='combobox')) {
						this.addToolTip(node, node.parentNode.parentNode.parentNode.parentNode, selectednode, navigationcookiedata, false, false, true);
					} else if(node.hasAttribute('type') && (node.getAttribute('type')==='checkbox' || node.getAttribute('type')==='radio') && node.classList && (node.classList.contains('mat-checkbox-input') || node.classList.contains('mat-radio-input'))) {
						this.addToolTip(node, node.parentNode.parentNode, selectednode, navigationcookiedata, false, false, true);
					} else if(node.hasAttribute('type')){
						switch (node.getAttribute('type').toLowerCase()) {
							case 'checkbox':
								if(node.parentNode && node.parentNode.classList && node.parentNode.classList.contains('vc_checkbox')) {
									this.addToolTip(node, node.parentNode, selectednode, navigationcookiedata, false, false, true);
								} else {
									this.addToolTip(node, node.parentNode.parentNode, selectednode, navigationcookiedata, false, false, true);
								}
								break;
							case 'radio':
								if(node.parentNode && node.parentNode.classList && node.parentNode.classList.contains('vc_label')) {
									this.addToolTip(node, node.parentNode, selectednode, navigationcookiedata, false, false, true);
								} else {
									this.addToolTip(node, node.parentNode.parentNode, selectednode, navigationcookiedata, false, false, true);
								}
								break;
							case 'submit':
								node.click();
								this.invokenextitem(node, timetoinvoke, navigationcookiedata);
								this.showselectedrow(navigationcookiedata.data,navigationcookiedata.data.id,true, navigationcookiedata);
                            	break;
							case 'text':
								if(node.attributes && node.attributes.length>0 && (node.hasAttribute('ngxdaterangepickermd'))) {
									this.addToolTip(node, node.parentNode, selectednode, navigationcookiedata, false, false, false);
								} else if(node.attributes && node.attributes.length>0 && (node.hasAttribute('uib-datepicker-popup'))) {
									this.addToolTip(node, node.parentNode.parentNode, selectednode, navigationcookiedata, true, false);
								} else {
									this.addToolTip(node, node.parentNode, selectednode, navigationcookiedata, false, true, true);
								}
								break;
							default:
								this.addToolTip(node, node.parentNode, selectednode, navigationcookiedata, false, false, true);
								break;
						}
					} else {
						this.addToolTip(node, node.parentNode, selectednode, navigationcookiedata, false, false, true);
					}
					break;
				case "textarea":
					this.playNextAction = false;
					this.addToolTip(node, node.parentNode, selectednode, navigationcookiedata, false, false, true);
					break;
				case "select":
					// this.addToolTip(node, node.parentNode, navigationcookiedata, false, false, true);
					this.addToolTip(node, node, selectednode, navigationcookiedata, false, false, true);
					break;
				case "option":
					this.addToolTip(node, node.parentNode, selectednode, navigationcookiedata, false, false, true);
					UDAAlertMessageDatabreak;
				case "checkbox":
					this.addToolTip(node, node, selectednode, navigationcookiedata, false, false, true);
					break;
				// Additional processing for calendar selection
				case "button":
					if(node.hasAttribute('aria-label') && node.getAttribute('aria-label').toLowerCase() === 'open calendar') {
						this.addToolTip(node, node.parentNode, selectednode, navigationcookiedata, true, false);
					} else if(node.classList && node.classList.contains('btn-pill')) {
						node.click();
						this.invokenextitem(node, timetoinvoke, navigationcookiedata);
					} else {
						node.click();
						this.invokenextitem(node, timetoinvoke, navigationcookiedata);
					}
					break;
				case 'span':
					if (node.classList && node.classList.contains('select2-selection')) {
						this.addToolTip(node, node.parentNode.parentNode, selectednode, navigationcookiedata, true, false);
					} else if(node.classList.contains("radio") && node.classList.contains("replacement")){
						this.addToolTip(node, node.parentNode.parentNode, selectednode, navigationcookiedata, false, false, true);
					} else {
						node.click();
						this.invokenextitem(node, timetoinvoke, navigationcookiedata);
					}
					break;
				case 'div':
					if(node.classList && (node.classList.contains('mat-form-field-flex') || node.classList.contains('mat-select-trigger'))) {
						this.addToolTip(node, node.parentNode.parentNode, selectednode, navigationcookiedata, true, false);
					} else {
						node.click();
						this.invokenextitem(node, timetoinvoke, navigationcookiedata);
					}
					break;
				//	fix for text editor during playback
				case 'ckeditor':
					this.addToolTip(node, node, selectednode, navigationcookiedata, true, false);
					break;
				case 'ng-select':
					this.addToolTip(node, node, selectednode, navigationcookiedata, false, false);
					break;
				default:
					node.click();
					this.invokenextitem(node, timetoinvoke, navigationcookiedata);
					break;
			}
		},
		//add tooltip display
		addToolTip:function(invokingnode, tooltipnode, recordeddata=null, navigationcookiedata, enableClick=false, enableFocus=false, enableIntroJs=false, message= 'Please input the value and then click on', showButtons=true) {

			if(this.logLevel>2){
				console.log(this.invokingnode);
			}

			if(recordeddata !== null) {
				let recordednodedata = JSON.parse(recordeddata.objectdata);
				if(recordednodedata.hasOwnProperty('meta') && recordednodedata.meta.hasOwnProperty('tooltipInfo') && recordednodedata.meta.tooltipInfo != ''){
					message = recordednodedata.meta.tooltipInfo;
				}
			}

			/*if(this.invokingnode && this.invokingnode.isEqualNode(invokingnode)){
				return;
			} else {
				this.invokingnode = invokingnode;
			}*/

			this.invokingnode = invokingnode;

			this.playNextAction = false;

			if(navigationcookiedata) {
				if (navigationcookiedata && navigationcookiedata.autoplay) {
					this.autoplay = false;
					this.autoplayPaused = true;
					this.toggleautoplay(navigationcookiedata);
				} else {
					this.showselectedrow(navigationcookiedata.data, navigationcookiedata.data.id, true, navigationcookiedata);
				}
			}

			let toolTipContentSection	=	message
										+'<br/>';
			if(showButtons) {
				toolTipContentSection +=	'<button class="uda-tutorial-btn" style="margin-top:10px; margin-right: 5px;" type="button" uda-added="true" onclick="UDAPluginSDK.resumePlay();">Continue</button>'
											+ '<button class="uda-tutorial-exit-btn" style="margin-top:10px;" type="button" uda-added="true" id="uda-autoplay-exit">Exit</button>';
			}

			let toolTipContentElement = document.createElement('div');
			toolTipContentElement.innerHTML = toolTipContentSection.trim();
			toolTipContentElement.classList.add('uda-tooltip-text-content');

			let tooltipDivElement = document.createElement('div');
			tooltipDivElement.classList.add('uda-tooltip');
			tooltipDivElement.innerHTML = '<div id="uda-arrow" class="uda-arrow" data-popper-arrow></div>';
			tooltipDivElement.prepend(toolTipContentElement);

			document.body.appendChild(tooltipDivElement);

			/**
			 * calculating node position from here
			 */
			let toolTipPosistionClass = this.getTooltipPositionClass(tooltipnode, tooltipDivElement);

			this.popperInstance = Popper.createPopper(tooltipnode, tooltipDivElement,{
				placement: toolTipPosistionClass,
				modifiers: [
					{
						name: 'offset',
						options: {
							offset: [0, 20],
						},
					},
				],
			});

			jQuery("#uda-autoplay-exit").click(function () {
				UDAPluginSDK.backToSearchResultsPage(navigationcookiedata);
			});

			$('html, body').animate({
				scrollTop: ($(invokingnode).offset().top - 250)
			}, 2000, function(){
				if(enableFocus){
					invokingnode.focus();
				}
				if(enableClick){
					invokingnode.click();
				}
			});
		},
		/**
		 * tooltip placement calculation
		 */
		getScreenSize: function() {
			let page = {height: 0, width: 0};
			let screen = {height: 0, width: 0};
			let body = document.body,
				html = document.documentElement;

			const docEl = document.documentElement;
			const scrollTop = window.pageYOffset || docEl.scrollTop || body.scrollTop;
			const scrollLeft = window.pageXOffset || docEl.scrollLeft || body.scrollLeft;

			page.height = Math.max( body.scrollHeight, body.offsetHeight, html.clientHeight, html.scrollHeight, html.offsetHeight );
			page.width = Math.max(body.scrollWidth, body.offsetWidth, html.clientWidth, html.scrollWidth, html.offsetWidth);
			if (window.innerWidth !== undefined) {
				screen.width = window.innerWidth * 0.75;
				screen.height = window.innerHeight;
				// return { width: (window.innerWidth*0.75), height: window.innerHeight };
			} else {
				const D = document.documentElement;
				screen.width = D.clientWidth;
				screen.height = D.clientHeight * 0.75;
				// return { width: D.clientWidth*0.75, height: D.clientHeight };
			}
			let windowProperties = {page: page, screen: screen, scrollInfo: {scrollTop: scrollTop, scrollLeft: scrollLeft}};
			return windowProperties;
		},
		//get node position on the page
		getNodeCoordinates: function(element, windowSize) {
			const x = element.getBoundingClientRect();
			let result = {
				top: x.top + windowSize.scrollInfo.scrollTop,
				width: x.width,
				height: x.height,
				left: x.left + windowSize.scrollInfo.scrollLeft,
				actualPos: x
			};
			return result;
		},
		getTooltipPositionClass: function (targetElement, tooltipElement) {
			const availablePositions = ["right", "top", "left", "bottom"].slice();

			const screenSize = this.getScreenSize();
			const tooltipPos = this.getNodeCoordinates(tooltipElement, screenSize);
			const targetElementRect = targetElement.getBoundingClientRect();

			let finalCssClass = "right";

			if(this.logLevel>1) {
				console.log(screenSize);
				console.log(tooltipPos);
				console.log(targetElementRect);
			}

			// Check for space to the right
			if (targetElementRect.right + tooltipPos.width > screenSize.screen.width) {
				this.removeFromArray(availablePositions, "right");
			}

			// Check for space above
			if (targetElementRect.top - tooltipPos.height < 0) {
				this.removeFromArray(availablePositions, "top");
			}

			// Check for space to the left
			if (targetElementRect.left - tooltipPos.width < 0) {
				this.removeFromArray(availablePositions, "left");
			}

			// Check for space below
			if (targetElementRect.bottom + tooltipPos.height > screenSize.page.height) {
				this.removeFromArray(availablePositions, "bottom");
			}

			if (availablePositions.length > 0) {
				finalCssClass = availablePositions[0];
			}

			return finalCssClass;
		},
		removeFromArray: function(array, value) {
			if (array.includes(value)) {
				array.splice(array.indexOf(value), 1);
			}
		},
		//Continue functionality invoke
		resumePlay: function(){
			let tooltipnodes = $('.uda-tooltip');
			if (tooltipnodes.length > 0) {
				$('.uda-tooltip').remove();
				this.popperInstance.destroy();
			}
			this.playNextAction = true;
			var navigationcookie=this.getstoragedata(this.navigationcookiename);
			var navigationcookiedata = null;
			if(navigationcookie) {
				navigationcookiedata = JSON.parse(navigationcookie);
			}
			this.toggleautoplay(navigationcookiedata);
		},
		//invoke the click of next item
		invokenextitem:function(node, timeToInvoke, navigationCookieData){
			let link=false;
			timeToInvoke=timeToInvoke+4000;
			if(typeof node.href !== 'undefined' && node.href !== ''){
				if(typeof node.target !== 'undefined' && node.target==='_blank'){
					this.toggleautoplay(navigationCookieData);
				} else {
					let hostname = window.location.protocol + "//" + window.location.host+window.location.pathname;
					let href = node.href.substr(hostname.length);
					if(href!=='' && href !== "#") {
						link = true;
						this.navigatedToNextPage.check = true;
						this.navigatedToNextPage.url = node.href;
					}
				}
			}
			if(!link) {
				console.log(node);
				setTimeout(function(){UDAPluginSDK.showhtml();}, timeToInvoke);
			}
		},
		//simulate hover functionality
		simulateHover: function(node){
			var event = new MouseEvent('mouseover', {
				'view': window,
				'bubbles': true,
				'cancelable': true
			});
			var canceled = !node.dispatchEvent(event);
			if(this.logLevel>0) {
				if (canceled) {
					// A handler called preventDefault.
					console.log('hover cancelled');
				} else {
					// None of the handlers called preventDefault.
					console.log('hover not cancelled');
				}
			}
		},
		//firing an event if event available for the node. Currently not implemented
		eventFire:function(el, etype){
			if (el.fireEvent) {
				el.fireEvent('on' + etype);
			} else {
				var evObj = document.createEvent('Events');
				evObj.initEvent(etype, true, false);
				el.dispatchEvent(evObj);
			}
		},
		//adding user click to the processing node.
		recorduserclick:function(node, fromdocument=false, selectchange=false, event, confirmdialog=false, hasparentclick = false){

			if(fromdocument){
				// todo from document click functionality;
			}

			if(!this.recording){
				return ;
			}

			if(this.autoplay){
				this.forceReindex = true;
				UDAPluginSDK.indexnewclicknodes();
				return true;
			}

			if(node.hasAttribute("nist-voice")){
				return true;
			}

			if(this.lastclickednode!=='' && node.isSameNode(this.lastclickednode)){
				return ;
			}

			if(this.lastclickedtime===Date.now()){
				return ;
			}

			// fix for file upload click
			if(node.style && node.style.display && node.style.display === 'none'){
				return ;
			}

			if(this.logLevel>0) {
				console.log('-------------------------------------------------------------');
				console.log({clickednode: node});
				console.log('-------------------------------------------------------------');
			}

			if(this.recording && this.inarray(node.nodeName.toLowerCase(), this.ignoreClicksOnSpecialNodes) !== -1){
				return ;
			} else if(this.recording && this.cancelRecordingDuringRecordingNodes.indexOf(node.nodeName.toLowerCase()) !== -1) {
				alert('Sorry currently we do not support this '+node.nodeName+' selector. Please re-record the sequence without selecting '+node.nodeName+' selector');
				this.recording=false;
				this.cancelrecordingsequence();
				this.showadvancedhtml();
				return ;
			} else if(this.recording && (node.parentNode && node.parentNode.hasAttribute("ng-controller") && node.parentNode.getAttribute("ng-controller")==='recognize_modal')) {
				// fix for nominate recording functionality.
				alert('Sorry currently we do not support this Nominate feature. Please re-record the sequence without selecting Nominate feature');
				this.recording=false;
				this.cancelrecordingsequence();
				this.showadvancedhtml();
				return ;
			} else if(node.hasAttribute('ng-click') && node.getAttribute('ng-click')){
				let ngclick=node.getAttribute('ng-click');
				if(ngclick.indexOf('clickNotoficationBell') !== -1){
					alert('Sorry currently we do not support this notifications. Please re-record the sequence without selecting Notifications');
					this.lastclickednode = node.parentNode;
					this.recording=false;
					this.cancelrecordingsequence(false);
					this.showadvancedhtml();
					return ;
				}
			}

			var processclick=true;
			if(fromdocument && this.htmlindex.length>0){
				for(var i=0;i<this.htmlindex.length;i++){
					var processnode=this.htmlindex[i];
					if(node.isSameNode(processnode['element-data'])){
						processclick=false;
					}
				}
			}

			if(processclick===false){
				return true;
			}

			// var domjson = domJSON.toJSON(node);
			if (node.hasOwnProperty('uda_custom') && node.uda_custom.domJson) {
				var domjson = node.uda_custom.domJson;
				domjson.meta = {};
				//fix for position issue #89
				console.log(domjson.node.nodeInfo);
				if(domjson.node.nodeInfo.nodePosition.x === 0 && domjson.node.nodeInfo.nodePosition.y === 0) {
					var domjson1 = domJSON.toJSON(node);
					domjson.node.nodeInfo.nodePosition = domjson1.node.nodeInfo.nodePosition;
				}
			} else {
				return ;
			}

			if(this.inarray(node.nodeName.toLowerCase(), this.ignoreNodesFromIndexing) !== -1 && this.customNameForSpecialNodes.hasOwnProperty(node.nodeName.toLowerCase())){
				domjson.meta.displayText = this.customNameForSpecialNodes[node.nodeName.toLowerCase()];
			}

			if(node.nodeName.toLowerCase()==="input" && node.getAttribute("type")==="radio"){
				var postdata = {
					domain: window.location.host,
					urlpath: window.location.pathname,
					sessionid: this.sessionID,
					clickednodename: "",
					html5: 0,
					clickedpath: "",
					objectdata: ""
				};
				var cache = [];
				var stringifiednode=JSON.stringify(domjson.node, function(key, value) {
					if (typeof value === 'object' && value !== null) {
						if (cache.indexOf(value) !== -1) {
							// Duplicate reference found, discard key
							return;
						}
						// Store value in our collection
						cache.push(value);
					}
					return value;
				});
				cache = null;
				domjson.node=JSON.parse(stringifiednode);
				postdata.objectdata=JSON.stringify(domjson);
			} else {
				var postdata = {
					domain: window.location.host,
					urlpath: window.location.pathname,
					sessionid: this.sessionID,
					clickednodename: "",
					html5: 0,
					clickedpath: "",
					objectdata: JSON.stringify(domjson)
				};
			}
			postdata.clickednodename = this.getclickedinputlabels(node, fromdocument, selectchange);

			// for known scenarios prompt user for input
			if(confirmdialog && this.recording && !this.confirmednode && !this.autoplay){
				this.confirmparentclick(node, fromdocument, selectchange, event, postdata);
				return true;
			} else if(confirmdialog && !this.recording) {
				return true;
			}

			this.rerenderhtml=true;
			this.addclickedrecordcookie(postdata.clickednodename);
			this.lastclickednode=node;
			this.lastclickedtime=Date.now();
			var outputdata = JSON.stringify(postdata);
			var xhr = new XMLHttpRequest();
			xhr.open("POST", this.apihost+"/user/clickednode", false);
			xhr.setRequestHeader('Content-Type', 'application/json; charset=UTF-8');
			xhr.onload = function(event){
				if(xhr.status === 200){
					UDAPluginSDK.confirmednode = false;
					// rerender html if recording is enabled.
					if(UDAPluginSDK.recording) {
						setTimeout(function () {
							UDAPluginSDK.showhtml();
						}, UDA_POST_INTERVAL);
					}
				}
			};
			xhr.send(outputdata);

			// reindexing whole document again for collapsable nodes
			if(this.recording) {
				if(this.logLevel>0) {
					console.log('-------------------------------------------------------------');
					console.log({indexedpos: node.uda_custom.domJson.node.nodeInfo.nodePosition});
					console.log({domjson: domjson.node.nodeInfo.nodePosition});
					console.log('-------------------------------------------------------------');
				}
				if (node.hasAttribute('mattreenodetoggle')) {
					this.forceReindex = true;
					UDAPluginSDK.indexnewclicknodes();
				} else {
					//processing new clicknodes if available after the click action.
					setTimeout(function () {
						this.forceReindex = true;
						UDAPluginSDK.indexnewclicknodes();
					}, UDA_POST_INTERVAL);
				}
			}
		},
		confirmparentclick:function(node, fromdocument, selectchange, event, postdata) {
			var prevclicktext = this.getclickedinputlabels(this.lastclickednode, fromdocument, selectchange);
			if(node.hasChildNodes()) {
				var childtextexists = this.processparentchildnodes(node, prevclicktext);
				if(!childtextexists) {
					var confirmdialog = confirm("Did you clicked: " + postdata.clickednodename);
					if (confirmdialog === true) {
						UDAPluginSDK.confirmednode = true;
						UDAPluginSDK.recorduserclick(node, fromdocument, selectchange, event, false);
					}
					return false;
				} else {
					return false;
				}
			}
		},
		processparentchildnodes:function(node, prevtext) {
			var childtextexists = false;
			for(const childnode of node.childNodes) {
				if (childnode.nodeType === Node.ELEMENT_NODE) {
					if (this.lastclickednode && childnode.isSameNode(this.lastclickednode)) {
						childtextexists = true;
						break;
					}
					let childtext = this.getclickedinputlabels(childnode);
					if(prevtext === childtext) {
						childtextexists = true;
						break;
					} else if(childnode.hasChildNodes()){
						childtextexists = this.processparentchildnodes(childnode, prevtext);
						if(childtextexists) {
							break;
						}
					}
				}
			}
			return childtextexists
		},
		//getting input label for the clicked node
		getclickedinputlabels:function(node, fromdocument=false, selectchange=false){
			if(this.logLevel > 4) {
				console.log({node: node});
			}
			if (!node) {
				return null;
			}
			var inputlabels="";
			var nodename=node.nodeName.toLowerCase();
			switch (nodename) {
				case "select":
					if(selectchange) {
						inputlabels = jQuery(node).find(":selected").text();
					} else {
						var textlabels = this.getInputLabels(node, [], 1, true, false, true);
						if (textlabels.length > 0) {
							var labels = [];
							for (var j = 0; j < textlabels.length; j++) {
								labels.push(textlabels[j].text);
							}
							inputlabels = labels.toString();
						}
					}
					break;
				case "input":
					if(!node.hasAttribute("type")){
						var textlabels = this.getInputLabels(node, [], 1, true, true, true);
						if (textlabels.length > 0) {
							var labels = [];
							for (var j = 0; j < textlabels.length; j++) {
								labels.push(textlabels[j].text);
							}
							inputlabels = labels.toString();
						}
					} else {
						switch (node.getAttribute("type").toLowerCase()) {
							default:
								var textlabels = this.getInputLabels(node, [], 1, true, true, true);
								if (textlabels.length > 0) {
									var labels = [];
									for (var j = 0; j < textlabels.length; j++) {
										labels.push(textlabels[j].text);
									}
									inputlabels = labels.toString();
								}
						}
						break;
					}
				case "textarea":
					var textlabels = this.getInputLabels(node, [], 1, true, true, true);
					if (textlabels.length > 0) {
						var labels = [];
						for (var j = 0; j < textlabels.length; j++) {
							labels.push(textlabels[j].text);
						}
						inputlabels = labels.toString();
					}
					break;
				case "img":
					var textlabels = this.getInputLabels(node, [], 1, true, false, true);
					if (textlabels.length > 0) {
						var labels = [];
						for (var j = 0; j < textlabels.length; j++) {
							labels.push(textlabels[j].text);
						}
						inputlabels = labels.toString();
					}
					break;
				default:
					var textlabels = this.getInputLabels(node, [], 1, false, true, true);
					if (textlabels.length > 0) {
						var labels = [];
						for (var j = 0; j < textlabels.length; j++) {
							labels.push(textlabels[j].text);
						}
						inputlabels = labels.toString();
					}
			}
			if(this.logLevel>2){
				console.log(inputlabels);
			}
			return inputlabels;
		},
		//record page click todo functionality
		recorddocumentclick:function(){
			jQuery(document).ready(function(){
				document.body.addEventListener('click', function (event) { }, false);
			});
		},
		//adding current timestamp to the required actions under recording functionality
		gettimestamp:function(buttonclicked){
			if(buttonclicked !== "") {
				var result = Date.now();
				if(buttonclicked==="start"){
					this.startrecordingsequence(result);
				} else if(buttonclicked==="stop"){
					this.stoprecordingsequence(result);
				}
			}
		},
		//show recorded results in UDA screen
		showrecordedresults:function(){
			var recordingcookie = this.getstoragedata(this.recordingcookiename);
			var starttime=null;
			var endtime=Date.now();
			if(recordingcookie){
				var recordingcookiedata=JSON.parse(recordingcookie);
				starttime=recordingcookiedata.starttime;
			} else {
				return false;
			}

			jQuery("#uda-content-container").html("");

			if(this.clickeOn && this.clickeOn === 'record-btn'){
				UDAPluginSDK.addrecordresultshtml([]);
				this.clickeOn = '';
				return ;
			}

			var xhr = new XMLHttpRequest();
			xhr.open("GET", this.apihost+"/clickevents/fetchrecorddata?start="+starttime+"&end="+endtime+"&sessionid="+UDAPluginSDK.sessionID+"&domain="+recordingcookiedata.domain, true);
			xhr.onload = function(event){
				if(xhr.status === 200){
					UDAPluginSDK.addrecordresultshtml(JSON.parse(xhr.response));
				}
			};
			xhr.send();
		},
		//start recording the user click to form a sequence
		startrecordingsequence:function(currenttimestamp){
			var recordingcookie = this.getstoragedata(this.recordingcookiename);
			if (recordingcookie) {
				var recordingcookiedata = JSON.parse(recordingcookie);
				recordingcookiedata.starttime = currenttimestamp;
				recordingcookiedata.recording = true;
				recordingcookiedata.endtime = null;
			} else {
				var recordingcookiedata = {recording: true, starttime: currenttimestamp, endtime: null};
			}
			recordingcookiedata.domain = window.location.host;
			this.createstoragedata(this.recordingcookiename,JSON.stringify(recordingcookiedata));

			this.clickeOn = 'record-btn';

			this.showhtml();

			//add analtytics
			this.recordclick('recordingstart',recordingcookiedata.domain);
		},
		//stop recording sequence that has been started and show recorded results
		stoprecordingsequence:function(currenttimestamp){
			var recordingcookie = this.getstoragedata(this.recordingcookiename);
			if(recordingcookie){
				var recordingcookiedata=JSON.parse(recordingcookie);
				recordingcookiedata.endtime=currenttimestamp;
				recordingcookiedata.recording=false;
			} else {
				return false;
			}
			this.createstoragedata(this.recordingcookiename,JSON.stringify(recordingcookiedata));

			//add analtytics
			this.recordclick('recordingstop',recordingcookiedata.domain);

			this.showhtml();
			jQuery("#uda-content-container").html("");
			var xhr = new XMLHttpRequest();
			xhr.open("GET", this.apihost+"/clickevents/fetchrecorddata?start="+recordingcookiedata.starttime+"&end="+recordingcookiedata.endtime+"&sessionid="+UDAPluginSDK.sessionID+"&domain="+recordingcookiedata.domain, true);
			xhr.onload = function(event){
				if(xhr.status === 200){
					UDAPluginSDK.addrecordresultshtml(JSON.parse(xhr.response));
				}
			};
			xhr.send();
		},
		//cancel the recording sequence
		cancelrecordingsequence:function(render=true){
			// jQuery('#uda-advanced-btn').hide();
			var recordingcookie = this.getstoragedata(this.recordingcookiename);
			if(recordingcookie){
				var recordingcookiedata=JSON.parse(recordingcookie);
				if(!recordingcookiedata.recording){
					return false;
				}
				recordingcookiedata.endtime=Date.now();
				recordingcookiedata.recording=false;
			} else {
				return false;
			}
			this.createstoragedata(this.recordingcookiename,JSON.stringify(recordingcookiedata));
			var navcookiedata = {shownav: false, data: {}, autoplay:false, pause:false, stop:false, navcompleted:false, navigateddata:[],searchterm:''};
			this.createstoragedata(this.navigationcookiename,JSON.stringify(navcookiedata));

			let tooltipnodes = document.getElementsByClassName('uda-tooltip');
			if (tooltipnodes.length > 0) {
				$('.uda-tooltip').remove();
				this.popperInstance.destroy();
			}

			//add analtytics
			this.recordclick('recordingcancel',recordingcookiedata.domain);
			this.currentPage='cancelrecording';
			if(render) {
				this.showhtml();
			}
		},
		//show sequence list html
		addrecordresultshtml:function(data){
			if(data.length>0) {
				this.recordedsequenceids=data;
				jQuery("#uda-content-container").html(this.renderRecordedSequenceHtml());
				for(var i=0;i<data.length;i++){
					// modification for personal button addition
					if(i===(data.length-1)){
						this.renderrecordresultrow(data[i],i,true);
					} else {
						this.renderrecordresultrow(data[i],i,false);
					}
				}
			} else {
				jQuery("#uda-content-container").html(this.renderEmptyRecordedSequenceHtml());
			}

			this.openmodal(false);
		},
		renderRecordedSequenceHtml: function(){
			var html =	'<div class="uda-card-details">'
						+'	<h5>Recorded Sequence</h5>'
						+'	<hr style="border:1px solid #969696; width:100%;">'
						+'	<ul class="uda-recording" id="uda-recorded-results">'
						+'	</ul>'
<<<<<<< HEAD
						+'	<div class="uda-recording" style="text-align: center;">'
						+'		<input type="text" id="uda-recorded-name" name="uda-save-recorded" class="uda-form-input" placeholder="Enter Label">'
						+'		<br /><span style="font-size: 10px;">(Note: The content moderator may auto-remove profane words)</span>'
=======

						+'	<hr style="border:1px solid #969696; width:100%;">'

						+'	<div style="text-align:left;">'
						+'		<input type="text" id="uda-recorded-name" name="uda-save-recorded[]" class="uda-form-input" placeholder="Enter Label">'
						+'		<div id="uda-sequence-names"></div>'
						+'		<div style="margin-bottom:10px;">'
						+'			<button class="add-btn" onclick="UDAPluginSDK.addSequenceNameRow();">+</button>'
						+'		</div>'
						+'		<br>'
						+'		<br>'
						+'		<div style="display: inline-block; margin-top: 10px; width:100%;">'
						+'			<button class="uda-record-btn" onclick="UDAPluginSDK.cancelrecordingsequence();" style="margin-right: 15px;"><span>Cancel and Exit</span></button>'
						+'			<button class="uda-tutorial-btn" onclick="UDAPluginSDK.submitrecordedlabel();" style="float: right;">Submit</button>'
						+'		</div>'

						+'	</div>'
						+'</div>';

						/*+'	<div class="uda-recording" style="text-align: center;">'
						+'	<table id="uda-sequence-names"><tr>'
						+'		<td><input type="text" id="uda-recorded-name" name="uda-save-recorded[]" class="uda-form-input" placeholder="Enter Label"></td>'
						+'		<td><button class="uda-tutorial-btn" onclick="UDAPluginSDK.addSequenceNameRow();">Add</button></td>'
						+'	</tr></table>'
>>>>>>> 4972f916
						+'		<button class="uda-record-btn" onclick="UDAPluginSDK.cancelrecordingsequence();"><span>Cancel and Exit</span></button>'
						+'		<button class="uda-tutorial-btn" onclick="UDAPluginSDK.submitrecordedlabel();">Submit</button>'
						+'	</div>'
						+'</div>';*/
			return html;
		},
		//Add new sequence name row
		addSequenceNameRow: function(){
			/*let html='<tr>'
					+'	<td><input type="text" name="uda-save-recorded[]" class="uda-form-input" placeholder="Enter Label"></td>'
					+'	<td><button class="uda-tutorial-btn uda-remove-row">Remove</button></td>'
					+'</tr>';*/
			let html	='<div>'
						+'		<input type="text" id="uda-recorded-name" name="uda-save-recorded[]" class="uda-form-input uda-form-input-reduced" placeholder="Enter Label">'
						+'		<span>'
						+'			<button class="delete-btn uda-remove-row"><img src="'+ this.extensionpath+'images/icons/delete.png"></button>'
						+'		</span>'
						+'</div>';

			jQuery('#uda-sequence-names').append(html);
			jQuery("#uda-sequence-names").on('click','.uda-remove-row',function(){
				jQuery(this).parent().parent().remove();
			});
		},
		renderEmptyRecordedSequenceHtml: function(){
			var html =	'<div class="uda-card-details">'
						// +'<span class="uda-close-icon">×</span>'
						+'	<h5>Recorded Sequence</h5>'
						+'	<hr>'
						+'	<h5>Please navigate in the page to record.</h5>'
						+'	<br />'
						+'	<div class="uda-recording" style="text-align: center;">'
						// +'		<input type="text" id="uda-recorded-name" name="uda-save-recorded" class="uda-form-input" placeholder="Enter Label">'
						+'		<button class="uda-record-btn" onclick="UDAPluginSDK.cancelrecordingsequence();"><span>Cancel and Exit</span></button>'
						// +'		<button class="uda-tutorial-btn" onclick="UDAPluginSDK.submitrecordedlabel();">Submit</button>'
						+'	</div>'
						+'</div>';
			return html;
		},
		//render record row html of the sequence
		renderrecordresultrow:function(data,index, showPersonalButton=false){
			index++;
			// let clickedname=((data.clickednodename.length>this.maxstringlength)?data.clickednodename.substr(0,this.maxstringlength)+'...':data.clickednodename);
			let nodeData = JSON.parse(data.objectdata);
			var originalName = '';
			if(nodeData.meta.hasOwnProperty('displayText') && nodeData.meta.displayText !== ''){
				var clickedname = ((nodeData.meta.displayText.length > this.maxstringlength) ? nodeData.meta.displayText.substr(0, this.maxstringlength) + '...' : nodeData.meta.displayText);
				originalName = nodeData.meta.displayText;
			} else {
				var clickedname = ((data.clickednodename.length > this.maxstringlength) ? data.clickednodename.substr(0, this.maxstringlength) + '...' : data.clickednodename);
				originalName = data.clickednodename;
			}
			// let clickedname=data.clickednodename;
			//adding personal tooltips
			let tooltipBtn = '';
			if(showPersonalButton) {
				tooltipBtn = this.showTooltipEditSection(nodeData);
			}
			// personal button appearance
			if(showPersonalButton){
				// clickedname=((data.clickednodename.length>(this.maxstringlength-24))?data.clickednodename.substr(0,(this.maxstringlength-24))+'...':data.clickednodename);
				var editBtn = 	'			<span>'
								+'				<button class="uda-tutorial-btn" style="padding:0px;" type="button" id="uda-edit-clickedname"><img src="'+this.extensionpath+'images/icons/edit.png"></button>'
								+'			</span>'
								+'			<input type="text" id="uda-edited-name" name="uda-edited-name" class="uda-form-input" placeholder="Enter Name" value="'+originalName+'" style="display: none;">';
				if(nodeData.meta.hasOwnProperty('isPersonal') && nodeData.meta.isPersonal){
					// var personalHtml = '&nbsp; &nbsp; (personal)';
					var personalHtml = '&nbsp; &nbsp;<input type="checkbox" id="isPersonal" checked /> <label style="font-size:14px;">Is personal</label>';
				} else {
					var personalHtml = '&nbsp; &nbsp;<input type="checkbox" id="isPersonal" /> <label style="font-size:14px;">Is personal</label>';
				}
				personalHtml += '			<span style="position: relative; top: 0px;"><img src="'+this.extensionpath+'images/icons/info.png" title="help"></span>';
				var html =	'<li class="uda-recorded-label-editable"><i>'
								+clickedname
								// +editBtn
								+'<br />'
								+'</i>'
								+personalHtml
								+'<br />'
								+tooltipBtn
								//+'<br />'
							+'</li>';
				var element = jQuery(html);
				jQuery("#uda-recorded-results").append(element);
				jQuery("#isPersonal").click(function (){
					UDAPluginSDK.personalNode(data);
				});
				var beforeEditText = originalName;
				jQuery("#uda-edit-clickedname").click(function (){
					jQuery("#uda-edited-name").show();
				});
				jQuery('#uda-edited-name').blur(function() {
					let editedName = $("#uda-edited-name").val();
					if(editedName.trim() !== '' && beforeEditText.trim() != editedName.trim()){
						UDAPluginSDK.editAndSave(data, editedName);
					}
				});
				jQuery("#uda-edited-name").keydown(function (e) {
					if (e.keyCode === 13) {
						let editedName = $("#uda-edited-name").val();
						if(editedName.trim() !== '' && beforeEditText.trim() != editedName.trim()){
							UDAPluginSDK.editAndSave(data, editedName);
						}
					}
				});
				if(tooltipBtn) {
					jQuery("#uda-edit-tooltip").click(function (){
						// UDAPluginSDK.showTooltipInput(data);
						jQuery("#uda-edited-tooltip").show();
					});
					/*jQuery('#uda-edited-tooltip').blur(function() {
						let editedName = $("#uda-edited-tooltip").val();
						if(editedName.trim() !== '' && beforeEditText.trim() != editedName.trim()){
							UDAPluginSDK.editAndSaveTooltip(data, editedName);
						}
					});*/
					jQuery("#uda-edited-tooltip").keydown(function (e) {
						if (e.keyCode === 13) {
							let editedName = $("#uda-edited-tooltip").val();
							if(editedName.trim() !== '' && beforeEditText.trim() != editedName.trim()){
								UDAPluginSDK.editAndSaveTooltip(data, editedName);
							}
						}
					});
					jQuery("#uda-tooltip-save").click(function (){
						let editedName = $("#uda-edited-tooltip").val();
						if(editedName.trim() !== '' && beforeEditText.trim() != editedName.trim()){
							UDAPluginSDK.editAndSaveTooltip(data, editedName);
						}
					});
				}
			} else {
				clickedname += (nodeData.meta.hasOwnProperty('isPersonal') && nodeData.meta.isPersonal)?'&nbsp; &nbsp;(personal)':'';
				var html = '<li><i>' +
					clickedname +
					'</i></li>';
				var element = jQuery(html);
				jQuery("#uda-recorded-results").append(element);
			}
		},
		//customizing tooltip text function
		showTooltipEditSection: function(nodeData){
			let node=nodeData.node;
			let toolTipText = '';
			if (nodeData.meta.hasOwnProperty('tooltipInfo') && nodeData.meta.tooltipInfo) {
				toolTipText = nodeData.meta.tooltipInfo;
			}
			/*let tooltipBtnHtml 	='			<span>'
								+ '				<button class="uda-tutorial-btn" style="padding:0px;" type="button" id="uda-edit-tooltip">'+((toolTipText)?'Edit Tooltip':'Add Tooltip')+'</button>'
								+ '			</span>';
			let tooltipsection = (toolTipText) +'&nbsp;&nbsp;'+ tooltipBtnHtml + '<input type="text" id="uda-edited-tooltip" name="uda-edited-tooltip" class="uda-form-input" placeholder="Enter text" value="' + toolTipText + '" style="display: none;">';*/
			let tooltipBtnHtml 	= '	<div class="uda-recording" style="text-align: center;">'
								+'		<input type="text" id="uda-edited-tooltip" name="uda-edited-tooltip" class="uda-form-input" placeholder="Custom Tooltip (Optional)" style="width:68% !important;" value="'+toolTipText+'">'
								+'		<span>'
								+'			<button class="delete-btn" style="color:#fff;" id="uda-tooltip-save">Save</button>'
								+'		</span>'
								+'	</div>';
			let tooltipsection = tooltipBtnHtml;
			switch (node.nodeName.toLowerCase()) {
				case "input":
				case "textarea":
				case "select":
				case "option":
				case "checkbox":
					return tooltipsection;
					break;
				case "button":
					if(node.hasAttribute('aria-label') && node.getAttribute('aria-label').toLowerCase() === 'open calendar') {
						return tooltipsection;
					}
					break;
				case 'span':
					if (node.className && node.className.indexOf('select2-selection') !== -1) {
						return tooltipsection;
					}
					break;
				case 'div':
				if(node.className && (node.className.indexOf('mat-form-field-flex') !== -1 || node.className.indexOf('mat-select-trigger') !== -1)) {
						return tooltipsection;
					}
					break;
				case 'ckeditor':
					return tooltipsection;
					break;
				case 'ng-select':
					return tooltipsection;
					break;
				default:
					return '';
					break;
			}
		},
		editAndSaveTooltip: function(data, value) {
			let nodeData = JSON.parse(data.objectdata);
			if(nodeData.meta && nodeData.meta.hasOwnProperty("displayText")){
				nodeData.meta.tooltipInfo = value;
			} else if(nodeData.meta && Object.keys(nodeData.meta).length >= 1) {
				nodeData.meta.tooltipInfo = value;
			} else {
				nodeData.meta = {};
				nodeData.meta.tooltipInfo = value;
			}
			data.objectdata = JSON.stringify(nodeData);
			var outputdata = JSON.stringify(data);
			var xhr = new XMLHttpRequest();
			xhr.open("POST", this.apihost+"/user/updateclickednode");
			xhr.setRequestHeader('Content-Type', 'application/json; charset=UTF-8');
			xhr.onload = function(event){
				UDAPluginSDK.showhtml();
			};
			xhr.send(outputdata);
		},
		//personal modification button clicked
		personalNode:function(data){
			let nodeData = JSON.parse(data.objectdata);
			if(nodeData.meta.hasOwnProperty("isPersonal")){
				if(nodeData.meta.isPersonal) {
					nodeData.meta.isPersonal = false;
				} else {
					nodeData.meta.isPersonal = true;
				}
			} else {
				nodeData.meta.isPersonal = true;
			}
			data.objectdata = JSON.stringify(nodeData);
			var outputdata = JSON.stringify(data);
			var xhr = new XMLHttpRequest();
			xhr.open("POST", this.apihost+"/user/updateclickednode");
			xhr.setRequestHeader('Content-Type', 'application/json; charset=UTF-8');
			xhr.onload = function(event){
				UDAPluginSDK.showhtml();
			};
			xhr.send(outputdata);
		},
		//edit modification button clicked
		editAndSave:function(data, value){
			let nodeData = JSON.parse(data.objectdata);
			if(nodeData.meta && nodeData.meta.hasOwnProperty("displayText")){
				nodeData.meta.displayText = value;
			} else {
				nodeData.meta = {};
				nodeData.meta.displayText = value;
			}
			data.objectdata = JSON.stringify(nodeData);
			var outputdata = JSON.stringify(data);
			var xhr = new XMLHttpRequest();
			xhr.open("POST", this.apihost+"/user/updateclickednode");
			xhr.setRequestHeader('Content-Type', 'application/json; charset=UTF-8');
			xhr.onload = function(event){
				UDAPluginSDK.showhtml();
			};
			xhr.send(outputdata);
		},
		// submit functionality of the recorded sequence.
		submitrecordedlabel:function(submittype="recording"){
<<<<<<< HEAD
			var sequencename=jQuery("#uda-recorded-name").val();

			// detect for profanity
			sequencename = this.checkProfanity(sequencename);
			sequencename = sequencename.trim();
			jQuery("#uda-recorded-name").val(sequencename);

=======
			// var sequencename=jQuery("#uda-recorded-name").val();
			let sequencenames = [];
			var sequencenamearray=jQuery("input[name='uda-save-recorded[]']").map(function (){
				sequencenames.push(this.value);
			});
			console.log(sequencenames);
			let sequencename = JSON.stringify(sequencenames);
>>>>>>> 4972f916
			var sequencelistdata={name:"",domain:window.location.host,usersessionid:this.sessiondata.authdata.id.toString(),userclicknodelist:[].toString(),userclicknodesSet:this.recordedsequenceids,isValid:1,isIgnored:0};
			if(submittype==='recording') {
				if (sequencename === '') {
					alert('Please enter proper label');
					jQuery("#uda-recorded-name").focus();
					return false;
				}
			} else if(submittype === 'invalid'){
				if(sequencename===''){
					sequencename="Declared as not valid sequence by user";
				}
				sequencelistdata.isValid=0;
			} else if(submittype === 'ignore'){
				if(sequencename===''){
					sequencename="Ignored by user";
				}
				sequencelistdata.isValid=0;
				sequencelistdata.isIgnored=1;
			}

			var sequenceids = [];
			for(var i=0;i<this.recordedsequenceids.length;i++){
				sequenceids.push(this.recordedsequenceids[i].id);
			}
			sequencelistdata.name=sequencename;
			sequencelistdata.userclicknodelist=sequenceids.toString();
			this.cancelrecordingsequence(false);
			this.currentPage='SequenceSubmitted';
			this.showhtml();
			var xhr = new XMLHttpRequest();
			xhr.open("POST", this.apihost + "/clickevents/recordsequencedata", true);
			xhr.setRequestHeader('Content-Type', 'application/json');
			xhr.onload = function(event){
				if(xhr.status === 200){
					UDAPluginSDK.showSelectedSequence(JSON.parse(xhr.response))
				}
			};
			xhr.send(JSON.stringify(sequencelistdata));
		},
		/**
		 * Profanity detection
		 * @constructor
		 * @param {string} label - Label of the recorded sequence
		 */
		checkProfanity: function(label){
			switch (this.profanity.provider.toLowerCase()){
				case 'azure':
					var xhr = new XMLHttpRequest();
					xhr.open("POST", this.profanity.config.endPoint, false);
					xhr.setRequestHeader('Content-Type', 'text/plain');
					xhr.setRequestHeader('Ocp-Apim-Subscription-Key', this.profanity.config.key1);
					xhr.onload = function(event){
						if(xhr.status === 200){
							let response = JSON.parse(xhr.response);
							console.log(response);
							if (response.Terms && response.Terms.length>0) {
								console.log(response.Terms);
								response.Terms.forEach(function (term, termindex) {
									label = label.replaceAll(term.Term, '');
								});
							}
						}
					};
					xhr.send(label);
					break;
			}
			return label;
		},
		// adding the last clicked record to the storage
		addclickedrecordcookie:function(clickednodename){
			this.createstoragedata(this.recordclicknodecookiename,clickednodename);
		},
		// search from elastic functionality
		searchinelastic:function(searchterm=''){

			if(this.currentPage==='cancelrecording'){
				jQuery('#uda-advanced-btn').hide();
			} else if(this.currentPage==='SequenceSubmitted'){
				return ;
			} else if(!UDAUserAuthData.restrict_add_delete) {
				jQuery('#uda-advanced-btn').show();
				jQuery("#uda-advance-section").show();
			}

			this.currentPage='advanced';

			if(searchterm) {
				var searchtext = searchterm;
			} else {
				var searchtext = jQuery("#uda-search-input").val();
			}
            // translating from other language to english
			if(this.multilingual.selectedLang !== this.multilingual.searchInLang) {
                let posturl = '';
                switch (this.multilingual.translate.provider){
                    case 'google':
                        posturl = this.multilingual.translate.apiurl+'?key='+encodeURIComponent(this.multilingual.translate.apikey)+'&target=en&q='+encodeURIComponent(searchtext);
                        break;
                }
                var translatexhr = new XMLHttpRequest();
                translatexhr.open("POST", posturl, false);
                translatexhr.onload = function(event){
                    if(translatexhr.status === 200){
                        let translateddata = JSON.parse(translatexhr.response);
                        if(translateddata.data.translations.length>0) {
                            searchtext = translateddata.data.translations[0].translatedText;
                        }
                    } else {
                        console.log(JSON.parse(translatexhr.response));
                    }
                };
                translatexhr.onerror = function(){
                };
                translatexhr.send();
            }

			this.cancelrecordingsequence(true);

			this.renderMessage('Loading Please Wait...');


			if (this.searchInProgress === true) {
				alert('Previous search in progress');
				return false;
			}

			if (this.autoplay) {
				this.searchInProgress = false;
				return false;
			}

			if(this.logLevel>0) {
				console.log(searchtext);
			}

			this.searchText = searchtext;
			this.searchInProgress = true;

			//add analtytics
			this.recordclick('search',searchtext);

			var xhr = new XMLHttpRequest();
			xhr.open("GET", this.apihost + "/clickevents/sequence/search?query="+searchtext+"&domain="+encodeURI(window.location.host), false);
			xhr.onload = function(event){
				if(xhr.status === 200){
					UDAPluginSDK.searchInProgress=false;
					UDAPluginSDK.renderSearchResults(JSON.parse(xhr.response));
				} else {
					UDAPluginSDK.renderMessage();
				}
			};
			// xhr.addEventListener("error", UDAPluginSDK.renderMessage());
			xhr.onerror = function(){
				UDAPluginSDK.renderMessage();
			};
			xhr.send();
		},
		//rendering search results screen
		renderSearchResults:function(data){

			if(!UDAUserAuthData.restrict_add_delete) {
				jQuery('#uda-advanced-btn').show();
				jQuery("#uda-advance-section").show();
			}

			var matchnodes = data;
			if(matchnodes.length>0){
				jQuery("#uda-content-container").html('');
				for(var k=0;k<matchnodes.length;k++){
					if(matchnodes[k].hasOwnProperty("deleted") && matchnodes[k].deleted===0) {
						this.renderSequenceRow(matchnodes[k], k);
					} else if(!matchnodes[k].hasOwnProperty("deleted")) {
						this.renderSequenceRow(matchnodes[k], k);
					}
				}
			} else {
				this.renderEmptySearchResults();
			}
		},
		// rendering empty results html
		renderEmptySearchResults: function(){
			this.searchInProgress=false;
			jQuery("#uda-content-container").html(this.getEmptyResultsHtml());
		},
		getEmptyResultsHtml: function() {
			let html =	'<div class="uda-no-results">'
						+'	<svg class="uda-no-src" xmlns="http://www.w3.org/2000/svg" id="Capa_1" enable-background="new 0 0 512 512" height="512" viewBox="0 0 512 512" width="512"><g><path d="m317 90c-57.891 0-105 47.109-105 105s47.109 105 105 105 105-47.109 105-105-47.109-105-105-105zm51.211 135-21.211 21.211-30-30-30 30-21.211-21.211 30-30-30-30 21.211-21.211 30 30 30-30 21.211 21.211-30 30z"/><path d="m317 0c-107.52 0-195 87.48-195 195 0 48.371 17.809 92.591 47.08 126.709l-23.086 23.086-21.211-21.211-111.631 111.629c-17.534 17.534-17.534 46.069-.015 63.633l.015.015c17.549 17.52 46.124 17.523 63.633-.015l111.631-111.629-21.211-21.211 23.086-23.086c34.118 29.271 78.338 47.08 126.709 47.08 107.52 0 195-87.48 195-195s-87.48-195-195-195zm0 330c-74.443 0-135-60.557-135-135s60.557-135 135-135 135 60.557 135 135-60.557 135-135 135z"/></g></svg>'
						+'	<p>No results found</p>'
						+'</div>';
			return html;
		},
		renderMessage: function(message='Something went wrong please try again later.'){
			this.searchInProgress=false;
			jQuery("#uda-content-container").html(this.getMessageHtml(message));
		},
		getMessageHtml: function(message) {
			let html =	'<div class="uda-no-results">'
				+'	<svg class="uda-no-src" xmlns="http://www.w3.org/2000/svg" id="Capa_1" enable-background="new 0 0 512 512" height="512" viewBox="0 0 512 512" width="512"><g><path d="m317 90c-57.891 0-105 47.109-105 105s47.109 105 105 105 105-47.109 105-105-47.109-105-105-105zm51.211 135-21.211 21.211-30-30-30 30-21.211-21.211 30-30-30-30 21.211-21.211 30 30 30-30 21.211 21.211-30 30z"/><path d="m317 0c-107.52 0-195 87.48-195 195 0 48.371 17.809 92.591 47.08 126.709l-23.086 23.086-21.211-21.211-111.631 111.629c-17.534 17.534-17.534 46.069-.015 63.633l.015.015c17.549 17.52 46.124 17.523 63.633-.015l111.631-111.629-21.211-21.211 23.086-23.086c34.118 29.271 78.338 47.08 126.709 47.08 107.52 0 195-87.48 195-195s-87.48-195-195-195zm0 330c-74.443 0-135-60.557-135-135s60.557-135 135-135 135 60.557 135 135-60.557 135-135 135z"/></g></svg>'
				+'	<p>'+message+'</p>'
				+'</div>';
			return html;
		},
		//rendering each row html of the search result
		renderSequenceRow:function(data){
			var element=jQuery(this.getRowHtml(data));
			element.click(function () {
				UDAPluginSDK.showSelectedSequence(data);
			});
			jQuery("#uda-content-container").append(element);
		},
		//Sequence row html
		getRowHtml: function(data){
			var path='';
			for(var i=0;i<data.userclicknodesSet.length;i++){
				if(path!==''){
					path +=' >> ';
				}
				path += data.userclicknodesSet[i].clickednodename;
			}
			let sequencename = '';
			try{
				sequencename = JSON.parse(data.name)[0];
			} catch (e) {
				sequencename = data.name.toString();
			}
			var html =	'<div class="uda-card">'
						+'	<h5>'+sequencename+'</h5>'
						+'	<i>'+path+'</i>'
						+'</div>';
			return html;
		},
		//selected search result functionality
		showSelectedSequence:function(data){
			var navcookiedata = {shownav: true, data: data, autoplay:false, pause:false, stop:false, navcompleted:false, navigateddata:[],searchterm:''};
			navcookiedata.searchterm=jQuery("#uda-search-input").val();
			this.createstoragedata(this.navigationcookiename,JSON.stringify(navcookiedata));
			this.autoplay = false;
			this.showselectedrow(data,data.id,true, navcookiedata);
			this.invokedActionManually=false;
			//add analtytics
			this.recordclick('sequencerecord',data.name.toString(),data.id);
		},
		// renderSelectedSequenceHtml: fu
		renderSelectedSequenceHtml: function (data, isPlaying){
			let sequencename = '';
			let sequencenames = '';
			try{
				let sequencenamesArray = JSON.parse(data.name)
				sequencename = sequencenamesArray[0];
				/*if(sequencenamesArray.length > 1) {
					sequencenamesArray.splice(0, 1);
					sequencenames = sequencenamesArray.join('<br /> or <br />');
				}*/
			} catch (e) {
				sequencename = data.name.toString();
			}
			var html =	'<div class="uda-card-details" style="border-bottom-left-radius: 0px; border-bottom-right-radius: 0px;">'
						+'    <div class="uda-card-btns">'
						+'        <button class="uda-play-btn" '+((isPlaying)?'disabled="disabled"':'id="nist-autoplay"')+'><img src="'+this.extensionpath+'images/icons/play-icon.png"></button>'
						+'        <button class="uda-stop-btn" '+((!isPlaying)?'disabled="disabled"':'id="nist-autoplay"')+'><img src="'+this.extensionpath+'images/icons/stop-icon.png"></button>'
						+'    </div>'
						+'    <div class="uda-card-right-dbl-arrow" id="uda-backto-search"><img src="'+this.extensionpath+'images/icons/right-duble-arrow.png"></div>'
						+'    <h5>'+sequencename+'</h5>'
						+((sequencenames)?'	<h6> or <br /> '+sequencenames+'</h6>':'')
						+'    <hr>'
						+'    <ul class="uda-suggestion-list" id="uda-sequence-steps">'
						+'    </ul>'
						+'</div>'
						+'<div class="uda-details-footer">'
						+'    <div class="uda-details-footer-left uda-trash-img" id="uda-delete-sequence">'
						+'    </div>'
						+'    <div class="uda-details-footer-right">'
						// +'    	<div class="like-img-bg uda-like-img" style="border-left: 1px solid #dce0f7;" id="uda-upvote">'
						// +'   	</div>'
						// +'    	<div class="dislike-img-bg uda-dislike-img" id="uda-downvote">'
						// +'   	</div>'
						+'    </div>'
						+'</div>';
			return html;
		},
		//showing the selected search result screen functionality
		showselectedrow:function(data,index,shownodelist=false, navcookiedata={}){
			if(shownodelist && navcookiedata.data.userclicknodesSet.length===navcookiedata.navigateddata.length){
				navcookiedata.navcompleted=true;
			}
			var isPlaying =  false;

			this.currentPage='SelectedSequence';

			if(shownodelist) {
				if (navcookiedata.navcompleted) {
					this.autoplayCompleted = true;
				} else {
					if(navcookiedata.autoplay) {
						isPlaying = true;
					}
				}
			}

			var element=jQuery(this.renderSelectedSequenceHtml(data, isPlaying));
			jQuery("#uda-content-container").html(element);
			var performactionnode=false;
			for(var i=0;i<data.userclicknodesSet.length;i++){
				var visited = -1;
				if(navcookiedata.navigateddata.length>0) {
					visited = this.inarray(data.userclicknodesSet[i].id, navcookiedata.navigateddata);
				}
				if(navcookiedata.autoplay && (!navcookiedata.pause || !navcookiedata.stop)){
					if(visited===-1 && !performactionnode){
						performactionnode=data.userclicknodesSet[i];
					}
				}
				jQuery("#uda-sequence-steps").append(this.rendersteps(data.userclicknodesSet[i], visited, navcookiedata));
			}

			if(this.sessionID && data.usersessionid && (this.sessionID.toString()===data.usersessionid.toString() || (this.sessiondata.authdata.hasOwnProperty('id') && this.sessiondata.authdata.id.toString()===data.usersessionid.toString()))){
				jQuery("#uda-delete-sequence").click(function () {
					UDAPluginSDK.deleteSequence(data);
				});
			} else {
				jQuery("#uda-delete-sequence").hide();
			}

			jQuery('#uda-upvote').click(function () {
				UDAPluginSDK.addvote("up",data);
			});
			jQuery('#uda-downvote').click(function () {
				UDAPluginSDK.addvote("down",data);
			});

			jQuery("#nist-autoplay").click(function () {
				UDAPluginSDK.toggleautoplay(navcookiedata);
			});

			// need to improve the autoplay functionality.
			if(typeof performactionnode=="object" && this.autoplay) {
				if(this.playNextAction) {
					this.performclickaction(performactionnode, navcookiedata);
				}
			} else if(this.autoplay){
				this.autoplayPaused = false;
				this.toggleautoplay(navcookiedata);
			}
			jQuery("#uda-backto-search").click(function () {
				UDAPluginSDK.backToSearchResultsPage(navcookiedata);
			});
		},
		backToSearchResultsPage: function(navcookiedata){
			UDAPluginSDK.autoplay = false;
			UDAPluginSDK.searchInProgress=false;
			UDAPluginSDK.autoplayPaused=false;
			UDAPluginSDK.playNextAction=true;
			UDAPluginSDK.backtosearchresults(navcookiedata);
			let tooltipnodes = document.getElementsByClassName('uda-tooltip');
			if (tooltipnodes.length > 0) {
				$('.uda-tooltip').remove();
				this.popperInstance.destroy();
			}
		},
		//showing the sequence steps html
		rendersteps:function(data,visited=false, navcookiedata={}){
			// adding elipses if textlength is greater than specified characters
			// display personal tag for the personal nodes
			let clickedname = '';
			let nodeData = JSON.parse(data.objectdata);
			if(nodeData.meta.hasOwnProperty('displayText') && nodeData.meta.displayText !== ''){
				clickedname = ((nodeData.meta.displayText.length > this.maxstringlength) ? nodeData.meta.displayText.substr(0, this.maxstringlength) + '...' : nodeData.meta.displayText);
			} else {
				clickedname = ((data.clickednodename.length > this.maxstringlength) ? data.clickednodename.substr(0, this.maxstringlength) + '...' : data.clickednodename);
			}
			if(nodeData.meta.hasOwnProperty('isPersonal') && nodeData.meta.isPersonal){
				clickedname=((data.clickednodename.length>(this.maxstringlength-26))?data.clickednodename.substr(0,(this.maxstringlength-26))+'... (personal)':data.clickednodename);
			}
			var clickedtext = clickedname;
			if(visited>-1) {
				var template = jQuery("<li class='completed'><i>" + clickedtext + "</i></li>");
			} else {
				var template = jQuery("<li class='inactive'><i>" + clickedtext + "</i></li>");
			}
			if(visited === -1) {
				template.click(function () {
					UDAPluginSDK.invokedActionManually = true;
					UDAPluginSDK.performclickaction(data,navcookiedata);
				});
			}
			return template;
		},
		//perform click action of the sequence steps
		performclickaction:function(selectednode,navcookiedata){
			const matchNodes = [];
			let originalNode = {};
			if(selectednode.objectdata) {
				originalNode = JSON.parse(selectednode.objectdata);
				if(this.logLevel > 0) {
					console.log({recordedNode: originalNode.node});
				}
				if(selectednode && this.htmlindex.length>0){
					// personal tag check
					let isPersonalNode = false;
					if(originalNode.meta.hasOwnProperty('isPersonal') && originalNode.meta.isPersonal){
						isPersonalNode = true;
					}
					for(let searchNode of this.htmlindex){
						let searchLabelExists = false;
						let compareNode = domJSON.toJSON(searchNode["element-data"]);
						// compare recorded node with personal node tag or not
						let match = this.comparenodes(compareNode.node,originalNode.node, isPersonalNode);

						if (this.logLevel>0 && (match.matched+15) >= match.count) {
							console.log('----------------------------------------------------------');
							console.log(match);
							console.log(Math.abs((match.matched) - match.count));
							console.log(match.innerChildNodes * this.innerTextWeight);
							console.log('Matched ' + match.matched + ' out of ' + match.count);
        					console.log({node: compareNode.node, htmlNode: searchNode["element-data"]});
							console.log({recordedNode: JSON.parse(selectednode.objectdata)});
							console.log('----------------------------------------------------------');
						}

						// we are incrementing 'matched' by 'innerTextWeight' for 'this' node and every child node and we are matching innerchildcounts that were returned from comparenodes
						if(match.innerTextFlag && Math.abs((match.matched) - match.count) <= (match.innerChildNodes * this.innerTextWeight)){
							searchLabelExists=true;
						} else if (match.matched === match.count) {
							searchLabelExists=true;
						} else if(originalNode.node.nodeName === 'CKEDITOR' && (match.matched+1) >= match.count) {
							// fix for editor playback
							searchLabelExists=true;
						}

						if(searchLabelExists){
							let matchNodeExists = false;
							if(matchNodes.length>0){
								for(let j=0; j<matchNodes.length; j++){
									if(matchNodes[j].originalNode["element-data"].isSameNode(searchNode["element-data"])){
										matchNodeExists=true;
									}
								}
							}

							if (this.logLevel>0) {
								console.log('----------------------------------------------------------');
								console.log(match);
								console.log(Math.abs((match.matched) - match.count));
								console.log(match.innerChildNodes * this.innerTextWeight);
								console.log('Matched ' + match.matched + ' out of ' + match.count);
								console.log({node: compareNode.node, htmlNode: searchNode["element-data"]});
								console.log({recordedNode: JSON.parse(selectednode.objectdata)});
								console.log('----------------------------------------------------------');
							}

							if(matchNodeExists===false) {
								matchNodes.push({originalNode: searchNode, domJson: compareNode.node});
							}
						}
					}
				}
			}

			if(matchNodes.length === 1){
				if(this.updatenavcookiedata(navcookiedata,selectednode.id)){
					this.matchaction(matchNodes[0].originalNode,false,selectednode);
				}

			} else if(matchNodes.length>1) {
				//todo need to perform some user intervention
				// for multiple matching nodes compare labels of the clickable nodes to get exact node match
				let finalMatchNode = null;
				let finalMatchNodes = [];

				if(this.logLevel>0){
					console.log('----------------------------------------------------------');
					console.log('matched nodes');
					console.log(matchNodes);
					console.log('----------------------------------------------------------');
				}

				if(this.logLevel>0 && matchNodes.length>1){
					console.log('----------------------------------------------------------');
					console.log('recordednode label:'+selectednode.clickednodename);
					console.log('----------------------------------------------------------');
				}

				matchNodes.forEach(function (matchNode, matchnodeindex) {
					if(matchNode.originalNode.hasOwnProperty("element-data")) {
						const inputLabels = UDAPluginSDK.getclickedinputlabels(matchNode.originalNode["element-data"]);
						if(UDAPluginSDK.logLevel>0){
							console.log('----------------------------------------------------------');
							console.log(inputLabels);
							console.log('----------------------------------------------------------');
						}
						if (inputLabels === selectednode.clickednodename) {
							finalMatchNodes.push(matchNode);
						} else if(matchNode.originalNode["element-data"].classList && matchNode.originalNode["element-data"].classList.contains('expand-button')){
							// collapsable buttons are treated as matched nodes to check distance for further processing
							finalMatchNodes.push(matchNode);
						}
					}
				});

				if(finalMatchNodes.length===0 && matchNodes.length>=1){
					finalMatchNodes = matchNodes;
				}

				// process matching nodes after comparing labels
				if (finalMatchNodes.length === 1) {
					finalMatchNode = finalMatchNodes[0].originalNode;
				} else if(finalMatchNodes.length > 1) {
					// compare element positions as there are multiple matching nodes with same labels
					if(this.logLevel > 0 && finalMatchNodes.length>1) {
						console.log('----------------------------------------------------------');
						console.log('Multiple nodes found comparing nearnode');
						console.log({recordedNode: originalNode.node});
						console.log(finalMatchNodes);
						console.log('----------------------------------------------------------');
					}
					finalMatchNode = this.processDistanceOfNodes(finalMatchNodes, originalNode.node);
				}

				if(finalMatchNode && finalMatchNode.hasOwnProperty("element-data")) {
					if(this.logLevel > 0 && finalMatchNodes.length>1) {
						console.log('----------------------------------------------------------');
						console.log('Final matched node');
						console.log({domnode: finalMatchNode['element-data']});
						console.log(domJSON.toJSON(finalMatchNode['element-data']));
						console.log({finalMatchNode: finalMatchNode});
						console.log('----------------------------------------------------------');
					}
					if(this.updatenavcookiedata(navcookiedata,selectednode.id)) {
						this.matchaction(finalMatchNode, false, selectednode);
					}
				} else {
					if(this.logLevel>2) {
						console.log('----------------------------------------------------------');
						console.log('Unable to find final matchnode with distance calculation');
						console.log('----------------------------------------------------------');
					}
					alert("Unable to find the action");
					if(navcookiedata && navcookiedata.autoplay) {
						this.autoplay = false;
						this.autoplayPaused = true;
						this.toggleautoplay(navcookiedata);
					}
				}

			} else {
				alert("Unable to find the action");
				if(navcookiedata && navcookiedata.autoplay) {
					this.autoplay = false;
					this.autoplayPaused = true;
					this.toggleautoplay(navcookiedata);
				}
			}
		},
		//comparing nodes of indexed and the sequence step selected
		comparenodes:function(comparenode, originalnode, isPersonalNode=false, match={count:0, matched:0, unmatched:[], innerTextFlag: false, innerChildNodes: 0}){
			// sum the childnodes
			if(comparenode.hasOwnProperty('childNodes')) {
				match.innerChildNodes = match.innerChildNodes + comparenode.childNodes.length;
			}
			for(let key in originalnode){
				if(this.ignoreattributes.indexOf(key)!==-1){
					continue;
				} else if(key.indexOf('_ngcontent') !== -1 || key.indexOf('jQuery') !== -1 || key.indexOf('__zone_symbol__') !== -1){
					continue;
				} else {
					match.count++;
				}
				if(comparenode.hasOwnProperty(key) && (typeof originalnode[key] === 'object') && (typeof comparenode[key] === 'object')){
					match.matched++;
					match=this.comparenodes(comparenode[key], originalnode[key], isPersonalNode, match);
				} else if(comparenode.hasOwnProperty(key) && Array.isArray(originalnode[key]) && originalnode[key].length>0 && Array.isArray(comparenode[key]) && comparenode[key].length>0){
					match.matched++;
					if(comparenode[key].length===originalnode[key].length) {
						match.matched++;
						for (var i = 0; i < originalnode[key].length; i++) {
							match=this.comparenodes(comparenode[key][i], originalnode[key][i], isPersonalNode, match);
						}
					}
				} else if((key === 'class' || key === 'className') && originalnode.hasOwnProperty(key) && comparenode.hasOwnProperty(key)) {
					// fix for calendar issue
					comparenode[key] = comparenode[key].replace(' ng-star-inserted','');
					originalnode[key] = originalnode[key].replace(' ng-star-inserted','');
					if (comparenode[key]===originalnode[key]) {
						match.matched++;
					} else {
						// jaro wrinker comparision for classname
						let weight = this.JaroWrinker(originalnode[key], comparenode[key]);
						if(weight > 0.90) {
							match.matched++;
						} else {
							match.unmatched.push({
								key: key,
								compareNodeValues: comparenode[key],
								recordedNodeValues: originalnode[key]
							});
						}
					}
				} else if(key === 'innerText' && originalnode.hasOwnProperty(key) && comparenode.hasOwnProperty(key) && (comparenode[key].trim() === originalnode[key].trim())) {
					// matching inner text should be weighted more. We will add an arbitrarily large number - innerTextWeight.
					// since this will match for every child node, we need to accommodate this logic whenever 'comparenodes' is called
					console.log(comparenode[key].trim());
					console.log(originalnode[key].trim());
					match.innerTextFlag = true;
					match.matched = match.matched + this.innerTextWeight;
					// match.matched++;
				} else if(comparenode.hasOwnProperty(key) && comparenode[key]===originalnode[key]){
					match.matched++;
				} else if(comparenode.hasOwnProperty(key) && comparenode[key]!==originalnode[key] && key==='href' && originalnode[key].indexOf(comparenode[key])!==-1){
					match.matched++;
				} else if(comparenode.hasOwnProperty(key) && (key === 'id' || key === 'name') && comparenode[key]!==originalnode[key]){
					let weight = this.JaroWrinker(originalnode[key], comparenode[key]);
					if(weight>0.90) {
						match.matched++;
					}
				}
				// matching personal node key value pairs for personal tag true
				else if (isPersonalNode && this.personalNodeIgnoreAttributes.indexOf(key)!==-1) {
					// make inner text flag to true if personal tag is true
					if(key==='innerText'){
						match.innerTextFlag = true;
						match.matched = match.matched + this.innerTextWeight;
					} else {
						match.matched++;
					}
				} else {
					match.unmatched.push({key: key, compareNodeValues: comparenode[key], recordedNodeValues: originalnode[key]});
				}
			}
			return match;
		},
		JaroWrinker: function (s1, s2) {
			var m = 0;

			// Exit early if either are empty.
			if ( s1.length === 0 || s2.length === 0 ) {
				return 0;
			}

			// Exit early if they're an exact match.
			if ( s1 === s2 ) {
				return 1;
			}

			var range     = (Math.floor(Math.max(s1.length, s2.length) / 2)) - 1,
				s1Matches = new Array(s1.length),
				s2Matches = new Array(s2.length);

			for ( i = 0; i < s1.length; i++ ) {
				var low  = (i >= range) ? i - range : 0,
					high = (i + range <= s2.length) ? (i + range) : (s2.length - 1);

				for ( j = low; j <= high; j++ ) {
					if ( s1Matches[i] !== true && s2Matches[j] !== true && s1[i] === s2[j] ) {
						++m;
						s1Matches[i] = s2Matches[j] = true;
						break;
					}
				}
			}

			// Exit early if no matches were found.
			if ( m === 0 ) {
				return 0;
			}

			// Count the transpositions.
			var k = n_trans = 0;

			for ( i = 0; i < s1.length; i++ ) {
				if ( s1Matches[i] === true ) {
					for ( j = k; j < s2.length; j++ ) {
						if ( s2Matches[j] === true ) {
							k = j + 1;
							break;
						}
					}

					if ( s1[i] !== s2[j] ) {
						++n_trans;
					}
				}
			}

			var weight = (m / s1.length + m / s2.length + (m - (n_trans / 2)) / m) / 3,
				l      = 0,
				p      = 0.1;

			if ( weight > 0.7 ) {
				while ( s1[l] === s2[l] && l < 4 ) {
					++l;
				}

				weight = weight + l * p * (1 - weight);
			}

			return weight;
		},
		// getting distance between recorded node and matching nodes of same labels
		processDistanceOfNodes: function(matchingnodes, selectedNode) {
			if (selectedNode.hasOwnProperty('nodeInfo') && matchingnodes.length>1) {
				let leastDistanceNode = null;
				let leastDistance = -1;
				console.log('------------ processing distance ------------------');
				matchingnodes.forEach((node) => {
					if (node.originalNode['element-data'].hasAttribute('aria-label')
						&& node.originalNode['element-data'].getAttribute('aria-label').toLowerCase() === 'open calendar') {
						// let dist = this.getDistance(selectedNode.nodePosition, node.originalNode['element-data'].uda_custom.domJson.node.nodePosition);
						let domJsonData = domJSON.toJSON(node.originalNode['element-data']);
						let dist = this.getDistance(selectedNode.nodeInfo, domJsonData.node.nodeInfo);
						if (this.logLevel > 1) {
							console.log(selectedNode.nodeInfo);
							console.log(node.originalNode['element-data'].uda_custom.domJson.node.nodeInfo);
							console.log(domJsonData.node.nodeInfo);
							console.log(dist);
						}
						// default adding first element as least distance and then comparing with last distance calculated
						if(leastDistance === -1) {
							leastDistance = dist;
							leastDistanceNode = node.originalNode;
						} else if (dist < leastDistance) {
							leastDistance = dist;
							leastDistanceNode = node.originalNode;
						}
					} else if (node.domJson.hasOwnProperty('nodeInfo')) {
						console.log('------------------------------');
						console.log(selectedNode.nodeInfo);
						console.log(node.domJson.nodeInfo);
						console.log('------------------------------');
						let dist = this.getDistance(selectedNode.nodeInfo, node.domJson.nodeInfo);
						// default adding first element as least distance and then comparing with last distance calculated
						if(leastDistance === -1) {
							leastDistance = dist;
							leastDistanceNode = node.originalNode;
						} else if (dist < leastDistance) {
							leastDistance = dist;
							leastDistanceNode = node.originalNode;
						}
					}
				});
				return leastDistanceNode;
			} else {
				return false;
			}
		},
		/**
		 * calculate distance between selected node and matching node
		 * @param1: recorded node
		 * @param2: comparing node
 		 */
		getDistance: function (node1, node2) {
			let dist;
			if(node1.hasOwnProperty('screen') && node2.hasOwnProperty('screen')) {
				if (node1.screen.width >= node2.screen.width) {
					const x = node1.nodePagePosition.left - (node2.nodePagePosition.left * (node2.screen.width / node1.screen.width))
					const y = node1.nodePagePosition.top - (node2.nodePagePosition.top * (node2.screen.height / node1.screen.height))
				} else {
					// const x = node1.nodePosition.x - node2.nodePosition.x;
					// const y = node1.nodePosition.y - node2.nodePosition.y;
					const x = node1.nodePagePosition.left - node2.nodePagePosition.left;
					const y = node1.nodePagePosition.top - node2.nodePagePosition.top;
					dist = Math.abs(Math.sqrt(Math.pow(x, 2) + Math.pow(y, 2)));
				}
			} else {
				const x = node1.nodePosition.x - node2.nodePosition.x;
				const y = node1.nodePosition.y - node2.nodePosition.y;
				dist = Math.abs(Math.sqrt(Math.pow(x, 2) + Math.pow(y, 2)));
			}
			return dist;
		},
		//adding data to the storage
		createstoragedata:function(key,value){
			try {
				window.localStorage.setItem(key, value);
				return true;
			} catch (e) {
				return false;
			}
		},
		//getting the data from the storage
		getstoragedata:function(key){
			try {
				var result=window.localStorage.getItem(key);
				return result;
			} catch (e) {
				return false;
			}
		},
		//delete sequence list functionality for the owner
		deleteSequence:function(data){
			var confirmdialog=confirm("Are you sure want to delete "+data.name);
			if(confirmdialog === true){
				UDAPluginSDK.confirmdelete(data);
			}
		},
		//confirmation for the deletion of the sequence list
		confirmdelete:function (data) {
			// var senddata=JSON.stringify({usersessionid:this.UDASessionID,id:data.id});
			var senddata=JSON.stringify({usersessionid:this.sessiondata.authdata.id,id:data.id});
			var xhr = new XMLHttpRequest();
			xhr.open("POST", this.apihost + "/clickevents/sequence/delete", false);
			xhr.setRequestHeader('Content-Type', 'application/json; charset=UTF-8');
			xhr.onload = function(event){
				if(xhr.status === 200){
					UDAPluginSDK.searchinelastic();
				}
			};
			xhr.send(senddata);
		},
		//adding vote functionality
		addvote:function(votetype,data){
			var senddata={"usersessionid": this.sessionID, "sequenceid" : data.id, "upvote":0, "downvote":0};
			if(votetype==="up"){
				senddata.upvote=1;
			} else if(votetype==="down"){
				senddata.downvote=1;
			}
			var xhr = new XMLHttpRequest();
			xhr.open("POST", this.apihost + "/clickevents/sequence/addvote", true);
			xhr.setRequestHeader('Content-Type', 'application/json; charset=UTF-8');
			xhr.send(JSON.stringify(senddata));
		},
		//autoplay functionality to stop and play
		toggleautoplay:function(navcookiedata){
			if(navcookiedata.autoplay){
				navcookiedata.autoplay=false;
				this.autoplay=false;
				//add analtytics
				this.recordclick('stop',navcookiedata.data.name.toString(),navcookiedata.data.id);
			} else {
				navcookiedata.autoplay=true;
				this.autoplay=true;
				this.playNextAction = true;
				//add analtytics
				this.recordclick('play',navcookiedata.data.name.toString(),navcookiedata.data.id);
				// issue fix for replay
				if(!this.autoplayPaused && (this.autoplayCompleted || this.invokedActionManually)) {
					navcookiedata.navigateddata = [];
					navcookiedata.navcompleted = false;
					this.createstoragedata(this.navigationcookiename,JSON.stringify(navcookiedata));
				}
			}

			this.createstoragedata(this.navigationcookiename,JSON.stringify(navcookiedata));
			this.showselectedrow(navcookiedata.data,navcookiedata.data.id,true, navcookiedata);
		},
		//updating the navigated data
		updatenavcookiedata:function(navcookiedata,selectednodeid){
			navcookiedata.navigateddata.push(selectednodeid);
			return this.createstoragedata(this.navigationcookiename,JSON.stringify(navcookiedata));
		},
		//back to search results functionality
		backtosearchresults:function (navcookiedata) {
			if(navcookiedata.searchterm!==''){
				var navcookiedata1 = {shownav: false, data: {}, autoplay:false, pause:false, stop:false, navcompleted:false, navigateddata:[],searchterm:navcookiedata.searchterm};
			} else {
				var navcookiedata1 = {shownav: false, data: {}, autoplay:false, pause:false, stop:false, navcompleted:false, navigateddata:[],searchterm:""};
			}
			this.createstoragedata(this.navigationcookiename,JSON.stringify(navcookiedata1));
			this.autoplay=false;
			jQuery("#uda-search-input").val(navcookiedata.searchterm);

			//add analtytics
			this.recordclick('back',navcookiedata.data.name.toString(),navcookiedata.data.id);

			this.searchinelastic(navcookiedata.searchterm);
		},
		recordclick:function (clicktype='sequencerecord',clickedname='',recordid=0) {
			var senddata={usersessionid:this.sessionID,clicktype:clicktype,clickedname:clickedname,recordid:recordid};
			var xhr = new XMLHttpRequest();
			xhr.open("PUT", this.apihost + "/clickevents/userclick", true);
			xhr.setRequestHeader('Content-Type', 'application/json; charset=UTF-8');
			xhr.send(JSON.stringify(senddata));
		},
		showadvancedhtml:function(){
			this.currentPage='advanced';
			jQuery("#uda-advance-section").hide();
			jQuery("#uda-content-container").html('');
			jQuery("#uda-content-container").append(this.getAdvancedHtml());
			jQuery("#uda-enable-record").click(function () {
				UDAPluginSDK.gettimestamp("start");
			});
			jQuery("#nistvoiceback").click(function () {
				UDAPluginSDK.backtomodal();
			});
			var xhr = new XMLHttpRequest();
			xhr.open("GET", this.apihost + "/clickevents/suggested?domain="+encodeURI(window.location.host), true);
			xhr.onload = function(event){
				if(xhr.status === 200){
					UDAPluginSDK.showsuggestedhtml(JSON.parse(xhr.response));
				}
			};
			// xhr.send();
		},
		// advanced html
		getAdvancedHtml: function (){
			var html =	'<div class="uda-card-details">'
							// +'<div><button class="uda-tutorial-btn" type="button">Tutorial</button></div>'
							// +'<hr>'
							+'<span class="uda-close-icon" onclick="UDAPluginSDK.searchinelastic();">×</span>'
							+'<h5>Create your own action</h5>'
							+'<div><button class="uda-record-btn" id="uda-enable-record"><span>Rec</span></button></div>'
						+'</div>';
			return html;
		},
		showsuggestedhtml:function(data){
			if(data.length>0) {
				this.recordedsequenceids = data;
				var html = '   <div class="voice-suggesion-card">' +
					'		<div class="voice-card-left">' +
					'			<h4>Our AI detected this sequence. <br /> Do you want to name it? <br /><span style="color:#ff4800;font-weight:bold;">(Alpha version: Not reliable)</span></h4>' +
					'			<ul id="uda-recorded-results" class="voice-sugggesion-bullet">' +
					'			</ul>' +
					'			<div>' +
					'				<input id="uda-recorded-name" type="text" name="uda-recorded-name" class="voice-save-recrded-inpt" placeholder="Enter label" nist-voice="true">' +
					'				<button onclick="UDAPluginSDK.submitrecordedlabel(\'recording\');" class="voice-submit-btn">Submit</button><button class="voice-cancel-btn" onclick="UDAPluginSDK.submitrecordedlabel(\'invalid\');">Invalid Sequence</button><button class="voice-cancel-btn" onclick="UDAPluginSDK.submitrecordedlabel(\'ignore\');">Ignore</button>' +
					'			</div>' +
					'		</div>' +
					'	</div>';

				jQuery("#uda-content-container").append(html);
				for (var i = 0; i < data.length; i++) {
					this.renderrecordresultrow(data[i], i);
				}
			}
		},
		backtomodal:function(){
			jQuery("#uda-advance-section").show();
			jQuery("#uda-content-container").html('');
		},
		/**
		 * disabling functionality to show the button or not.
		 */
		disableRecordButton: function(){
			if(UDAUserAuthData.restrict_add_delete) {
				jQuery("#uda-advanced-btn").hide();
			} else {
				jQuery("#uda-advanced-btn").show();
			}
		}
	};
	UDAPluginSDK.init();
}<|MERGE_RESOLUTION|>--- conflicted
+++ resolved
@@ -2050,11 +2050,6 @@
 						+'	<hr style="border:1px solid #969696; width:100%;">'
 						+'	<ul class="uda-recording" id="uda-recorded-results">'
 						+'	</ul>'
-<<<<<<< HEAD
-						+'	<div class="uda-recording" style="text-align: center;">'
-						+'		<input type="text" id="uda-recorded-name" name="uda-save-recorded" class="uda-form-input" placeholder="Enter Label">'
-						+'		<br /><span style="font-size: 10px;">(Note: The content moderator may auto-remove profane words)</span>'
-=======
 
 						+'	<hr style="border:1px solid #969696; width:100%;">'
 
@@ -2079,7 +2074,6 @@
 						+'		<td><input type="text" id="uda-recorded-name" name="uda-save-recorded[]" class="uda-form-input" placeholder="Enter Label"></td>'
 						+'		<td><button class="uda-tutorial-btn" onclick="UDAPluginSDK.addSequenceNameRow();">Add</button></td>'
 						+'	</tr></table>'
->>>>>>> 4972f916
 						+'		<button class="uda-record-btn" onclick="UDAPluginSDK.cancelrecordingsequence();"><span>Cancel and Exit</span></button>'
 						+'		<button class="uda-tutorial-btn" onclick="UDAPluginSDK.submitrecordedlabel();">Submit</button>'
 						+'	</div>'
@@ -2335,23 +2329,15 @@
 		},
 		// submit functionality of the recorded sequence.
 		submitrecordedlabel:function(submittype="recording"){
-<<<<<<< HEAD
-			var sequencename=jQuery("#uda-recorded-name").val();
-
-			// detect for profanity
-			sequencename = this.checkProfanity(sequencename);
-			sequencename = sequencename.trim();
-			jQuery("#uda-recorded-name").val(sequencename);
-
-=======
 			// var sequencename=jQuery("#uda-recorded-name").val();
-			let sequencenames = [];
 			var sequencenamearray=jQuery("input[name='uda-save-recorded[]']").map(function (){
-				sequencenames.push(this.value);
+				// detect for profanity
+				let sequencename = this.value;
+				sequencename = this.checkProfanity(sequencename);
+				sequencename = sequencename.trim();
+				sequencenames.push(sequencename);
 			});
-			console.log(sequencenames);
 			let sequencename = JSON.stringify(sequencenames);
->>>>>>> 4972f916
 			var sequencelistdata={name:"",domain:window.location.host,usersessionid:this.sessiondata.authdata.id.toString(),userclicknodelist:[].toString(),userclicknodesSet:this.recordedsequenceids,isValid:1,isIgnored:0};
 			if(submittype==='recording') {
 				if (sequencename === '') {

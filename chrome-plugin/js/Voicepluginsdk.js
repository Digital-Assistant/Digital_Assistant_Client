/*
Voice plugin Javascript SDK Library
IMPORTANT NOTE: Copying this library and hosting it locally is strongly discouraged.
 */
// creating the sdk variable
if (typeof Voicepluginsdk === 'undefined') {
	var badBrowser=false;
	if(navigator.appName.indexOf("Internet Explorer") !== -1){
		badBrowser=(navigator.appVersion.indexOf("MSIE 1") === -1);
	}
	var speechrecognitionavailable=false;
	var voiceRecognition;

	// initializing voice recognition library
	if(!window.hasOwnProperty("webkitSpeechRecognition")){
		speechrecognitionavailable=false;
	} else {
		speechrecognitionavailable=true;
		voiceRecognition = window.webkitSpeechRecognition;
	}

	// listening for user session data from extension call
	document.addEventListener("Usersessiondata", function(data) {
		Voicepluginsdk.createsession(JSON.parse(data.detail.data));
	});

	document.addEventListener("AuthenticatedUsersessiondata", function(data) {
		Voicepluginsdk.createsession(JSON.parse(data.detail.data));
		Voicepluginsdk.openmodal(true);
	});

	document.addEventListener("Alertmessagedata", function(data) {
		alert(JSON.parse(data.detail.data));
	});

	var debugsetevent = new CustomEvent("Debugsetevent", {detail: {data: {action:'Debugvalueset',value:voicedebug}}, bubbles: false, cancelable: false});
	document.dispatchEvent(debugsetevent);

	// initializing the sdk variable need to change to a new variable in future.
	var Voicepluginsdk = {
		sdkUrl: "/",
		apihost: API_URL,
		totalScripts: 0,
		scriptsCompleted:0,
		totalotherScripts:0,
		totalotherScriptsCompleted:0,
		functionsToRunWhenReady: [],
		jqueryready: false,
		request:{},
		userdata:{},
		ignoreelements : ["script","h1","h2","h3","link","noscript","style"],
		availablenavtabs : [],
		htmlindex : [],
		textfromspeech : "",
		nodeid : 0,
		speechrecognitionavailable: false,
		SpeechRecognition : [],
        recognition : {},
		targetNode : [],
		updatesOccur : true,
		updatecounter : 0,
		lastupdatecounter : 0,
		menuitems: [],
		extensionpath:document.currentScript.src.toString().replace("js/Voicepluginsdk.js",""),
		indexnewnodes:false,
		previousurl:"",
		currenturl:"",
		sessionID:"",
		sessiondata:{sessionkey:"",authenticated:false,authenticationsource:"",authdata:{}},
		cookiename:"nist-voice-usersessionid",
		recordingcookiename:"nistsequence",
		recordedsequenceids:[],
		recordclicknodecookiename:"nistclickrecord",
		cookieexpires:365,
		addedtoslidingdiv:false,
		elastic:{apiurl:"http://localhost:9200",indexname:"nistapp",currentpage:0,querystring:""},
		navigationcookiename:"nistnavshow",
		autoplay:false,
		processcount:0,
		totalcount:0,
		rerenderhtml:true,
		processingnodes:false,
		processedclickobjectscount:0,
		recording:false,
		addcustomcssdomains:["app.vantagecircle.com","dashboard.vantagecircle.com","dashboard.vantagecircle.co.in"],
		containersections:[],
		introjs:[],
		introjstotalsteps:0,
		introjscurrentstepnumber:0,
		introjsaddedstepnodes:[],
		lastclickednode:'',
		lastclickedtime:'',
		maxstringlength:40,
		confirmednode:false,
		ignoreattributes: [
			'translate','draggable','spellcheck','tabindex','clientHeight','clientLeft','clientTop','clientWidth',
			'offsetHeight','offsetLeft','offsetTop','offsetWidth','scrollHeight','scrollLeft','scrollTop','scrollWidth',
			'baseURI','isConnected','ariaPressed', 'aria-pressed', 'nodePosition', 'outerHTML', 'innerHTML', 'style',
			'aria-controls', 'aria-activedescendant', 'ariaExpanded', 'autocomplete', 'aria-expanded', 'aria-owns', 'formAction'
		],
		innerTextWeight: 5,
<<<<<<< HEAD
		logLevel: 1,
=======
		logLevel: 0,
		playNextAction: true,
>>>>>>> 59122d78
		inarray:function(value,object){
			return jQuery.inArray(value, object);
		},

		// constructor for the sdk class which will be initialized on loading of the variable.
		init: function() {
			// loading jquery if not available
			if(typeof jQuery === "undefined") {
				// loading jquery from installed extension path
				this.loadScript(this.extensionpath+"js/jquery-3.4.1.min.js");
			} else {
				// load other scripts if jquery available
				this.jqueryready=true;
				this.otherscripts();
			}
		},

		//adding required script functionality to the head of the page.
		loadScript: function(url) {

			var script = document.createElement("script");
			script.type = "text/javascript";

			if (script.readyState){
				script.onreadystatechange = function(){
					if (script.readyState === "loaded" || script.readyState === "complete"){
						script.onreadystatechange = null;
						Voicepluginsdk.scriptsCompleted++;
						if (typeof jQuery !== 'undefined') {
							this.jqueryready=true;
							Voicepluginsdk.otherscripts();
						}
					}
				};
			} else {
				script.onload = function(){
					Voicepluginsdk.scriptsCompleted++;
					if (typeof jQuery !== 'undefined') {
						this.jqueryready=true;
						if(this.ready !== true){
							Voicepluginsdk.otherscripts();
						}
					}
				};
			}

			script.src = url;
			document.getElementsByTagName("head")[0].appendChild(script);
		},
		loadOtherScript: function(url) {
			var script = document.createElement("script");
			script.type = "text/javascript";
			script.src = url;
			if (script.readyState){
				script.onreadystatechange = function(){
					if (script.readyState === "loaded" || script.readyState === "complete"){
						script.onreadystatechange = null;
						Voicepluginsdk.totalotherScriptsCompleted++;
						if (Voicepluginsdk.totalotherScriptsCompleted === Voicepluginsdk.totalotherScripts) {
							Voicepluginsdk.allReady();
						}
					}
				};
			} else {
				script.onload = function(){
					Voicepluginsdk.totalotherScriptsCompleted++;
					if (Voicepluginsdk.totalotherScriptsCompleted === Voicepluginsdk.totalotherScripts) {
						Voicepluginsdk.allReady();
					}
				};
			}
			document.body.appendChild(script);
		},
		loadCssScript: function(url) {
			var script = document.createElement("link");
			script.rel="stylesheet";
			script.type = "text/css";
			script.href = url;
			document.getElementsByTagName("head")[0].appendChild(script);
		},
		otherscripts: function(){
			this.totalotherScripts=1;
			this.loadCssScript(this.extensionpath+"css/extension.css");
			this.loadOtherScript(this.extensionpath+"js/domJSON.js");
			if(this.inarray(window.location.host,this.addcustomcssdomains) !== -1){
				this.loadCssScript(this.extensionpath+"css/"+window.location.host+".css");
			}
			if(typeof introJs === 'undefined'){
				this.totalotherScripts++;
				this.loadOtherScript(this.extensionpath+"js/intro.min.js");
				this.loadCssScript(this.extensionpath+"css/introjs.min.css");
			}
		},
		allReady: function() {
			// execute the parsing method after everything is ready.
			this.onReady();
		},
		configureintrojs: function() {
			// Intro js configuration has been added
			this.introjs=introJs().setOptions({
				showStepNumbers:false,
				showBullets:false,
				showProgress:false,
				exitOnOverlayClick:false,
				exitOnEsc:false,
				keyboardNavigation:false,
				doneLabel:'Continue',
				skipLabel: 'Exit',
				tooltipPosition: 'right'
			})
				.onexit(function (){
					Voicepluginsdk.resetIntrojs();
				});
			if (this.introjsaddedstepnodes.length>0) {
				this.introjstotalsteps = 0;
				this.introjscurrentstepnumber = 0;
				this.introjsaddedstepnodes = [];
			}
		},
		onReady: function () {

			// check user session exists and create if not available
			this.checkuserkeyexists();

			this.configureintrojs();

			// adding speech recognition functionality based on the library availability
			if(speechrecognitionavailable){
				this.recognition = new voiceRecognition();
				this.speechrecognitionavailable = true;
				
				this.recognition.onstart = function() {
					textfromspeech = "";
				};

				this.recognition.onspeechend = function() {

				};

				this.recognition.onerror = function(event) {
					if(event.error === 'no-speech') {
						alert('No speech was detected. Try again.');
					}
				};

				this.recognition.onresult = function(event) {
					if (event.results.length > 0) {
						var current = event.resultIndex;
						// Get a transcript of what was said.
						var transcript = event.results[current][0].transcript;
						jQuery("#voicesearchinput").val(transcript);
						Voicepluginsdk.searchinelastic();
					}
				};
			}

			this.ready = true;

			// listen for when to start the indexing of the dom based on the clicknodes availability
			document.addEventListener("Indexnodes", function(data) {
				if(data.detail.data==="indexclicknodes") {
					Voicepluginsdk.indexclicknodes();
				} else if(data.detail.data==="indexnewclicknodes") {
					Voicepluginsdk.indexnewclicknodes();
				}
			});

			// We need to wait till all dom content is loaded. We initially used a standard wait time but shifted to
			//      use https://developer.mozilla.org/en-US/docs/Web/API/Window/load_event
			//      This still produces some discrepancy where it hangs up the web page.
			//      This needs to be improved at some point.
			window.addEventListener('load', (event) => {
				Voicepluginsdk.modifybodyhtml();
			});
		},
		checkuserkeyexists:function(){
			var sessiondata=this.getstoragedata(this.cookiename);
			if(sessiondata){
				var parsedsessiondata=JSON.parse(sessiondata);
				this.sessiondata=parsedsessiondata;
				this.sessionID=parsedsessiondata.sessionkey;
				this.recorddocumentclick();
			}else{
				var sessionevent = new CustomEvent("RequestSessiondata", {detail: {data: "getusersessiondata"}, bubbles: false, cancelable: false});
				document.dispatchEvent(sessionevent);
			}
		},
		createsession:function(data){
			var sessiondata=this.getstoragedata(this.cookiename);
			if(sessiondata){
				this.sessiondata=data;
				this.sessionID=data.sessionkey;
				this.createstoragedata(this.cookiename,JSON.stringify(data));
			}else{
				sessionID=data.sessionkey;
				this.sessiondata=data;
				this.sessionID=data.sessionkey;
				this.createstoragedata(this.cookiename,JSON.stringify(data));
			}
			this.recorddocumentclick();
		},
		modifybodyhtml:function(){
			var html='<div id="nistBtn" nist-voice="true"></div><div id="nist-steps-content" style="display: none;"><div id="voicemodalhtml" nist-voice="true"></div></div>';

			jQuery(document.body).prepend(html);

			if(typeof isvoicesdk === 'undefined') {
				jQuery(window).trigger('resize').promise().done(function () {
					Voicepluginsdk.indexclicknodes();
					Voicepluginsdk.addbuttonhtml();
				});
			} else {
				Voicepluginsdk.indexclicknodes();
				Voicepluginsdk.addbuttonhtml();
			}
			setInterval(function () {
				if(lastindextime!==0 && lastindextime<lastmutationtime) {
					Voicepluginsdk.indexnewclicknodes();
				}
			},POST_INTERVAL);
		},
		addbuttonhtml:function(){
			jQuery("#nistBtn").unbind("click").html("");
			var buttonhtml='<img src="'+this.extensionpath+'assets/uda-logo.png" width="50px" height="50px" nist-voice="true">';
			var modal =jQuery("#nistBtn");
			modal.append(buttonhtml);
			modal.click(function () {
				Voicepluginsdk.openmodal(true);
			});
			if(this.rerenderhtml) {
				this.showhtml();
			}
		},
		addvoicesearchmodal:function(addnisticon=true){
			var recbtn ='	   <button nist-voice="true" id="nistvoiceadvbtn" class="voice-record-img"><span nist-voice="true">Advanced</span></button>';

			if(!addnisticon){
				recbtn ='	   <button nist-voice="true" id="nistvoicerecstpbtn" class="voice-record-img"><img nist-voice="true" style="vertical-align:middle" src="'+this.extensionpath+'assets/voice-stop.png"> <span nist-voice="true">Stop</span></button>';
			}
			var html =  '<div class="voice-redmine-rght">'+
						'   <div class="">'+
						'	    <div class="voice-hng-left"><h3>How Can I Help You Today?</h3></div>'+
						'	    <div class="voice-hng-right"><img id="closenistmodal" style="vertical-align:middle;" src="'+this.extensionpath+'assets/voice-close.png"></div>'+
						'       <div class="nist-clear"></div>'+
						'   </div>'+
						'	<div class="voice-red-hr-line"></div>'+
						'	<div class="voice-srch-bg">'+
						'		<span class="voice-srch"><img src="'+this.extensionpath+'assets/voice-search.png"></span><input type="search" class="voice-srch-fld" nist-voice="true" id="voicesearchinput" placeholder="Search..." />' +
						'       <span id="nist-voice-icon-start" class="voice-voice-srch" nist-voice="true"><img nist-voice="true" src="'+this.extensionpath+'assets/voice-voice.png" /></span>'+
						'       <span style="display:none;" class="voice-voice-srch" id="nist-voice-icon-stop" nist-voice="true"><img src="'+this.extensionpath+'assets/stop.png" nist-voice="true" /></span>' +
						'	</div>'+
						'   <div>'+
								recbtn +
						'   </div>'+
						'   <div class="nist-clear"></div>'+
						'   <div id="nistvoicesearchresults"></div>'+
						'	<br/><br/><br/>'+
						'</div>';
			jQuery("#voicemodalhtml").html(html);
			jQuery("#closenistmodal").click(function(){
				Voicepluginsdk.closemodal();
			});
			jQuery("#voicesearch").click(function(){
				Voicepluginsdk.searchinelastic();
			});
			jQuery("#voicesearchinput").keydown(function (e) {
				if (e.keyCode === 13) {
					jQuery("#nistvoicesearchresults").html("");
					Voicepluginsdk.searchinelastic();
					return false;
				}
			});
			if(speechrecognitionavailable){
				jQuery("#nist-voice-icon-start").click(function () {
					jQuery("#nistvoicesearchresults").html("");
					Voicepluginsdk.recognition.start();
					jQuery("#nist-voice-icon-start").hide();
					jQuery("#nist-voice-icon-stop").show();
				});
				jQuery("#nist-voice-icon-stop").click(function () {
					Voicepluginsdk.recognition.stop();
					jQuery("#nist-voice-icon-stop").hide();
					jQuery("#nist-voice-icon-start").show();
				});
			} else {
				jQuery("#nist-voice-icon-start").hide();
				jQuery("#nist-voice-icon-stop").hide();
			}
			if(addnisticon) {
				jQuery("#nistvoiceadvbtn").click(function () {
					Voicepluginsdk.showadvancedhtml();
				});
			} else {
				jQuery("#nistvoicerecstpbtn").click(function () {
					Voicepluginsdk.gettimestamp("stop");
				});
			}
		},
		//opening the UDA screen
		openmodal:function(focus=false){
			if(this.sessiondata.authenticated) {
				jQuery("#nistBtn").hide();
				jQuery('#nist-steps-content').show();
				jQuery("#nistModal").css("display", "block");
				var searchinput=jQuery("#voicesearchinput");
				searchinput.val("");
				if (focus) {
					searchinput.focus();
				}
				if(this.inarray(window.location.host,this.addcustomcssdomains) !== -1) {
					let bodychildren = document.body.childNodes;
					if (bodychildren.length > 0) {
						bodychildren.forEach(function (childnode, childnodeindex) {
							if (childnode.classList && childnode.classList.contains("container")) {
								Voicepluginsdk.containersections.push(childnodeindex);
								childnode.classList.remove("container");
							}
							if (childnode.nodeType === Node.ELEMENT_NODE && (childnode.id !== 'nistBtn' && childnode.id !== 'nist-steps-content') && childnode.nodeName.toLowerCase() !== 'script' && childnode.nodeName.toLowerCase() !== 'noscript' && childnode.nodeName.toLowerCase() !== 'style') {
								if (childnode.classList && !childnode.classList.contains("nist-original-content")) {
									childnode.classList.add("nist-original-content");
								}
							}
						});
					}
				}
			} else {
				var sessionevent = new CustomEvent("RequestSessiondata", {detail: {data: "authtenicate"}, bubbles: false, cancelable: false});
				document.dispatchEvent(sessionevent);
			}
		},
		//closing the UDA screen
		closemodal:function(){
			jQuery("#nistvoiceadvbtn").show();
			jQuery('#nist-steps-content').hide();
			jQuery("#nistModal").css("display","none");
			jQuery("#nistvoicesearchresults").html("");
			jQuery("#nistrecordresults").html("");
			this.recordedsequenceids=[];
			jQuery("#nistBtn").show();
			var navcookiedata = {shownav: false, data: {}, autoplay:false, pause:false, stop:false, navcompleted:false, navigateddata:[],searchterm:''};
			this.createstoragedata(this.navigationcookiename,JSON.stringify(navcookiedata));
			this.cancelrecordingsequence(false);
			if(this.inarray(window.location.host,this.addcustomcssdomains) !== -1) {
				let bodychildren = document.body.childNodes;
				if (bodychildren.length > 0) {
					bodychildren.forEach(function (childnode, childnodeindex) {
						if (childnode.nodeType === Node.ELEMENT_NODE && (childnode.id !== 'nistBtn' && childnode.id !== 'nist-steps-content') && childnode.nodeName.toLowerCase() !== 'script' && childnode.nodeName.toLowerCase() !== 'noscript' && childnode.nodeName.toLowerCase() !== 'style') {
							if (childnode.classList && childnode.classList.contains("nist-original-content")) {
								childnode.classList.remove("nist-original-content");
							}
						}
						if (Voicepluginsdk.containersections.length > 0 && Voicepluginsdk.inarray(childnodeindex, Voicepluginsdk.containersections) !== -1) {
							childnode.classList.add("container");
						}
					});
				}
			}
		},
		//Resetting introjs and continue to next playable action
		resetIntrojs: function () {
			this.configureintrojs();
			this.playNextAction = true;
			this.showhtml();
		},
		//render the required html for showing up the proper html
		showhtml:function(){
			if(!this.playNextAction) {
				return;
			}
			this.rerenderhtml=false;
			var addnisticon=true;
			var checkrecording = this.getstoragedata(this.recordingcookiename);
			if(checkrecording){
				var checkrecordingdata=JSON.parse(checkrecording);
				if(checkrecordingdata.hasOwnProperty("recording") && checkrecordingdata.recording){
					addnisticon=false;
					this.recording=true;
					this.openmodal(false);
				}
			}
			if(addnisticon){
				this.addvoicesearchmodal(addnisticon);
				var navigationcookie=this.getstoragedata(this.navigationcookiename);
				if(navigationcookie){
					var navigationcookiedata = JSON.parse(navigationcookie);
					if(navigationcookiedata.shownav) {
						this.openmodal();
						if(navigationcookiedata.autoplay){
							this.autoplay=true;
						}
						this.showselectedrow(navigationcookiedata.data,navigationcookiedata.data.id,true, navigationcookiedata);
					}
				}
			} else {
				this.addvoicesearchmodal(addnisticon);
				this.showrecordedresults();
			}
		},
		// indexing all nodes after all the clicknodes are available
		indexclicknodes: function(){
			this.processcount=clickObjects.length;
			this.previousurl=this.currenturl=window.location.href;
			this.processingnodes=true;
			// indexing nodes has been called for adding click detection
			this.indexdom(document.body);
			this.processedclickobjectscount=this.processcount;
			this.totalcount=clickObjects.length;
			this.processingnodes=false;
			if(this.processcount<this.totalcount){
				//	todo refine the processing nodes.
				this.indexnewclicknodes();
				return;
			}
			lastindextime=Date.now();
		},
		// indexing new clicknodes after new html got loaded
		indexnewclicknodes:function(){
			if(this.processingnodes){
				return;
			}
			this.processcount=clickObjects.length;
			if(lastindextime!==0 && lastindextime>lastmutationtime){
				return;
			}
			lastindextime=Date.now();
			this.processingnodes=true;
			this.removefromhtmlindex();
			this.indexnewnodes=true;
			this.currenturl=window.location.href;
			this.indexdom(document.body);
			this.processedclickobjectscount=this.processcount;
			this.processingnodes=false;
			this.totalcount=clickObjects.length;
			if(this.processcount<this.totalcount){
				//todo new nodes added need to reprocess
				return;
			}
		},
		removefromhtmlindex:function(){
			if(this.htmlindex.length>0){
				let newhtmlindex=[];
				let htmlindexlength=this.htmlindex.length;
				for(var htmli=0;htmli<htmlindexlength;htmli++) {
					let checknode=this.htmlindex[htmli];
					let removedclickobjectslength=removedclickobjects.length;
					let foundremovedindexednode=-1;
					removeclickobjectcounter:
					for (var k = 0; k < removedclickobjectslength; k++) {
						if(removedclickobjects[k].element === window){
							continue;
						}
						let removedclickobject=removedclickobjects[k].element;

						if (checknode['element-data'].isEqualNode(removedclickobject)) {
							foundremovedindexednode=k;
							break removeclickobjectcounter;
						}
					}
					if(foundremovedindexednode===-1){
						newhtmlindex.push(checknode);
					} else {
						removedclickobjects.splice(foundremovedindexednode,1);
					}
				}
				this.htmlindex=newhtmlindex;
			}
		},
		// indexing functionality for the entire dom
		indexdom: function( node, ret=false, parentnode="", textlabel="", hasparentnodeclick=false, parentclicknode= null ) {
			switch (node.nodeType) {
				case Node.ELEMENT_NODE:

					if(!ret && parentnode!=="") {
						node = this.indexnode(node, parentnode, hasparentnodeclick, false, parentclicknode);
					}

					node.haschildclick=false;

					if(node.hasChildNodes()){
						var childnodes =  node.childNodes;
						var hasparentclick = false;
						if(node.hasOwnProperty("hasclick") || hasparentnodeclick){
							hasparentclick=true;
							if(parentclicknode===""){
								parentclicknode=node;
							}
						}

						if(childnodes.length>0){
							for (var i=0;i<childnodes.length;i++){
								var childnode=childnodes[i];
								this.nodeid++;
								if(this.ignoreelements.indexOf(childnode.nodeName.toLowerCase())===-1) {
									if(ret){
										if(textlabel===""){
											textlabel = this.indexdom(childnode, ret, node, textlabel);
										}else {
											textlabel += " " + this.indexdom(childnode, ret, node, textlabel);
										}
									} else {
										node.childNodes[i] = this.indexdom(childnode, ret, node,"", hasparentclick, parentclicknode);
										if(node.childNodes[i].hasOwnProperty("hasclick") && node.childNodes[i].hasclick && node.childNodes[i].textContent!==""){
											node.haschildclick=true;
										}
										if(hasparentclick && node.childNodes[i].hasOwnProperty("haschildclick") && node.childNodes[i].haschildclick){
											node.haschildclick=true;
										}
									}
								}
							}
						}
					}

					// add click to node to send what user has clicked.
					// known scenario that node has parent click
					if(node.hasOwnProperty("hasclick") && node.hasclick && (node.nodeName.toLowerCase()==="select" || !node.haschildclick)){
						node=this.addClickToNode(node);
					} else if(node.hasOwnProperty("hasclick") && node.hasclick && node.haschildclick){
						node=this.addClickToNode(node,true);
					}

					break;
				case Node.TEXT_NODE:
					if(node.nodeValue!=="") {
						textlabel = node.nodeValue;
					}
					break;
			}

			if(ret && textlabel!==""){
				return textlabel;
			} else if(!ret) {
				return node;
			}
		},
		// Check for each node and then match it with the available clicknodes which are identified by links.js
		indexnode: function(node, parentnode, hasparentnodeclick=false, fromdocumentclick=false, parentclicknode=""){
			var elementdata = {"element-type": "", "element-labels" : [], "element-action" : "", "element-path" : "","element-url":"", "element-data":[],"menu-items":[]};

			if(parentnode.classList && parentnode.classList.contains("tab-content")){
				node.displaytype = "tab-content";
				node.tabid = node.id;
			}

			var clickobjectexists=false;
			var clickobject={};

			if(node.hasAttribute("nist-voice") && node.getAttribute("nist-voice")){
				return node;
			}


			// Multiple clicks are recorded for select2-selection class.
			// This will create a problem during playback. We should record only one click to avoid this problem
			if(node.classList && (node.classList.contains("select2-selection--multiple"))) {
				return node;
			}

			if(this.htmlindex.length>0){
				for(var htmli=0;htmli<this.htmlindex.length;htmli++){
					if(node.isEqualNode(this.htmlindex[htmli]['element-data'])){
						node.hasclick=true;
						return node;
					}
				}
			}

			for (var i = 0; i < clickObjects.length; i++) {
				if(clickObjects[i].element===window){
					continue;
				}
				if (node.isEqualNode(clickObjects[i].element)) {
					clickobjectexists = true;
					clickobject = clickObjects[i];
				}
			}

			if(node.hasAttribute("type") && node.getAttribute("type") === "hidden"){
				return node;
			}

			if(fromdocumentclick){
				clickobjectexists = true;
				clickobject = node;
			}

			if(clickobjectexists){
				node.hasclick=true;
				elementdata["element-type"] = node.nodeName.toLowerCase();
				elementdata["element-url"] =  window.location.href;

				if(parentnode.classList && parentnode.classList.contains("tab-content")){
					node.displaytype = "tab-content";
				}

				if(elementdata["element-labels"].length===0){
					elementdata["element-labels"] = this.getInputLabels(node,[],1);
				}

				if(elementdata["element-labels"].length===0){
					return node;
				}

				if((node.hasOwnProperty("displaytype") && node.displaytype==="tab-content") || (node.hasOwnProperty("navtype") && node.navtype==="navtab")){
					for(var j=0;j<this.menuitems.length;j++){
						var menuitem=this.menuitems[j];
						if(menuitem.refid === node.tabid) {
							if(menuitem.menunode.hasOwnProperty("path")){
								node.path =  menuitem.menunode.path+">"+menuitem.name;
							}else {
								node.path = menuitem.name;
							}
							if(node.hasOwnProperty("menuitems")){
								node.menuitems.push(menuitem);
							} else {
								node.menuitems=[];
								node.menuitems.push(menuitem);
							}
						}
					}
				}

				if(elementdata["element-path"]==="") {
					if (node.hasOwnProperty("path")) {
						elementdata["element-path"] = node.path;
					}
				}

				if(node.getAttribute("data-toggle") && node.getAttribute("data-toggle")==="tab"){
					node.navtype="navtab";
					elementdata["element-action"] = "navtab";
				}
				elementdata["element-data"] = node;
				elementdata["clickobject"] = clickobject;

				this.htmlindex.push(elementdata);

				let dga = {hasparentclick: false, parentnode: {}};
				if(hasparentnodeclick) {
					dga.hasparentclick = true;
					dga.parentnode = parentnode;
				}
				node.dga = dga;
			}

			return node;
		},
		// getting the text for the clicknodes.
		getInputLabels: function(node, inputlabels, iterationno, iterate=true, getchildlabels=true, fromclick=false, iteratelimit=3, ignorenode=[]){

			if(Array.isArray(ignorenode)){
				ignorenode=node;
			}

			if((node.nodeName.toLowerCase() === "select" || node.nodeName.toLowerCase() === "checkbox") && iterate && inputlabels.length===0){
				iterationno++;
				inputlabels = this.getInputLabels(node.parentNode, inputlabels, iterationno, iterate, true, fromclick, iteratelimit, ignorenode);
				if(fromclick) {
					//todo need to rework
				}
			}

			if(node.nodeName.toLowerCase() === "input" || node.nodeName.toLowerCase() === "textarea" || node.nodeName.toLowerCase() === "img"){

				if(node.getAttribute("placeholder") && node.getAttribute("placeholder")!=="") {
					inputlabels.push({"text":node.getAttribute("placeholder").toString(),"match":false});
				}
				if(node.getAttribute("type") && (node.getAttribute("type").toLowerCase()==="submit" || node.getAttribute("type").toLowerCase()==="file")) {
					if(node.getAttribute("value")){
						inputlabels.push({"text":node.getAttribute("value").toString(),"match":false});
						iterate=false;
					}
				}
				if(node.getAttribute("alt")){
					inputlabels.push({"text":node.getAttribute("alt").toString(),"match":false});
				}
			}



			if(getchildlabels && node.childNodes.length>0){
				var childnodes = node.childNodes;
				childnodes.forEach(function (childnode, key) {
					if(childnode.nodeName.toLowerCase()!=="script" || childnode.nodeName.toLowerCase()!=="select") {
						var textcontent = childnode.textContent.replace(/[\n\r]+|[\s]{2,}/g, ' ').trim();
						if (textcontent !== "" && ignorenode.isEqualNode(childnode) === false) {
							inputlabels.push({"text": textcontent, "match": false});
						}
					}
				});
			}

			if(inputlabels.length===0 && node.getAttribute("data-tooltip")){
				inputlabels.push({"text":node.getAttribute("data-tooltip").toString(),"match":false});
			}

			if(inputlabels.length===0 && node.getAttribute("aria-label")){
				inputlabels.push({"text":node.getAttribute("aria-label").toString(),"match":false});
			}

			//todo fix for image tags
			if(iterate && node.nodeName.toLowerCase() !== "img" && inputlabels.length === 0 && iterationno<=iteratelimit){
				iterationno++;
				inputlabels = this.getInputLabels(node.parentNode,[], iterationno, iterate, getchildlabels, fromclick, iteratelimit);
			}

			if(inputlabels.length===0 && node.id!==""){
				inputlabels.push({"text":(node.nodeName.toLowerCase()+"-"+node.id),"match":false});
			}else if(inputlabels.length===0 && node.hasAttribute("class") && node.className && node.className!==""){
				var classname=node.className.toString();
				inputlabels.push({"text":(node.nodeName.toLowerCase()+"-"+classname.replace(" ","-")),"match":false});
			} else if(inputlabels.length===0){
				inputlabels.push({"text":(node.nodeName.toLowerCase()),"match":false});
			}

			return inputlabels;
		},
		getsingleinputlabel: function(parentnode, inputlabel){
			var childnodes = parentnode.childNodes;

			childnodes.forEach(function (childnode, key) {
				if(inputlabel === ""){
					inputlabel = childnode.textContent.replace(/[\n\r]+|[\s]{2,}/g, ' ').trim();
				}
			});

			if(inputlabel === ""){
				inputlabel = this.getinputlabel(parentnode.parentNode,"");
			}

			return inputlabel;
		},
		addClickToNode:function(node, confirmdialog=false){
			if(node.hasOwnProperty("addedclickrecord") && node.addedclickrecord===true){
				return;
			}

			var nodename=node.nodeName.toLowerCase();
			switch (nodename) {
				case "select":
					jQuery(node).on({"focus":function(event){
							Voicepluginsdk.recorduserclick(node, false,false, event, confirmdialog);
						}
					});
					break;
				case "input":
					if(!node.hasAttribute("type")){
						return;
					}
					var inputtype=node.getAttribute("type").toLowerCase();
					switch (inputtype) {
						case "email":
						case "text":
						case "button":
						case "checkbox":
						case "color":
						case "date":
						case "datetime-local":
						case "file":
						case "hidden":
						case "image":
						case "month":
						case "number":
						case "password":
						case "radio":
						case "range":
						case "reset":
						case "search":
						case "submit":
						case "tel":
						case "text":
						case "time":
						case "url":
						case "week":
							jQuery(node).click(function (event) {
								Voicepluginsdk.recorduserclick(node, false, false, event, confirmdialog);
							});
							break;
						default:
							jQuery(node).click(function (event) {
								Voicepluginsdk.recorduserclick(node, false, false, event, confirmdialog);
							});
							break;
					}
					break;
				case "mat-select":
					jQuery(node).click(function (event) {
						Voicepluginsdk.recorduserclick(node, false, false, event, confirmdialog);
					});
					break;
				default:
					jQuery(node).click(function (event) {
						Voicepluginsdk.recorduserclick(node, false, false, event, confirmdialog);
					});
					break;
			}
			node.addedclickrecord=true;
			return node;
		},
		//matching the action of the node and invoking whether to click or focus
		matchaction:function(data,close=true,selectednode){
			if(close) {
				this.closemodal();
			}
			var node=data["element-data"];
			var timetoinvoke=1000;

			if(!this.playNextAction) {
				return;
			}

			switch (node.nodeName.toLowerCase()) {
				case "input":
					this.playNextAction = false;
					this.introjs.addStep({
						element: node,
						intro: "Please input in the field and then continue.",
						position: 'right',
					}).start();
					break;
				case "textarea":
					this.playNextAction = false;
					this.introjs.addStep({
						element: node,
						intro: "Please select the value and then continue.",
						position: 'right'
					}).start();
					break;
				case "select":
					this.playNextAction = false;
					this.introjs.addStep({
						element: node,
						intro: "Please select the value and then continue.",
						position: 'right',
					}).start();
					break;
				case "option":
					node.parentNode.focus();
					break;
				case "checkbox":
					node.click();
					this.invokenextitem(node,timetoinvoke);
					break;
				default:
					node.click();
					this.invokenextitem(node,timetoinvoke);
					break;
			}
		},
		//invoke the click of next item
		invokenextitem:function(node,timetoinvoke){
			var link=false;
			timetoinvoke=timetoinvoke+4000;
			if(node.hasOwnProperty("href")){
				link=true;
			}
			if(!link) {
				setTimeout(function(){Voicepluginsdk.showhtml();}, timetoinvoke);
			}
		},
		//firing an event if event available for the node. Currently not implemented
		eventFire:function(el, etype){
			if (el.fireEvent) {
				el.fireEvent('on' + etype);
			} else {
				var evObj = document.createEvent('Events');
				evObj.initEvent(etype, true, false);
				el.dispatchEvent(evObj);
			}
		},
		//adding user click to the processing node.
		recorduserclick:function(node, fromdocument=false, selectchange=false, event, confirmdialog=false, hasparentclick = false){

			if(fromdocument){
				// todo from document click functionality;
			}

			if(this.autoplay){
				return true;
			}

			if(node.hasAttribute("nist-voice")){
				return true;
			}

			if(this.lastclickednode!=='' && node.isEqualNode(this.lastclickednode)){
				return ;
			}

			if(this.lastclickedtime===Date.now()){
				return ;
			}

			var processclick=true;
			if(fromdocument && this.htmlindex.length>0){
				for(var i=0;i<this.htmlindex.length;i++){
					var processnode=this.htmlindex[i];
					if(node.isEqualNode(processnode['element-data'])){
						processclick=false;
					}
				}
			}

			if(processclick===false){
				return true;
			}

			var domjson = domJSON.toJSON(node);
			domjson.meta = {};

			if (this.logLevel > 0) {
				console.log({originalnode: node});
				console.log(domjson);
			}

			if(node.nodeName.toLowerCase()==="input" && node.getAttribute("type")==="radio"){
				var postdata = {
					domain: window.location.host,
					urlpath: window.location.pathname,
					sessionid: this.sessionID,
					clickednodename: "",
					html5: 0,
					clickedpath: "",
					objectdata: ""
				};
				var cache = [];
				var stringifiednode=JSON.stringify(domjson.node, function(key, value) {
					if (typeof value === 'object' && value !== null) {
						if (cache.indexOf(value) !== -1) {
							// Duplicate reference found, discard key
							return;
						}
						// Store value in our collection
						cache.push(value);
					}
					return value;
				});
				cache = null;
				domjson.node=JSON.parse(stringifiednode);
				postdata.objectdata=JSON.stringify(domjson);
			} else {
				var postdata = {
					domain: window.location.host,
					urlpath: window.location.pathname,
					sessionid: this.sessionID,
					clickednodename: "",
					html5: 0,
					clickedpath: "",
					objectdata: JSON.stringify(domjson)
				};
			}
			postdata.clickednodename = this.getclickedinputlabels(node,fromdocument,selectchange);

			// for known scenarios prompt user for input
			if(confirmdialog && this.recording && !this.confirmednode && !this.autoplay){
				this.confirmparentclick(node, fromdocument, selectchange, event);
				return true;
			} else if(confirmdialog && !this.recording) {
				return true;
			}

			this.rerenderhtml=true;
			this.addclickedrecordcookie(postdata.clickednodename);
			this.lastclickednode=node;
			this.lastclickedtime=Date.now();
			var outputdata = JSON.stringify(postdata);
			var xhr = new XMLHttpRequest();
			xhr.open("POST", this.apihost+"/user/clickednode");
			xhr.setRequestHeader('Content-Type', 'application/json; charset=UTF-8');
			xhr.onload = function(event){
				if(xhr.status === 200){
					Voicepluginsdk.confirmednode = false;
				}
			};
			xhr.send(outputdata);

			//processing new clicknodes if available after the click action.
			setTimeout(function (){Voicepluginsdk.indexnewclicknodes();},POST_INTERVAL);

			// rerender html if recording is enabled.
			if(this.recording) {
				setTimeout(function () {
					Voicepluginsdk.showhtml();
				}, POST_INTERVAL);
			}
		},
		confirmparentclick:function(node, fromdocument, selectchange, event) {
			var prevclicktext = this.getclickedinputlabels(this.lastclickednode, fromdocument, selectchange);
			if(node.hasChildNodes()) {
				var childtextexists = this.processparentchildnodes(node, prevclicktext);
				if(!childtextexists) {
					var confirmdialog = confirm("Did you clicked: " + postdata.clickednodename);
					if (confirmdialog === true) {
						Voicepluginsdk.confirmednode = true;
						Voicepluginsdk.recorduserclick(node, fromdocument, selectchange, event, false);
					}
					return false;
				} else {
					return false;
				}
			}
		},
		processparentchildnodes:function(node, prevtext) {
			var childtextexists = false;
			for(const childnode of node.childNodes) {
				if (childnode.nodeType === Node.ELEMENT_NODE) {
					let childtext = this.getclickedinputlabels(childnode);
					if(prevtext === childtext) {
						childtextexists = true;
						break;
					} else if(childnode.hasChildNodes()){
						childtextexists = this.processparentchildnodes(childnode, prevtext);
						if(childtextexists) {
							break;
						}
					}
				}
			}
			return childtextexists
		},
		//getting input label for the clicked node
		getclickedinputlabels:function(node, fromdocument=false, selectchange=false){
			var inputlabels="";
			var nodename=node.nodeName.toLowerCase();
			switch (nodename) {
				case "select":
					if(selectchange) {
						inputlabels = jQuery(node).find(":selected").text();
					} else {
						var textlabels = this.getInputLabels(node, [], 1, true, false, true);
						if (textlabels.length > 0) {
							var labels = [];
							for (var j = 0; j < textlabels.length; j++) {
								labels.push(textlabels[j].text);
							}
							inputlabels = labels.toString();
						}
					}
					break;
				case "input":
					if(!node.hasAttribute("type")){
						var textlabels = this.getInputLabels(node, [], 1, true, true, true);
						if (textlabels.length > 0) {
							var labels = [];
							for (var j = 0; j < textlabels.length; j++) {
								labels.push(textlabels[j].text);
							}
							inputlabels = labels.toString();
						}
					} else {
						switch (node.getAttribute("type").toLowerCase()) {
							default:
								var textlabels = this.getInputLabels(node, [], 1, true, true, true);
								if (textlabels.length > 0) {
									var labels = [];
									for (var j = 0; j < textlabels.length; j++) {
										labels.push(textlabels[j].text);
									}
									inputlabels = labels.toString();
								}
						}
						break;
					}
				case "textarea":
					var textlabels = this.getInputLabels(node, [], 1, true, true, true);
					if (textlabels.length > 0) {
						var labels = [];
						for (var j = 0; j < textlabels.length; j++) {
							labels.push(textlabels[j].text);
						}
						inputlabels = labels.toString();
					}
					break;
				case "img":
					var textlabels = this.getInputLabels(node, [], 1, true, false, true);
					if (textlabels.length > 0) {
						var labels = [];
						for (var j = 0; j < textlabels.length; j++) {
							labels.push(textlabels[j].text);
						}
						inputlabels = labels.toString();
					}
					break;
				default:
					var textlabels = this.getInputLabels(node, [], 1, false, true, true);
					if (textlabels.length > 0) {
						var labels = [];
						for (var j = 0; j < textlabels.length; j++) {
							labels.push(textlabels[j].text);
						}
						inputlabels = labels.toString();
					}
			}
			return inputlabels;
		},
		//record page click todo functionality
		recorddocumentclick:function(){
			jQuery(document).ready(function(){
				document.body.addEventListener('click', function (event) { }, false);
			});
		},
		//adding current timestamp to the required actions under recording functionality
		gettimestamp:function(buttonclicked){
			if(buttonclicked !== "") {
				var result = Date.now();
				if(buttonclicked==="start"){
					this.startrecordingsequence(result);
				} else if(buttonclicked==="stop"){
					this.stoprecordingsequence(result);
				}
			}
		},
		//show recorded results in UDA screen
		showrecordedresults:function(){
			var recordingcookie = this.getstoragedata(this.recordingcookiename);
			var starttime=null;
			var endtime=Date.now();
			if(recordingcookie){
				var recordingcookiedata=JSON.parse(recordingcookie);
				starttime=recordingcookiedata.starttime;
			} else {
				return false;
			}

			jQuery("#nistvoicesearchresults").html("");
			var xhr = new XMLHttpRequest();
			xhr.open("GET", this.apihost+"/clickevents/fetchrecorddata?start="+starttime+"&end="+endtime+"&sessionid="+Voicepluginsdk.sessionID+"&domain="+recordingcookiedata.domain, true);
			xhr.onload = function(event){
				if(xhr.status === 200){
					Voicepluginsdk.addrecordresultshtml(JSON.parse(xhr.response));
				}
			};
			xhr.send();
		},
		//start recording the user click to form a sequence
		startrecordingsequence:function(currenttimestamp){
			var recordingcookie = this.getstoragedata(this.recordingcookiename);
			if (recordingcookie) {
				var recordingcookiedata = JSON.parse(recordingcookie);
				recordingcookiedata.starttime = currenttimestamp;
				recordingcookiedata.recording = true;
				recordingcookiedata.endtime = null;
			} else {
				var recordingcookiedata = {recording: true, starttime: currenttimestamp, endtime: null};
			}
			recordingcookiedata.domain = window.location.host;
			this.createstoragedata(this.recordingcookiename,JSON.stringify(recordingcookiedata));
			this.showhtml();

			//add analtytics
			this.recordclick('recordingstart',recordingcookiedata.domain);
		},
		//stop recording sequence that has been started and show recorded results
		stoprecordingsequence:function(currenttimestamp){
			var recordingcookie = this.getstoragedata(this.recordingcookiename);
			if(recordingcookie){
				var recordingcookiedata=JSON.parse(recordingcookie);
				recordingcookiedata.endtime=currenttimestamp;
				recordingcookiedata.recording=false;
			} else {
				return false;
			}
			this.createstoragedata(this.recordingcookiename,JSON.stringify(recordingcookiedata));

			//add analtytics
			this.recordclick('recordingstop',recordingcookiedata.domain);

			this.showhtml();
			jQuery("#nistvoicesearchresults").html("");
			var xhr = new XMLHttpRequest();
			xhr.open("GET", this.apihost+"/clickevents/fetchrecorddata?start="+recordingcookiedata.starttime+"&end="+recordingcookiedata.endtime+"&sessionid="+Voicepluginsdk.sessionID+"&domain="+recordingcookiedata.domain, true);
			xhr.onload = function(event){
				if(xhr.status === 200){
					Voicepluginsdk.addrecordresultshtml(JSON.parse(xhr.response));
				}
			};
			xhr.send();
		},
		//cancel the recording sequence
		cancelrecordingsequence:function(render=true){
			var recordingcookie = this.getstoragedata(this.recordingcookiename);
			if(recordingcookie){
				var recordingcookiedata=JSON.parse(recordingcookie);
				recordingcookiedata.endtime=Date.now();
				recordingcookiedata.recording=false;
			} else {
				return false;
			}
			this.createstoragedata(this.recordingcookiename,JSON.stringify(recordingcookiedata));
			var navcookiedata = {shownav: false, data: {}, autoplay:false, pause:false, stop:false, navcompleted:false, navigateddata:[],searchterm:''};
			this.createstoragedata(this.navigationcookiename,JSON.stringify(navcookiedata));

			//add analtytics
			this.recordclick('recordingcancel',recordingcookiedata.domain);

			if(render) {
				this.showhtml();
			}
		},
		//show sequence list html
		addrecordresultshtml:function(data){
			if(data.length>0) {
				this.recordedsequenceids=data;
				var html =  '   <div class="voice-suggesion-card">'+
							'		<div class="voice-card-left">'+
							'			<h4>Recorded Sequence</h4>'+
							'			<ul id="nist-recordresultrow" class="voice-sugggesion-bullet">'+
							'			</ul>'+
							'			<div>'+
							'				<input id="nistsequencelabel" type="text" name="save-recrded" class="voice-save-recrded-inpt" placeholder="Enter label" nist-voice="true">'+
							'				<button class="voice-cancel-btn" onclick="Voicepluginsdk.cancelrecordingsequence();">Cancel and exit</button> <button onclick="Voicepluginsdk.submitrecordedlabel();" class="voice-submit-btn">Submit</button>'+
							'			</div>'+
							'		</div>'+
							'	</div>';
				jQuery("#nistvoicesearchresults").html(html);
				for(var i=0;i<data.length;i++){
					this.renderrecordresultrow(data[i],i);
				}
				this.openmodal(false);
			}
		},
		//render record row html of the sequence
		renderrecordresultrow:function(data,index){
			index++;
			let clickedname=((data.clickednodename.length>this.maxstringlength)?data.clickednodename.substr(0,this.maxstringlength)+'...':data.clickednodename);
			// let clickedname=data.clickednodename;
			var html =  '<li nist-voice="true" class="active">' +
							clickedname +
						'</li>';
			var element=jQuery(html);
			jQuery("#nist-recordresultrow").append(element);
		},
		// submit functionality of the recorded sequence.
		submitrecordedlabel:function(submittype="recording"){
			var sequencename=jQuery("#nistsequencelabel").val();
			var sequencelistdata={name:"",domain:window.location.host,usersessionid:this.sessiondata.authdata.id.toString(),userclicknodelist:[].toString(),userclicknodesSet:this.recordedsequenceids,isValid:1,isIgnored:0};
			if(submittype==='recording') {
				if (sequencename === '') {
					alert('Please enter proper label');
					jQuery("#nistsequencelabel").focus();
					return false;
				}
			} else if(submittype === 'invalid'){
				if(sequencename===''){
					sequencename="Declared as not valid sequence by user";
				}
				sequencelistdata.isValid=0;
			} else if(submittype === 'ignore'){
				if(sequencename===''){
					sequencename="Ignored by user";
				}
				sequencelistdata.isValid=0;
				sequencelistdata.isIgnored=1;
			}
			var sequenceids = [];
			for(var i=0;i<this.recordedsequenceids.length;i++){
				sequenceids.push(this.recordedsequenceids[i].id);
			}
			sequencelistdata.name=sequencename;
			sequencelistdata.userclicknodelist=sequenceids.toString();
			this.cancelrecordingsequence(true);
			var xhr = new XMLHttpRequest();
			xhr.open("POST", this.apihost + "/clickevents/recordsequencedata", true);
			xhr.setRequestHeader('Content-Type', 'application/json');
			xhr.onload = function(event){
				if(xhr.status === 200){
					Voicepluginsdk.backtomodal();
				}
			};
			xhr.send(JSON.stringify(sequencelistdata));
		},
		// adding the last clicked record to the storage
		addclickedrecordcookie:function(clickednodename){
			this.createstoragedata(this.recordclicknodecookiename,clickednodename);
		},
		// search from elastic functionality
		searchinelastic:function(searchterm=''){
			if(searchterm) {
				var searchtext = searchterm;
			} else {
				var searchtext = jQuery("#voicesearchinput").val();
			}
			this.cancelrecordingsequence(false);

			//add analtytics
			this.recordclick('search',searchtext);

			var xhr = new XMLHttpRequest();
			xhr.open("GET", this.apihost + "/clickevents/sequence/search?query="+searchtext+"&domain="+encodeURI(window.location.host), true);
			xhr.onload = function(event){
				if(xhr.status === 200){
					Voicepluginsdk.renderelasticresults(JSON.parse(xhr.response));
				}
			};
			xhr.send();
		},
		//rendering search results screen
		renderelasticresults:function(data){
			var matchnodes = data;
			if(matchnodes.length>0){
				jQuery("#nistvoicesearchresults").html('');
				for(var k=0;k<matchnodes.length;k++){
					if(matchnodes[k].hasOwnProperty("deleted") && matchnodes[k].deleted===0) {
						this.renderelasticresultrow(matchnodes[k], k);
					} else if(!matchnodes[k].hasOwnProperty("deleted")) {
						this.renderelasticresultrow(matchnodes[k], k);
					}
				}
			}
		},
		//rendering each row html of the search result
		renderelasticresultrow:function(data){
			var path='';
			for(var i=0;i<data.userclicknodesSet.length;i++){
				if(path!==''){
					path +=' > ';
				}
				path += data.userclicknodesSet[i].clickednodename;
			}
			var html=   '	<div nist-voice="true" class="voice-sugtns-list"><h4><a>'+data.name.toString()+'</a></h4>'+
						'		<p>'+path+'</p>'+
						'	</div>';
			var element=jQuery(html);
			element.click(function () {
				Voicepluginsdk.elasticresultaction(data);
			});
			jQuery("#nistvoicesearchresults").append(element);
		},
		//selected search result functionality
		elasticresultaction:function(data){
			var navcookiedata = {shownav: true, data: data, autoplay:false, pause:false, stop:false, navcompleted:false, navigateddata:[],searchterm:''};
			navcookiedata.searchterm=jQuery("#voicesearchinput").val();
			this.createstoragedata(this.navigationcookiename,JSON.stringify(navcookiedata));
			this.showselectedrow(data,data.id,true, navcookiedata);
			//add analtytics
			this.recordclick('sequencerecord',data.name.toString(),data.id);
		},
		//showing the selected search result screen functionality
		showselectedrow:function(data,index,shownodelist=false, navcookiedata={}){
			if(shownodelist && navcookiedata.data.userclicknodesSet.length===navcookiedata.navigateddata.length){
				navcookiedata.navcompleted=true;
			}
			var playiconhtml =  '<div class="voice-autoplay-stop">';

			if(shownodelist) {
				if (navcookiedata.navcompleted) {
					playiconhtml += '	<span><img nist-voice="true" id="nist-autoplay" src="' + this.extensionpath + 'assets/voice-play.png"></span>'+
									'   <span><img nist-voice="true" src="' + this.extensionpath + 'assets/voice-stop-disable.png"></span>';
				} else {
					if(navcookiedata.autoplay) {
						playiconhtml += '	<span><img nist-voice="true" src="' + this.extensionpath + 'assets/voice-play-disable.png"></span>'+
										'	<span><img nist-voice="true" id="nist-autoplay" src="' + this.extensionpath + 'assets/voice-stop.png"></span>';
					} else {
						playiconhtml += '	<span><img nist-voice="true" id="nist-autoplay" src="' + this.extensionpath + 'assets/voice-play.png"></span>'+
										'   <span><img nist-voice="true" src="' + this.extensionpath + 'assets/voice-stop-disable.png"></span>';
					}

				}
			}
			playiconhtml   +=   '</div>';
			var html =  '<div class="voice-suggesion-card">'+
						'	<div class="voice-card-left">'+
						'		<div class="voice-back-btn"><img nist-voice="true" id="backtosearch" src="'+this.extensionpath+'assets/voice-back.png"></div>'+
						'       <div class="voice-feedback-btns">' +
						'		    <img nist-voice="true" id="nist-upvote" class="voice-like-violet" src="'+this.extensionpath+'assets/voice-like.png">'+
						'		    <img nist-voice="true" id="nist-downvote" class="voice-dislike-violet" src="'+this.extensionpath+'assets/voice-dislike.png">'+
						'		    <img nist-voice="true" id="deletesequence" class="voice-delete-violet" src="'+this.extensionpath+'assets/voice-delete.png">'+
						'       </div>'+
						'		<h4>'+data.name.toString()+'</h4>'+
						'		<ul class="voice-sugggesion-bullet" id="nistvoicesteps">'+
						'		</ul>'+
						'	</div>'+
						'   <div class="nist-clear"></div>'+
						'</div>'+
						playiconhtml;
			var element=jQuery(html);
			jQuery("#nistvoicesearchresults").html(element);
			var performactionnode=false;
			for(var i=0;i<data.userclicknodesSet.length;i++){
				var visited = -1;
				if(navcookiedata.navigateddata.length>0) {
					visited = this.inarray(data.userclicknodesSet[i].id, navcookiedata.navigateddata);
				}
				if(navcookiedata.autoplay && (!navcookiedata.pause || !navcookiedata.stop)){
					if(visited===-1 && !performactionnode){
						performactionnode=data.userclicknodesSet[i];
					}
				}
				jQuery("#nistvoicesteps").append(this.rendersteps(data.userclicknodesSet[i], visited, navcookiedata));
			}

			if(this.sessionID===data.usersessionid || this.sessiondata.authdata.id===data.usersessionid){
				jQuery("#deletesequence").click(function () {
					Voicepluginsdk.deletesequencelist(data);
				});
			} else {
				jQuery("#deletesequence").hide();
			}

			jQuery('#nist-upvote').click(function () {
				Voicepluginsdk.addvote("up",data);
			});
			jQuery('#nist-downvote').click(function () {
				Voicepluginsdk.addvote("down",data);
			});

			jQuery("#nist-autoplay").click(function () {
				Voicepluginsdk.toggleautoplay(navcookiedata);
			});

			// need to improve the autoplay functionality.
			if(typeof performactionnode=="object" && this.autoplay) {
				// console.trace();
				if(this.playNextAction) {
					this.performclickaction(performactionnode, navcookiedata);
				}
			} else if(this.autoplay){
				this.toggleautoplay(navcookiedata);
			}
			jQuery("#backtosearch").click(function () {
				// Voicepluginsdk.toggleautoplay(navcookiedata);
				Voicepluginsdk.autoplay = false;
				Voicepluginsdk.configureintrojs();
				Voicepluginsdk.introjs.refresh();
				Voicepluginsdk.backtosearchresults(navcookiedata);
			});
		},
		//showing the sequence steps html
		rendersteps:function(data,visited=false, navcookiedata={}){
			// adding elipses if textlength is greater than specified characters
			let clickedname=((data.clickednodename.length>this.maxstringlength)?data.clickednodename.substr(0,this.maxstringlength)+'...':data.clickednodename);
			if(visited>-1) {
				var template = jQuery("<li nist-voice=\"true\" class='active'>" + clickedname + "</li>");
			} else {
				var template = jQuery("<li nist-voice=\"true\" class='inactive'>" + clickedname + "</li>");
			}
			if(visited === -1) {
				template.click(function () {
					Voicepluginsdk.performclickaction(data,navcookiedata);
				});
			}
			return template;
		},
		//perform click action of the sequence steps
		performclickaction:function(selectednode,navcookiedata){
			const matchNodes = [];
			let originalNode = {};
			if(selectednode.objectdata) {
				originalNode = JSON.parse(selectednode.objectdata);
				if(this.logLevel > 0) {
					console.log({recordedNode: originalNode.node});
				}
				if(selectednode && this.htmlindex.length>0){
					for(let searchNode of this.htmlindex){
						let searchLabelExists = false;
						let compareNode = domJSON.toJSON(searchNode["element-data"]);
						let match = this.comparenodes(compareNode.node,originalNode.node);

						if ((this.logLevel > 0) && (match.matched+5) >= match.count) {
							console.log('----------------------------------------------------------');
							console.log(match);
<<<<<<< HEAD
							if(match.innerTextFlag) {
								console.log(Math.abs((match.matched) - match.count));
								console.log(((searchNode["element-data"].childNodes.length * this.innerTextWeight)));
							}
=======
							console.log(Math.abs((match.matched) - match.count));
							console.log(((searchNode["element-data"].childNodes.length * this.innerTextWeight)));
>>>>>>> 59122d78
							console.log('Matched ' + match.matched + ' out of ' + match.count);
        					console.log({node: compareNode.node, htmlNode: searchNode["element-data"]});
							console.log('----------------------------------------------------------');
						}

						// we are incrementing 'matched' by 'innerTextWeight' for 'this' node and every child node and we are matching innerchildcounts that were returned from comparenodes
						if(match.innerTextFlag && Math.abs((match.matched) - match.count) <= (match.innerChildNodes * this.innerTextWeight)){
							searchLabelExists=true;
						} else if (match.matched === match.count) {
							searchLabelExists=true;
						}

						if(searchLabelExists){
							let matchNodeExists = false;
							if(matchNodes.length>0){
								for(let j=0; j<matchNodes.length; j++){
									if(matchNodes[j].originalNode["element-data"].isEqualNode(searchNode["element-data"])){
										matchNodeExists=true;
									}
								}
							}

							if(matchNodeExists===false) {
								matchNodes.push({originalNode: searchNode, domJson: compareNode.node});
							}
						}
					}
				}
			}

			if(matchNodes.length === 1){
				if(this.updatenavcookiedata(navcookiedata,selectednode.id)){
					this.matchaction(matchNodes[0].originalNode,false,selectednode);
				}
				return;
			} else if(matchNodes.length>1) {
				//todo need to perform some user intervention
				// for multiple matching nodes compare labels of the clickable nodes to get exact node match
				let finalMatchNode = null;
				let finalMatchNodes = [];
				matchNodes.forEach(function (matchNode, matchnodeindex) {
					if(matchNode.originalNode.hasOwnProperty("element-data")) {
						const inputLabels = Voicepluginsdk.getclickedinputlabels(matchNode.originalNode["element-data"]);
						if (inputLabels === selectednode.clickednodename) {
							finalMatchNodes.push(matchNode);
						}
					}
				});

				// process matching nodes after comparing labels
				if (finalMatchNodes.length === 1) {
					finalMatchNode = finalMatchNodes[0].originalNode;
				} else if(finalMatchNodes.length > 1) {
					// compare element positions as there are multiple matching nodes with same labels
					finalMatchNode = this.processDistanceOfNodes(finalMatchNodes, originalNode.node);
				}

				if(finalMatchNode && finalMatchNode.hasOwnProperty("element-data")) {
					if(this.updatenavcookiedata(navcookiedata,selectednode.id)) {
						this.matchaction(finalMatchNode, false, selectednode);
					}
				} else {
					alert("Unable to find the action");
				}
				return;
			} else {
				alert("Unable to find the action");
			}
		},
		//comparing nodes of indexed and the sequence step selected
		comparenodes:function(comparenode, originalnode, match={count:0, matched:0, unmatched:[], innerTextFlag: false, innerChildNodes: 0}){
			// sum the childnodes
			if(comparenode.hasOwnProperty('childNodes')) {
				match.innerChildNodes = match.innerChildNodes + comparenode.childNodes.length;
			}
			for(let key in originalnode){
				if(this.ignoreattributes.indexOf(key)!==-1){
					continue;
				} else if(key.indexOf('_ngcontent') !== -1 || key.indexOf('jQuery') !== -1 || key.indexOf('__zone_symbol__') !== -1){
					continue;
				} else {
					match.count++;
				}
				if(comparenode.hasOwnProperty(key) && (typeof originalnode[key] === 'object') && (typeof comparenode[key] === 'object')){
					match.matched++;
					match=this.comparenodes(comparenode[key], originalnode[key], match);
				} else if(comparenode.hasOwnProperty(key) && Array.isArray(originalnode[key]) && originalnode[key].length>0 && Array.isArray(comparenode[key]) && comparenode[key].length>0){
					match.matched++;
					if(comparenode[key].length===originalnode[key].length) {
						match.matched++;
						for (var i = 0; i < originalnode[key].length; i++) {
							match=this.comparenodes(comparenode[key][i], originalnode[key][i],match);
						}
					}
				} else if(key === 'innerText' && originalnode.hasOwnProperty(key) && comparenode.hasOwnProperty(key) && comparenode[key].trim() === originalnode[key].trim()) {
					// matching inner text should be weighted more. We will add an arbitrarily large number - innerTextWeight.
					// since this will match for every child node, we need to accommodate this logic whenever 'comparenodes' is called
					match.innerTextFlag = true;
					match.matched = match.matched + this.innerTextWeight;
					// match.matched++;
				} else if(comparenode.hasOwnProperty(key) && comparenode[key]===originalnode[key]){
					match.matched++;
				} else if(comparenode.hasOwnProperty(key) && comparenode[key]!==originalnode[key] && key==='href' && originalnode[key].indexOf(comparenode[key])!==-1){
					match.matched++;
				} else if(comparenode.hasOwnProperty(key) && (key === 'id' || key === 'name') && comparenode[key]!==originalnode[key]){
					let weight = this.JaroWrinker(originalnode[key], comparenode[key]);
					if(weight>0.90) {
						match.matched++;
					}
				} else {
					match.unmatched.push(key);
				}
			}
			return match;
		},
		JaroWrinker: function (s1, s2) {
			var m = 0;

			// Exit early if either are empty.
			if ( s1.length === 0 || s2.length === 0 ) {
				return 0;
			}

			// Exit early if they're an exact match.
			if ( s1 === s2 ) {
				return 1;
			}

			var range     = (Math.floor(Math.max(s1.length, s2.length) / 2)) - 1,
				s1Matches = new Array(s1.length),
				s2Matches = new Array(s2.length);

			for ( i = 0; i < s1.length; i++ ) {
				var low  = (i >= range) ? i - range : 0,
					high = (i + range <= s2.length) ? (i + range) : (s2.length - 1);

				for ( j = low; j <= high; j++ ) {
					if ( s1Matches[i] !== true && s2Matches[j] !== true && s1[i] === s2[j] ) {
						++m;
						s1Matches[i] = s2Matches[j] = true;
						break;
					}
				}
			}

			// Exit early if no matches were found.
			if ( m === 0 ) {
				return 0;
			}

			// Count the transpositions.
			var k = n_trans = 0;

			for ( i = 0; i < s1.length; i++ ) {
				if ( s1Matches[i] === true ) {
					for ( j = k; j < s2.length; j++ ) {
						if ( s2Matches[j] === true ) {
							k = j + 1;
							break;
						}
					}

					if ( s1[i] !== s2[j] ) {
						++n_trans;
					}
				}
			}

			var weight = (m / s1.length + m / s2.length + (m - (n_trans / 2)) / m) / 3,
				l      = 0,
				p      = 0.1;

			if ( weight > 0.7 ) {
				while ( s1[l] === s2[l] && l < 4 ) {
					++l;
				}

				weight = weight + l * p * (1 - weight);
			}

			return weight;
		},
		// getting distance between recorded node and matching nodes of same labels
		processDistanceOfNodes: function(matchingnodes, selectedNode) {
			if (selectedNode.hasOwnProperty('nodePosition') && matchingnodes.length>1) {
				let leastDistanceNode = null;
				let leastDistance = -1;
				matchingnodes.forEach((node) => {
					if (node.domJson.hasOwnProperty('nodePosition')) {
						let dist = this.getDistance(selectedNode.nodePosition, node.domJson.nodePosition);
						// default adding first element as least distance and then comparing with last distance calculated
						if(leastDistance === -1) {
							leastDistance = dist;
							leastDistanceNode = node.originalNode;
						} else if (dist < leastDistance) {
							leastDistance = dist;
							leastDistanceNode = node.originalNode;
						}
					}
				});
				return leastDistanceNode;
			} else {
				return false;
			}
		},
		// calculate distance between selected node and matching node
		getDistance: function (node1, node2) {
			const x = node1.x - node2.x;
			const y = node1.y - node2.y;
			const dist = Math.sqrt(Math.pow(x, 2) + Math.pow(y, 2));
			return (dist);
		},
		//adding data to the storage
		createstoragedata:function(key,value){
			try {
				window.localStorage.setItem(key, value);
				return true;
			} catch (e) {
				return false;
			}
		},
		//getting the data from the storage
		getstoragedata:function(key){
			try {
				var result=window.localStorage.getItem(key);
				return result;
			} catch (e) {
				return false;
			}
		},
		//delete sequence list functionality for the owner
		deletesequencelist:function(data){
			var confirmdialog=confirm("Are you sure want to delete "+data.name);
			if(confirmdialog === true){
				Voicepluginsdk.confirmdelete(data);
			}
		},
		//confirmation for the deletion of the sequence list
		confirmdelete:function (data) {
			// var senddata=JSON.stringify({usersessionid:this.sessionID,id:data.id});
			var senddata=JSON.stringify({usersessionid:this.sessiondata.authdata.id,id:data.id});
			var xhr = new XMLHttpRequest();
			xhr.open("POST", this.apihost + "/clickevents/sequence/delete", true);
			xhr.setRequestHeader('Content-Type', 'application/json; charset=UTF-8');
			xhr.onload = function(event){
				if(xhr.status === 200){
					Voicepluginsdk.closemodal();
				}
			};
			xhr.send(senddata);
		},
		//adding vote functionality
		addvote:function(votetype,data){
			var senddata={"usersessionid": this.sessionID, "sequenceid" : data.id, "upvote":0, "downvote":0};
			if(votetype==="up"){
				senddata.upvote=1;
			} else if(votetype==="down"){
				senddata.downvote=1;
			}
			var xhr = new XMLHttpRequest();
			xhr.open("POST", this.apihost + "/clickevents/sequence/addvote", true);
			xhr.setRequestHeader('Content-Type', 'application/json; charset=UTF-8');
			xhr.send(JSON.stringify(senddata));
		},
		//autoplay functionality to stop and play
		toggleautoplay:function(navcookiedata){
			if(navcookiedata.autoplay){
				navcookiedata.autoplay=false;
				this.autoplay=false;
				this.configureintrojs();
				this.introjs.refresh();
				//add analtytics
				this.recordclick('stop',navcookiedata.data.name.toString(),navcookiedata.data.id);
			} else {
				navcookiedata.autoplay=true;
				this.autoplay=true;
				//add analtytics
				this.recordclick('play',navcookiedata.data.name.toString(),navcookiedata.data.id);
			}

			this.createstoragedata(this.navigationcookiename,JSON.stringify(navcookiedata));
			this.showselectedrow(navcookiedata.data,navcookiedata.data.id,true, navcookiedata);
		},
		//updating the navigated data
		updatenavcookiedata:function(navcookiedata,selectednodeid){
			navcookiedata.navigateddata.push(selectednodeid);
			return this.createstoragedata(this.navigationcookiename,JSON.stringify(navcookiedata));
		},
		//back to search results functionality
		backtosearchresults:function (navcookiedata) {
			if(navcookiedata.searchterm!==''){
				var navcookiedata1 = {shownav: false, data: {}, autoplay:false, pause:false, stop:false, navcompleted:false, navigateddata:[],searchterm:navcookiedata.searchterm};
			} else {
				var navcookiedata1 = {shownav: false, data: {}, autoplay:false, pause:false, stop:false, navcompleted:false, navigateddata:[],searchterm:""};
			}
			this.createstoragedata(this.navigationcookiename,JSON.stringify(navcookiedata1));
			this.autoplay=false;
			jQuery("#voicesearchinput").val(navcookiedata.searchterm);

			//add analtytics
			this.recordclick('back',navcookiedata.data.name.toString(),navcookiedata.data.id);

			this.searchinelastic(navcookiedata.searchterm);
		},
		recordclick:function (clicktype='sequencerecord',clickedname='',recordid=0) {
			var senddata={usersessionid:this.sessionID,clicktype:clicktype,clickedname:clickedname,recordid:recordid};
			var xhr = new XMLHttpRequest();
			xhr.open("PUT", this.apihost + "/clickevents/userclick", true);
			xhr.setRequestHeader('Content-Type', 'application/json; charset=UTF-8');
			xhr.send(JSON.stringify(senddata));
		},
		showadvancedhtml:function(){
			jQuery("#nistvoiceadvbtn").hide();
			jQuery("#nistvoicesearchresults").html('');
			var html=   '<div class="voice-modalback-btn"><img nist-voice="true" id="nistvoiceback" src="'+this.extensionpath+'assets/voice-back.png"></div><br />'+
						'<div class="nist-clear"></div>'+
						'   <div class="voice-suggesion-card">' +
						'		<div class="voice-card-left">' +
						'			<h4 class="voice-card-noborder">Create your own action <button nist-voice="true" id="nistvoicerecbtn" class="voice-modal-btn"><img nist-voice="true" style="vertical-align:middle" src="'+this.extensionpath+'assets/voice-record.png"> <span nist-voice="true">Rec</span></button></h4>' +
						'       </div>'+
						'   </div>';
						// '<div class="name-heading"><h2 nist-voice="true">Create your own action <button nist-voice="true" id="nistvoicerecbtn" class="voice-record-img"><img nist-voice="true" style="vertical-align:middle" src="'+this.extensionpath+'assets/voice-record.png"> <span nist-voice="true">Rec</span></button></h2><br /></div>';
			jQuery("#nistvoicesearchresults").append(html);
			jQuery("#nistvoicerecbtn").click(function () {
				Voicepluginsdk.gettimestamp("start");
			});
			jQuery("#nistvoiceback").click(function () {
				Voicepluginsdk.backtomodal();
			});
			var xhr = new XMLHttpRequest();
			xhr.open("GET", this.apihost + "/clickevents/suggested?domain="+encodeURI(window.location.host), true);
			xhr.onload = function(event){
				if(xhr.status === 200){
					Voicepluginsdk.showsuggestedhtml(JSON.parse(xhr.response));
				}
			};
			xhr.send();
		},
		showsuggestedhtml:function(data){
			if(data.length>0) {
				this.recordedsequenceids = data;
				var html = '   <div class="voice-suggesion-card">' +
					'		<div class="voice-card-left">' +
					'			<h4>Our AI detected this sequence. <br /> Do you want to name it? <br /><span style="color:#ff4800;font-weight:bold;">(Alpha version: Not reliable)</span></h4>' +
					'			<ul id="nist-recordresultrow" class="voice-sugggesion-bullet">' +
					'			</ul>' +
					'			<div>' +
					'				<input id="nistsequencelabel" type="text" name="save-recrded" class="voice-save-recrded-inpt" placeholder="Enter label" nist-voice="true">' +
					'				<button onclick="Voicepluginsdk.submitrecordedlabel(\'recording\');" class="voice-submit-btn">Submit</button><button class="voice-cancel-btn" onclick="Voicepluginsdk.submitrecordedlabel(\'invalid\');">Invalid Sequence</button><button class="voice-cancel-btn" onclick="Voicepluginsdk.submitrecordedlabel(\'ignore\');">Ignore</button>' +
					'			</div>' +
					'		</div>' +
					'	</div>';

				jQuery("#nistvoicesearchresults").append(html);
				for (var i = 0; i < data.length; i++) {
					this.renderrecordresultrow(data[i], i);
				}
			}
		},
		backtomodal:function(){
			jQuery("#nistvoiceadvbtn").show();
			jQuery("#nistvoicesearchresults").html('');
		}
	};
	Voicepluginsdk.init();
}<|MERGE_RESOLUTION|>--- conflicted
+++ resolved
@@ -99,12 +99,8 @@
 			'aria-controls', 'aria-activedescendant', 'ariaExpanded', 'autocomplete', 'aria-expanded', 'aria-owns', 'formAction'
 		],
 		innerTextWeight: 5,
-<<<<<<< HEAD
-		logLevel: 1,
-=======
 		logLevel: 0,
 		playNextAction: true,
->>>>>>> 59122d78
 		inarray:function(value,object){
 			return jQuery.inArray(value, object);
 		},
@@ -1566,15 +1562,8 @@
 						if ((this.logLevel > 0) && (match.matched+5) >= match.count) {
 							console.log('----------------------------------------------------------');
 							console.log(match);
-<<<<<<< HEAD
-							if(match.innerTextFlag) {
-								console.log(Math.abs((match.matched) - match.count));
-								console.log(((searchNode["element-data"].childNodes.length * this.innerTextWeight)));
-							}
-=======
 							console.log(Math.abs((match.matched) - match.count));
 							console.log(((searchNode["element-data"].childNodes.length * this.innerTextWeight)));
->>>>>>> 59122d78
 							console.log('Matched ' + match.matched + ' out of ' + match.count);
         					console.log({node: compareNode.node, htmlNode: searchNode["element-data"]});
 							console.log('----------------------------------------------------------');
@@ -1632,7 +1621,7 @@
 					finalMatchNode = this.processDistanceOfNodes(finalMatchNodes, originalNode.node);
 				}
 
-				if(finalMatchNode && finalMatchNode.hasOwnProperty("element-data")) {
+				if(finalMatchNode.hasOwnProperty("element-data")) {
 					if(this.updatenavcookiedata(navcookiedata,selectednode.id)) {
 						this.matchaction(finalMatchNode, false, selectednode);
 					}
@@ -1669,7 +1658,7 @@
 							match=this.comparenodes(comparenode[key][i], originalnode[key][i],match);
 						}
 					}
-				} else if(key === 'innerText' && originalnode.hasOwnProperty(key) && comparenode.hasOwnProperty(key) && comparenode[key].trim() === originalnode[key].trim()) {
+				} else if(key === 'innerText' && originalnode.hasOwnProperty(key) && comparenode.hasOwnProperty(key) && comparenode[key] === originalnode[key]) {
 					// matching inner text should be weighted more. We will add an arbitrarily large number - innerTextWeight.
 					// since this will match for every child node, we need to accommodate this logic whenever 'comparenodes' is called
 					match.innerTextFlag = true;

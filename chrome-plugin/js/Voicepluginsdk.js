/*
Voice plugin Javascript SDK Library
IMPORTANT NOTE: Copying this library and hosting it locally is strongly discouraged.
 */
// creating the sdk variable
if (typeof UDAPluginSDK === 'undefined') {
	var UDABadBrowser=false;
	if(navigator.appName.indexOf("Internet Explorer") !== -1){
		UDABadBrowser=(navigator.appVersion.indexOf("MSIE 1") === -1);
	}
	var UDASpeechRecognitionAvailable=false;
	var UDAVoiceRecognition;

	// initializing voice recognition library
	if(!window.hasOwnProperty("webkitSpeechRecognition")){
		UDASpeechRecognitionAvailable=false;
	} else {
		UDASpeechRecognitionAvailable=true;
		UDAVoiceRecognition = window.webkitSpeechRecognition;
	}

	// listening for user session data from extension call
	document.addEventListener("UDAUserSessionData", function(data) {
		UDAPluginSDK.createsession(JSON.parse(data.detail.data));
	});

	// Clearing user session in case if the id gets changed
	document.addEventListener("UDAClearSessionData", function(data) {
		UDAPluginSDK.clearSession();
	});

	/**
	 * Disabling record button when the attribute is set to true.
	 */
	document.addEventListener("UDADisableButton", function(data) {
		UDAPluginSDK.disableRecordButton();
	});

	document.addEventListener("UDAAuthenticatedUserSessionData", function(data) {
		UDAPluginSDK.createsession(JSON.parse(data.detail.data));
		UDAPluginSDK.openmodal(true);
	});

	document.addEventListener("UDAAlertMessageData", function(data) {
		alert(JSON.parse(data.detail.data));
	});

	/**
	 * Load custom theme to plugin
	 */
	document.addEventListener("UDALoadCustomCSS", function(data) {
		UDAPluginSDK.loadCssScript(UDACustomCss.src);
	});

	let UDADebugSetEvent = new CustomEvent("UDADebugSetEvent", {detail: {data: {action:'Debugvalueset',value:UDADebug}}, bubbles: false, cancelable: false});
	document.dispatchEvent(UDADebugSetEvent);

	// initializing the sdk variable need to change to a new variable in future.
	var UDAPluginSDK = {
		sdkUrl: "/",
		apihost: UDA_API_URL,
		totalScripts: 0,
		scriptsCompleted:0,
		totalotherScripts:0,
		totalotherScriptsCompleted:0,
		functionsToRunWhenReady: [],
		jqueryready: false,
		request:{},
		userdata:{},
		ignoreelements : ["script","h1","h2","h3","link","noscript","style"],
		availablenavtabs : [],
		htmlindex : [],
		textfromspeech : "",
		nodeid : 0,
		speechrecognitionavailable: false,
		SpeechRecognition : [],
        recognition : {},
		targetNode : [],
		updatesOccur : true,
		updatecounter : 0,
		lastupdatecounter : 0,
		menuitems: [],
		extensionpath:document.currentScript.src.toString().replace("js/Voicepluginsdk.js",""),
		indexnewnodes:false,
		previousurl:"",
		currenturl:"",
		sessionID:"",
		sessiondata:{sessionkey:"",authenticated:false,authenticationsource:"",authdata:{}, csp: {cspenabled: false, udanallowed: true, domain: ''}},
		cookiename:"nist-voice-usersessionid",
		recordingcookiename:"nistsequence",
		recordedsequenceids:[],
		recordclicknodecookiename:"nistclickrecord",
		cookieexpires:365,
		addedtoslidingdiv:false,
		elastic:{apiurl:"http://localhost:9200",indexname:"nistapp",currentpage:0,querystring:""},
		navigationcookiename:"nistnavshow",
		autoplay:false,
		processcount:0,
		totalcount:0,
		rerenderhtml:true,
		processingnodes:false,
		processedclickobjectscount:0,
		recording:false,
		addcustomcssdomains:["app.vantagecircle.co.in","app.vantagecircle.com","dashboard.vantagecircle.com","dashboard.vantagecircle.co.in"],
		containersections:[],
		lastclickednode:'',
		lastclickedtime:'',
		maxstringlength:40,
		confirmednode:false,
		ignoreattributes: [
			'translate','draggable','spellcheck','tabindex','clientHeight','clientLeft','clientTop','clientWidth',
			'offsetHeight','offsetLeft','offsetTop','offsetWidth','scrollHeight','scrollLeft','scrollTop','scrollWidth',
			'baseURI','isConnected','ariaPressed', 'aria-pressed', 'nodePosition', 'outerHTML', 'innerHTML', 'style',
			'aria-controls', 'aria-activedescendant', 'ariaExpanded', 'autocomplete', 'aria-expanded', 'aria-owns', 'formAction',
			'ng-star-inserted', 'ng-star', 'aria-describedby', 'width', 'height', 'x', 'y', 'selectionStart', 'selectionEnd', 'required', 'validationMessage', 'selectionDirection',
			'naturalWidth', 'naturalHeight', 'complete', '_indexOf', 'value', 'defaultValue', 'min', 'max', 'nodeInfo'
		],
		innerTextWeight: 5,
		logLevel: UDALogLevel,
		playNextAction: true,
		forceReindex: false,
		searchText: null,
		searchInProgress: false,
		ignoreNodesFromIndexing: ['ng-dropdown-panel','ckeditor','fusioncharts','ngb-datepicker','ngx-daterangepicker-material','uda-panel','mat-datepicker-content','ng-select'],
		ignoreNodesContainingClassNames:['cke_dialog_container','cke_notifications_area','gldp-default','ajs-layer','aui-list','herknl'],
		cancelRecordingDuringRecordingNodes: [],
		addClickToSpecialNodes: ['ng-select', 'ngb-datepicker'],
		ignoreClicksOnSpecialNodes: ['ngx-daterangepicker-material'],
		customNameForSpecialNodes: {'ngb-datepicker': 'Date selector','mat-datepicker-content': 'Date selector', 'ngx-daterangepicker-material': 'Date Range Selector'},
		specialInputClickClassNames: ['ghx-dropdown-trigger','aui-list'],
		tooltipDisplayedNodes: [],
		// replay variables
		autoplayCompleted: false,
		autoplayPaused: false,
		// manual click variables
		invokedActionManually: false,
		// personal node ignore attributes
		personalNodeIgnoreAttributes: [
			'innerText', 'innerHTML', 'outerText', 'outerHTML', 'nodeValue', 'src', 'naturalWidth', 'naturalHeight', 'currentSrc'
		],
		clickeOn: '',
		invokingnode: null,
		currentPage:'search',
		navigatedToNextPage: {check: false, url: ''},
		popperInstance: null,
		//Azure content moderator attributes
		profanity: {
			enabled: true,
			provider: 'azure',
			config: {
				key1: '',
				key2: '',
				endPoint: 'https://nistapp-content-moderator.cognitiveservices.azure.com/contentmoderator/moderate/v1.0/ProcessText/Screen',
				region: 'eastus'
			}
		},
        multilingual: {
			enabled: true,
		    searchInLang: 'en-US',
            selectedLang: 'en-US',
            displayText: '',
            translatedText: '',
            translate: {
		        provider: 'google',
                apikey: '',
                translateTo: 'en',
                apiurl: 'https://translation.googleapis.com/language/translate/v2'
		    }
        },
		set enableMultilingual(val){
			this.multilingual.enabled = val;
			this.showhtml();
		},
		get enableMultilingual() {
			return UDAPluginSDK.multilingual.enabled;
		},
		// BCP list of languages
		bcplang :
			[
				['Afrikaans',       ['af-ZA']],
				['አማርኛ',           ['am-ET']],
				['Azərbaycanca',    ['az-AZ']],
				['বাংলা',            ['bn-BD', 'বাংলাদেশ'], ['bn-IN', 'ভারত']],
				['Bahasa Indonesia',['id-ID']],
				['Bahasa Melayu',   ['ms-MY']],
				['Català',          ['ca-ES']],
				['Čeština',         ['cs-CZ']],
				['Dansk',           ['da-DK']],
				['Deutsch',         ['de-DE']],
				['English',         ['en-AU', 'Australia'], ['en-CA', 'Canada'], ['en-IN', 'India'], ['en-KE', 'Kenya'], ['en-TZ', 'Tanzania'], ['en-GH', 'Ghana'], ['en-NZ', 'New Zealand'], ['en-NG', 'Nigeria'], ['en-ZA', 'South Africa'], ['en-PH', 'Philippines'], ['en-GB', 'United Kingdom'], ['en-US', 'United States']],
				['Español',         ['es-AR', 'Argentina'], ['es-BO', 'Bolivia'], ['es-CL', 'Chile'], ['es-CO', 'Colombia'], ['es-CR', 'Costa Rica'], ['es-EC', 'Ecuador'], ['es-SV', 'El Salvador'], ['es-ES', 'España'], ['es-US', 'Estados Unidos'], ['es-GT', 'Guatemala'], ['es-HN', 'Honduras'], ['es-MX', 'México'], ['es-NI', 'Nicaragua'], ['es-PA', 'Panamá'], ['es-PY', 'Paraguay'], ['es-PE', 'Perú'], ['es-PR', 'Puerto Rico'], ['es-DO', 'República Dominicana'], ['es-UY', 'Uruguay'], ['es-VE', 'Venezuela']],
				['Euskara',         ['eu-ES']],
				['Filipino',        ['fil-PH']],
				['Français',        ['fr-FR']],
				['Basa Jawa',       ['jv-ID']],
				['Galego',          ['gl-ES']],
				['ગુજરાતી',           ['gu-IN']],
				['Hrvatski',        ['hr-HR']],
				['IsiZulu',         ['zu-ZA']],
				['Íslenska',        ['is-IS']],
				['Italiano',        ['it-IT', 'Italia'], ['it-CH', 'Svizzera']],
				['ಕನ್ನಡ',             ['kn-IN']],
				['ភាសាខ្មែរ',          ['km-KH']],
				['Latviešu',        ['lv-LV']],
				['Lietuvių',        ['lt-LT']],
				['മലയാളം',          ['ml-IN']],
				['मराठी',             ['mr-IN']],
				['Magyar',          ['hu-HU']],
				['ລາວ',              ['lo-LA']],
				['Nederlands',      ['nl-NL']],
				['नेपाली भाषा',        ['ne-NP']],
				['Norsk bokmål',    ['nb-NO']],
				['Polski',          ['pl-PL']],
				['Português',       ['pt-BR', 'Brasil'], ['pt-PT', 'Portugal']],
				['Română',          ['ro-RO']],
				['සිංහල',          ['si-LK']],
				['Slovenščina',     ['sl-SI']],
				['Basa Sunda',      ['su-ID']],
				['Slovenčina',      ['sk-SK']],
				['Suomi',           ['fi-FI']],
				['Svenska',         ['sv-SE']],
				['Kiswahili',       ['sw-TZ', 'Tanzania'], ['sw-KE', 'Kenya']],
				['ქართული',       ['ka-GE']],
				['Հայերեն',          ['hy-AM']],
				['தமிழ்',            ['ta-IN', 'இந்தியா'], ['ta-SG', 'சிங்கப்பூர்'], ['ta-LK', 'இலங்கை'], ['ta-MY', 'மலேசியா']],
				['తెలుగు',           ['te-IN']],
				['Tiếng Việt',      ['vi-VN']],
				['Türkçe',          ['tr-TR']],
				['اُردُو',            ['ur-PK', 'پاکستان'], ['ur-IN', 'بھارت']],
				['Ελληνικά',         ['el-GR']],
				['български',         ['bg-BG']],
				['Pусский',          ['ru-RU']],
				['Српски',           ['sr-RS']],
				['Українська',        ['uk-UA']],
				['한국어',            ['ko-KR']],
				['中文',             ['cmn-Hans-CN', '普通话 (中国大陆)'], ['cmn-Hans-HK', '普通话 (香港)'], ['cmn-Hant-TW', '中文 (台灣)'], ['yue-Hant-HK', '粵語 (香港)']],
				['日本語',           ['ja-JP']],
				['हिन्दी',             ['hi-IN']],
				['ภาษาไทย',         ['th-TH']]
			],
		// Flag to enable node type detection
		enableNodeTypeChangeSelection: false,
		set enableNodeTypeSelection(val){
			this.enableNodeTypeChangeSelection = val;
			this.showhtml();
		},
		get enableNodeTypeSelection() {
			return this.enableNodeTypeChangeSelection;
		},
		// Flag to enable tooltip section
		enableTooltipAddition: false,
		set enableTooltip(val) {
			this.enableTooltipAddition = val;
			this.showhtml();
		},
		get enableTooltip() {
			return this.enableTooltipAddition;
		},
		cspUserAcceptance: {storageName: 'uda-csp-user-consent',data:{proceed: true}},
		screenAcceptance: {storageName: 'uda-user-screen-consent',data:{proceed: true}},
		inArray:function(value, object){
			return jQuery.inArray(value, object);
		},

		// constructor for the sdk class which will be initialized on loading of the variable.
		init: function() {

			if(!this.checkBrowser()){
				UDAConsoleLogger.info('UDA panel not added');
				return;
			}

			// loading jquery if not available
			if(typeof jQuery === "undefined") {
				// loading jquery from installed extension path
				this.loadScript(this.extensionpath+"js/jquery-3.4.1.min.js");
			} else {
				// load other scripts if jquery available
				this.jqueryready=true;
				this.otherscripts();
			}
		},

		// check browser and allow only for chrome
		checkBrowser: function(){
			if(isUDAAllowed < 0){
				return false;
			} else {
				return true;
			}
		},

		//adding required script functionality to the head of the page.
		loadScript: function(url) {

			var script = document.createElement("script");
			script.type = "text/javascript";

			if (script.readyState){
				script.onreadystatechange = function(){
					if (script.readyState === "loaded" || script.readyState === "complete"){
						script.onreadystatechange = null;
						UDAPluginSDK.scriptsCompleted++;
						if (typeof jQuery !== 'undefined') {
							this.jqueryready=true;
							UDAPluginSDK.otherscripts();
						}
					}
				};
			} else {
				script.onload = function(){
					UDAPluginSDK.scriptsCompleted++;
					if (typeof jQuery !== 'undefined') {
						this.jqueryready=true;
						if(this.ready !== true){
							UDAPluginSDK.otherscripts();
						}
					}
				};
			}

			script.src = url;
			document.getElementsByTagName("head")[0].appendChild(script);
		},
		loadOtherScript: function(url) {
			var script = document.createElement("script");
			script.type = "text/javascript";
			script.src = url;
			if (script.readyState){
				script.onreadystatechange = function(){
					if (script.readyState === "loaded" || script.readyState === "complete"){
						script.onreadystatechange = null;
						UDAPluginSDK.totalotherScriptsCompleted++;
						if (UDAPluginSDK.totalotherScriptsCompleted === UDAPluginSDK.totalotherScripts) {
							UDAPluginSDK.allReady();
						}
					}
				};
			} else {
				script.onload = function(){
					UDAPluginSDK.totalotherScriptsCompleted++;
					if (UDAPluginSDK.totalotherScriptsCompleted === UDAPluginSDK.totalotherScripts) {
						UDAPluginSDK.allReady();
					}
				};
			}
			document.body.appendChild(script);
		},
		loadCssScript: function(url) {
			var script = document.createElement("link");
			script.rel="stylesheet";
			script.type = "text/css";
			script.href = url;
			document.getElementsByTagName("head")[0].appendChild(script);
		},
		otherscripts: function(){
			this.totalotherScripts=1;
			this.loadCssScript(this.extensionpath+"css/uda-v1.css");

			this.loadOtherScript(this.extensionpath+"js/domJSON.js");
			// todo make css loading dynamic based on css file availability
			if(this.inArray(window.location.host,this.addcustomcssdomains) !== -1){
				this.loadCssScript(this.extensionpath+"css/"+window.location.host+".css");
			}
			if(window.location.host === 'localhost:4200' && window.location.path && window.location.path.includes('portal')){
				this.loadCssScript(this.extensionpath+"css/dashboard.vantagecircle.com.css");
			}
			if(window.location.host.includes('vantagecircle')){
				if(window.location.path && window.location.path.includes('portal')) {
					this.loadCssScript(this.extensionpath + "css/dashboard.vantagecircle.com.css");
				} else {
					this.loadCssScript(this.extensionpath + "css/app.vantagecircle.com.css");
				}
			}
			this.loadCssScript(this.extensionpath+"css/"+window.location.host+".css");
			/*
			* Popper script injection to the page.
			* Forcing the popper extension to be version 2 even if popper of version 1 exists
			* */
			if(typeof Popper === 'undefined'){
				this.totalotherScripts++;
				this.loadOtherScript(this.extensionpath+"js/popper.min.js");
			} else {
				this.totalotherScripts++;
				this.loadOtherScript(this.extensionpath+"js/popper.min.js");
			}
		},
		allReady: function() {
			// execute the parsing method after everything is ready.
			this.onReady();
		},
		onReady: function () {

			// check user session exists and create if not available
			if(typeof isUDASdk === 'undefined') {
				this.checkuserkeyexists();
			}

			// adding speech recognition functionality based on the library availability
			if(UDASpeechRecognitionAvailable){
				this.recognition = new UDAVoiceRecognition();
				// setting up the language
				this.recognition.lang = this.multilingual.selectedLang;
				this.speechrecognitionavailable = true;

				this.recognition.onstart = function() {
					textfromspeech = "";
				};

				this.recognition.onspeechend = function() {

				};

				this.recognition.onerror = function(event) {
					if(event.error === 'no-speech') {
						alert('No speech was detected. Try again.');
					}
				};

				this.recognition.onresult = function(event) {
					if (event.results.length > 0) {
						var current = event.resultIndex;
						// Get a transcript of what was said.
						var transcript = event.results[current][0].transcript;
						jQuery("#uda-search-input").val(transcript);
						UDAPluginSDK.searchinelastic();
						UDAPluginSDK.recognition.stop();
						jQuery("#uda-voice-icon-stop").hide();
						jQuery("#uda-voice-icon-start").show();
					}
				};
			}

			//check for multilngual key
			if(this.multilingual.translate.apikey !== '') {
				this.multilingual.enabled = true;
			} else {
				this.multilingual.enabled = false;
			}

			//check for profanity key
			if(this.profanity.config.key1 || this.profanity.config.key2) {
				this.profanity.enabled = true;
			} else {
				this.profanity.enabled = false;
			}

			this.ready = true;

			// listen for when to start the indexing of the dom based on the clicknodes availability
			document.addEventListener("Indexnodes", function(data) {
				if(data.detail.data==="indexclicknodes") {
					UDAPluginSDK.indexclicknodes();
				} else if(data.detail.data==="indexnewclicknodes") {
					UDAPluginSDK.indexnewclicknodes();
				}
			});

			// We need to wait till all dom content is loaded. We initially used a standard wait time but shifted to
			//      use https://developer.mozilla.org/en-US/docs/Web/API/Window/load_event
			//      This still produces some discrepancy where it hangs up the web page.
			//      This needs to be improved at some point.
			window.addEventListener('load', (event) => {
				// delaying rendering of uda panel by 2seconds in order to wait for the page dom to complete
				setTimeout(function (){
					UDAPluginSDK.modifybodyhtml();
				},2000);
			});
		},
        /**
         * setting selected language to the webkitspeech
         */
        changeLanguage: function() {
            let langCode='en-US'
            langCode = jQuery('#uda-lang-select').val();
            this.multilingual.selectedLang = langCode;
            if(UDASpeechRecognitionAvailable){
              this.recognition.lang = langCode;
            }
        },
		checkuserkeyexists:function(){
			var sessionevent = new CustomEvent("RequestUDASessionData", {detail: {data: "getusersessiondata"}, bubbles: false, cancelable: false});
			document.dispatchEvent(sessionevent);
		},
		createsession:function(data){
        	UDASessionID=data.sessionkey;
			this.sessiondata=data;
			this.sessionID=data.sessionkey;
			UDAUserAuthData.id = data.authdata.id;
			UDAUserAuthData.email = data.authdata.email;
			this.recorddocumentclick();
		},
		clearSession: function(){
			this.sessionID = "";
			this.sessiondata = {sessionkey:"",authenticated:false,authenticationsource:"",authdata:{}};
			this.closemodal();
		},
		modifybodyhtml:function(){
			var html='<div id="uda-btn" nist-voice="true"></div><div id="uda-html-container" style="display: none;"><div id="uda-html-content" nist-voice="true"></div></div><div id="uda-alerthtml-container" nist-voice="true"></div>';

			jQuery(document.body).prepend(html);

			if(typeof isUDASdk === 'undefined') {
				jQuery(window).trigger('resize').promise().done(function () {
					UDAPluginSDK.indexclicknodes();
					UDAPluginSDK.addbuttonhtml();
				});
			} else {
				UDAPluginSDK.indexclicknodes();
				UDAPluginSDK.addbuttonhtml();
			}
			setInterval(function () {
				if(UDALastIndexTime!==0 && UDALastIndexTime<UDALastMutationTime) {
					UDAPluginSDK.indexnewclicknodes();
				}
			},UDA_POST_INTERVAL);
		},
		addbuttonhtml:function(){
        	let udaIconDisabled = false;
        	let udaIconDisabledByCsp = false;

			const screenSize = this.getScreenSize();

			if(screenSize.resolution.height < 1080){

				jQuery("#uda-btn").html('');
				let screenAcceptance = this.getstoragedata(this.screenAcceptance.storageName);
				if(screenAcceptance){
					screenAcceptance = JSON.parse(screenAcceptance);
					if(!screenAcceptance.proceed){
						udaIconDisabled='udaIconDisabled';
					}
				} else {
					this.showAlert(this.screenAcceptance, "UDAN is not tested below 1920 x 1080 resolution. Do you want to still use UDAN?", true);
					return;
				}
			}

			if(this.sessiondata.csp.cspenabled && !this.sessiondata.csp.udanallowed){
				jQuery("#uda-btn").html('');
				let cspUserAcceptance = this.getstoragedata(this.cspUserAcceptance.storageName);
				if(cspUserAcceptance){
					cspUserAcceptance = JSON.parse(cspUserAcceptance);
					if(!cspUserAcceptance.proceed){
						udaIconDisabled='udaIconDisabled';
						udaIconDisabledByCsp=true;
					}
				} else {
					this.showCspAlert("This site's security policies may prevent UDAN from running well. Do you want to continue?");
					return;
				}
			}

			jQuery("#uda-btn").unbind("click").html("");
			var buttonhtml	=	'<div class="uda-nistapp-logo '+udaIconDisabled+'">'
								+'	<div class="uda-icon" style="text-align: center;">'
								+'		<img src="'+this.extensionpath+'images/icons/nist-logo.png">'
								+'		<p style="padding:0; margin:0px;color: #303f9f; font-weight: bold; font-size: 11px;">UDAN(Beta)</p>'
								+'		<span>'
								+'			<img src="'+this.extensionpath+'images/icons/backarrow-orange.png">'
								+'		</span>'
								+'	</div>'
								+'</div>';
			var modal =jQuery("#uda-btn");
			modal.append(buttonhtml);
			if(!udaIconDisabled) {
				modal.click(function () {
					UDAPluginSDK.openmodal(true);
				});
				if (this.rerenderhtml) {
					this.showhtml();
				}
			} else {
				if(udaIconDisabledByCsp){
					modal.click(function () {
						UDAPluginSDK.showAlert(UDAPluginSDK.cspUserAcceptance, 'Do you want to enable "Universal Digital Assistant by Nistapp', true, 'Enable', 'Keep suspended');
					});
				}
			}
		},
		rightPanelHtml: function(){
			var html = 	'<uda-panel>'
						+'<div class="uda-page-right-bar">'
						+'<div>'
							+'<div class="uda-ribbon-arrow" id="uda-close-panel"><img src="'+this.extensionpath+'images/icons/right-arrow.png"></div>'
							+'<div class="uda-icon-txt">'
								+'<img src="'+this.extensionpath+'images/icons/nist-logo.png"><span class="uda-help-bg-tooltip">Need Help?</span>'
							+'</div>'
							+'<div class="uda-icon-txt">'
							+'	<span class="" style="color: #303f9f; font-weight: bold;">UDAN(Beta)</span>'
							+'</div>'
							+'<div class="uda-container" style="text-align: center; margin-top: 10px;">'
								+'<div class="uda-search-div">'
									+'<button class="uda-mic-btn" style="border-radius: 5px 0px 0px 5px;" id="uda-voice-icon-start">'
									+'</button>'
									+'<button class="uda-stop-btn-bg" style="border-radius: 5px 0px 0px 5px; display:none;" id="uda-voice-icon-stop">'
									+'</button>'
									+'<input type="text" name="uda-search-input" class="uda-input-cntrl" placeholder="search..." id="uda-search-input" />'
									+'<button class="uda-search-btn" id="uda-search-btn" style="border-radius: 0px 5px 5px 0px;"></button>'
								+'</div>'
                            +((this.multilingual.enabled)?'<select name="uda-lang-select" id="uda-lang-select" onchange="UDAPluginSDK.changeLanguage();"></select>':'')
							+'</div>'
						+'</div>'
						+'<hr style="border:1px solid #969696; width:100%;">'
						+'<div class="uda-container uda-clear uda-cards-scroller" id="uda-content-container">'
						+'</div>'
						+'<div>'
							+'<div class="uda-footer-bar">'
								+'<div class="uda-container">'
									+'<div class="uda-dropdown" id="uda-advanced-btn">'
										+'<button class="uda-advanced-btn">'
										+'<span>Advanced</span>'
										+'</button>'
										+'<div class="uda-advanced-btn-content">'
											+'<a id="uda-advance-section">New Sequence </a>'
											// +'<a><img src="'+this.extensionpath+'images/icons/new-record.png" width="23px" height="23px"><span> New Record</span></a>'
										+'</div>'
									+'</div>'
								+'</div>'
								+'<br>'
								+'<div class="uda-container" style="border-top:1px solid #969696; margin-top: 30px;">'
									+'<div class="uda-footer-left">Copyrights Reserved 2021.</div>'
									+'<div class="uda-footer-right" style="padding-top:5px; text-align:right;">'
										+'<a href="https://udan.nistapp.ai" target="_blank">Know More </a>'
										+'<img src="'+this.extensionpath+'images/icons/nist-logo.png" width="15px" height="15px;">'
									+'</div>'
								+'</div>'
							+'</div>'
						+'</div>'
					+'</div>'
					+'</uda-panel>';

			return html;
		},
		addvoicesearchmodal:function(addnisticon=true){
			jQuery("#uda-html-content").html(this.rightPanelHtml());
			//rendering language list
			if(this.multilingual.enabled) {
				this.bcplang.forEach(langcode => {
					if (langcode.length > 2) {
						langcode.forEach((sublang, sublangindex) => {
							if (sublangindex !== 0) {
								if (this.multilingual.selectedLang.toLowerCase() === sublang[0].toLowerCase()) {
									jQuery('#uda-lang-select').append('<option value="' + sublang[0] + '" selected>' + langcode[0] + ' - ' + sublang[1] + '</option>');
								} else {
									jQuery('#uda-lang-select').append('<option value="' + sublang[0] + '">' + langcode[0] + ' - ' + sublang[1] + '</option>');
								}
							}
						});
					} else {
						if (this.multilingual.selectedLang.toLowerCase() == langcode[1].toString().toLowerCase()) {
							jQuery('#uda-lang-select').append('<option value="' + langcode[1] + '" selected>' + langcode[0] + '</option>');
						} else {
							jQuery('#uda-lang-select').append('<option value="' + langcode[1] + '">' + langcode[0] + '</option>');
						}
					}
				});
			}
			jQuery("#uda-close-panel").click(function(){
				UDAPluginSDK.closemodal();
			});
			jQuery("#voicesearch").click(function(){
				UDAPluginSDK.searchinelastic();
			});
			jQuery("#uda-search-input").keydown(function (e) {
				if (e.keyCode === 13) {
					jQuery("#uda-content-container").html("");
					UDAPluginSDK.searchinelastic();
					return false;
				}
			});
			jQuery("#uda-search-btn").click(function(){
				UDAPluginSDK.searchinelastic();
			});
			if(UDASpeechRecognitionAvailable){
				jQuery("#uda-voice-icon-start").click(function () {
					jQuery("#uda-content-container").html("");
					UDAPluginSDK.recognition.start();
					jQuery("#uda-voice-icon-start").hide();
					jQuery("#uda-voice-icon-stop").show();
				});
				jQuery("#uda-voice-icon-stop").click(function () {
					UDAPluginSDK.recognition.stop();
					jQuery("#uda-voice-icon-stop").hide();
					jQuery("#uda-voice-icon-start").show();
				});
			} else {
				jQuery("#uda-voice-icon-start").hide();
				jQuery("#uda-voice-icon-stop").hide();
			}
			if(addnisticon) {
				if(!UDAUserAuthData.restrict_add_delete) {
					jQuery('#uda-advanced-btn').show();
					jQuery("#uda-advance-section").click(function () {
						UDAPluginSDK.showadvancedhtml();
					});
				}
			} else {
				jQuery('#uda-advanced-btn').hide();
			}
		},
		/**
		 * Adding alert modal html
		 */
		showCspAlert: function(content='',addbtn=false){
			let html='<div id="udaModal" class="udamodal">'
					+'	<div class="udamodal-content">'
					+'		<div class="udamodal-header">'
					+'			<span class="udaclose">&times;</span>'
					+'			<h3>UDA Alert</h3>'
					+'		</div>'
					+'		<div class="udamodal-body">'
					+'			<p>'+content+'</p>'
					+'		</div>'
					+'		<div class="udamodal-footer">'
					+'			<button class="udacontinueBtn " id="udacontinueBtn">Continue with errors</button>'
					+'			<button class="udacloseBtn" id="udacloseBtn">Exit UDAN</button>'
					+'		</div>'
					+'	</div>'
					+'</div>';

			jQuery("#uda-alerthtml-container").html(html);
			// Get the modal
			var modal = document.getElementById("udaModal");

			// Get the <span> element that closes the modal
			var span = document.getElementsByClassName("udaclose")[0];
			var closeBtn = document.getElementById('udacloseBtn');
			var continueBtn = document.getElementById('udacontinueBtn');

			closeBtn.onclick=function(){
				modal.style.display = "none";
				UDAPluginSDK.cspDecline();
			}
			// When the user clicks on <span> (x), close the modal
			span.onclick = function() {
				modal.style.display = "none";
				UDAPluginSDK.cspDecline();
			}

			modal.style.display = "block";

			continueBtn.onclick=function (){
				modal.style.display = "none";
				UDAPluginSDK.cspAcceptance();
			};

		},
		cspDecline: function(){
			let cspuseracceptance = this.getstoragedata(this.cspUserAcceptance.storageName);
			if(cspuseracceptance){
				if(!cspuseracceptance.proceed){
					this.cspUserAcceptance.data.proceed = false;
				}
			} else {
				this.cspUserAcceptance.data.proceed = false;
			}
			this.createstoragedata(this.cspUserAcceptance.storageName, JSON.stringify(this.cspUserAcceptance.data));
			this.addbuttonhtml();
		},
		cspAcceptance: function(){
			let cspuseracceptance = this.getstoragedata(this.cspUserAcceptance.storageName);
			if(cspuseracceptance){
				if(!cspuseracceptance.proceed){
					this.cspUserAcceptance.data.proceed = true;
				}
			} else {
				this.cspUserAcceptance.data.proceed = true;
			}
			this.createstoragedata(this.cspUserAcceptance.storageName, JSON.stringify(this.cspUserAcceptance.data));
			this.addbuttonhtml();
		},
		getAlertHtml: function(content, addContinueBtn=true, continueText='Continue with errors', exitText='Exit UDAN'){
			let footerHtml = '';
			if(addContinueBtn){
				footerHtml 	='			<button class="udacontinueBtn " id="udacontinueBtn">'+continueText+'</button>'
							+'			<button class="udacloseBtn" id="udacloseBtn">'+exitText+'</button>';
			} else {
				footerHtml ='			<button class="udacloseBtn" id="udacloseBtn">'+exitText+'</button>';
			}
			let html='<div id="udaModal" class="udamodal">'
				+'	<div class="udamodal-content">'
				+'		<div class="udamodal-header">'
				+'			<span class="udaclose">&times;</span>'
				+'			<h3>UDA Alert</h3>'
				+'		</div>'
				+'		<div class="udamodal-body">'
				+'			<p>'+content+'</p>'
				+'		</div>'
				+'		<div class="udamodal-footer">'
				+			footerHtml
				+'		</div>'
				+'	</div>'
				+'</div>';
			return html
		},
		showAlert: function(storageName, content='', addContinueBtn=false, continueText='Continue', exitText='Close'){
			let html=this.getAlertHtml(content, addContinueBtn, continueText, exitText);

			jQuery("#uda-alerthtml-container").html(html);

			var modal = document.getElementById("udaModal");
			var span = document.getElementsByClassName("udaclose")[0];
			var closeBtn = document.getElementById('udacloseBtn');
			var continueBtn = document.getElementById('udacontinueBtn');

			closeBtn.onclick=function(){
				modal.style.display = "none";
				if(storageName) {
					UDAPluginSDK.alertDecline(storageName);
				}
			}

			span.onclick = function() {
				modal.style.display = "none";
				if(storageName) {
					UDAPluginSDK.alertDecline(storageName);
				}
			}

			modal.style.display = "block";

			if(addContinueBtn) {
				continueBtn.onclick = function () {
					modal.style.display = "none";
					if (storageName) {
						UDAPluginSDK.alertAcceptance(storageName);
					}
				};
			}
		},
		alertDecline: function(storageName){
			let data = this.getstoragedata(storageName.storageName);
			if(data){
				if(!data.proceed){
					storageName.data.proceed = false;
				}
			} else {
				storageName.data.proceed = false;
			}
			this.createstoragedata(storageName.storageName, JSON.stringify(storageName.data));
			this.addbuttonhtml();
		},
		alertAcceptance: function(storageName){
			let acceptance = this.getstoragedata(storageName.storageName);
			let proceed = false;
			if(acceptance){
				if(!acceptance.proceed){
					storageName.data.proceed = true;
				}
			} else {
				storageName.data.proceed = true;
			}
			this.createstoragedata(storageName.storageName, JSON.stringify(storageName.data));
			this.addbuttonhtml();
		},
		//opening the UDA screen
		openmodal:function(focus=false){
        	if(this.sessiondata.authenticated) {
				jQuery("#uda-btn").hide();
				jQuery('#uda-html-container').show();
				var searchinput=jQuery("#uda-search-input");
				searchinput.val("");
				if (focus) {
					searchinput.focus();
				}
				let bodychildren = document.body.childNodes;
				if (bodychildren.length > 0) {
					bodychildren.forEach(function (childnode, childnodeindex) {
						if (childnode.classList && childnode.classList.contains("container")) {
							UDAPluginSDK.containersections.push(childnodeindex);
							childnode.classList.remove("container");
						}
						if (childnode.nodeType === Node.ELEMENT_NODE && (childnode.id !== 'uda-btn' && childnode.id !== 'uda-html-container') && childnode.nodeName.toLowerCase() !== 'script' && childnode.nodeName.toLowerCase() !== 'noscript' && childnode.nodeName.toLowerCase() !== 'style') {
							if (childnode.classList && !childnode.classList.contains("uda-original-content")) {
								childnode.classList.add("uda-original-content");
							}
						}
					});
				}
			} else {
				var sessionevent = new CustomEvent("RequestUDASessionData", {detail: {data: "authtenicate"}, bubbles: false, cancelable: false});
				document.dispatchEvent(sessionevent);
			}
		},
		//closing the UDA screen
		closemodal:function(){
			jQuery("#uda-advance-section").show();
			jQuery('#uda-html-container').hide();
			this.recordedsequenceids=[];
			jQuery("#uda-btn").show();
			var navcookiedata = {shownav: false, data: {}, autoplay:false, pause:false, stop:false, navcompleted:false, navigateddata:[],searchterm:''};
			this.createstoragedata(this.navigationcookiename,JSON.stringify(navcookiedata));
			// this.cancelrecordingsequence(false);
			let bodychildren = document.body.childNodes;
			if (bodychildren.length > 0) {
				bodychildren.forEach(function (childnode, childnodeindex) {
					if (childnode.nodeType === Node.ELEMENT_NODE && (childnode.id !== 'uda-btn' && childnode.id !== 'uda-html-container') && childnode.nodeName.toLowerCase() !== 'script' && childnode.nodeName.toLowerCase() !== 'noscript' && childnode.nodeName.toLowerCase() !== 'style') {
						if (childnode.classList && childnode.classList.contains("uda-original-content")) {
							childnode.classList.remove("uda-original-content");
						}
					}
					if (UDAPluginSDK.containersections.length > 0 && UDAPluginSDK.inArray(childnodeindex, UDAPluginSDK.containersections) !== -1) {
						childnode.classList.add("container");
					}
				});
			}
		},
		//render the required html for showing up the proper html
		showhtml:function(){
			this.rerenderhtml=false;
			var addnisticon=true;
			var checkrecording = this.getstoragedata(this.recordingcookiename);
			if(checkrecording){
				var checkrecordingdata=JSON.parse(checkrecording);
				if(checkrecordingdata.hasOwnProperty("recording") && checkrecordingdata.recording){
					addnisticon=false;
					this.recording=true;
					this.openmodal(false);
				} else {
					this.recording = false;
				}
			}
			if(addnisticon){
				this.addvoicesearchmodal(addnisticon);
				var navigationcookie=this.getstoragedata(this.navigationcookiename);
				if(navigationcookie){
					var navigationcookiedata = JSON.parse(navigationcookie);
					if(navigationcookiedata.shownav) {
						this.openmodal();
						if(navigationcookiedata.autoplay){
							this.autoplay=true;
							if(!this.playNextAction) {
								return;
							}
						}
						this.showselectedrow(navigationcookiedata.data,navigationcookiedata.data.id,true, navigationcookiedata);
					} else {
						this.searchinelastic('');
					}
				} else {
					UDAConsoleLogger.info('here at showhtml function');
					this.searchinelastic('');
				}
			} else {
				this.addvoicesearchmodal(addnisticon);
				this.showrecordedresults();
			}
			this.disableRecordButton();
		},
		// indexing all nodes after all the clicknodes are available
		indexclicknodes: function(){
			this.processcount=UDAClickObjects.length;
			this.previousurl=this.currenturl=window.location.href;
			this.processingnodes=true;
			// indexing nodes has been called for adding click detection
			this.indexdom(document.body);
			this.processedclickobjectscount=this.processcount;
			this.totalcount=UDAClickObjects.length;
			this.processingnodes=false;
			if(this.processcount<this.totalcount){
				//	todo refine the processing nodes.
				this.indexnewclicknodes();
				return;
			}
			UDALastIndexTime=Date.now();
		},
		// indexing new clicknodes after new html got loaded
		indexnewclicknodes: async function(){
			if(this.processingnodes){
				return;
			}
			this.processcount=UDAClickObjects.length;
			if(UDALastIndexTime!==0 && UDALastIndexTime>UDALastMutationTime){
				return;
			}
			UDALastIndexTime=Date.now();
			this.processingnodes=true;
			if(await this.removefromhtmlindex()) {
				this.indexnewnodes = true;
				this.currenturl = window.location.href;
				this.indexdom(document.body);
				this.processedclickobjectscount = this.processcount;
				this.processingnodes = false;
				this.totalcount = UDAClickObjects.length;
			}
			if(this.processcount<this.totalcount){
				//todo new nodes added need to reprocess
				UDAConsoleLogger.info('Need to do the processing');
			}
			if(this.navigatedToNextPage.check && this.navigatedToNextPage.url === window.location.href){
				setTimeout(function(){UDAPluginSDK.showhtml();}, 5000);
				this.navigatedToNextPage.check = false;
			}
		},
		removefromhtmlindex:async function(){
			if (this.forceReindex) {
				this.htmlindex = [];
				this.forceReindex = false;
				return Promise.resolve(1);
			}
			if(this.htmlindex.length>0){
				let newhtmlindex=[];
				let htmlindexlength=this.htmlindex.length;
				for(var htmli=0;htmli<htmlindexlength;htmli++) {
					let checknode=this.htmlindex[htmli];
					let removedclickobjectslength=UDARemovedClickObjects.length;
					let foundremovedindexednode=-1;
					for (var k = 0; k < removedclickobjectslength; k++) {
						if(UDARemovedClickObjects[k].element === window){
							continue;
						}
						let removedclickobject=UDARemovedClickObjects[k].element;

						if (checknode['element-data'].isSameNode(removedclickobject)) {
							foundremovedindexednode=k;
							break;
						}
					}
					if(foundremovedindexednode===-1){
						newhtmlindex.push(checknode);
					} else {
						UDARemovedClickObjects.splice(foundremovedindexednode,1);
					}
				}
				this.htmlindex=newhtmlindex;
				return Promise.resolve(1);
			}
		},
		// indexing functionality for the entire dom
		indexdom: function( node, ret=false, parentnode="", textlabel="", hasparentnodeclick=false, parentclicknode= null ) {
			switch (node.nodeType) {
				case Node.ELEMENT_NODE:

					if(!ret && parentnode!=="") {
						try{
							node = this.indexnode(node, parentnode, hasparentnodeclick, false, parentclicknode);
						} catch (e) {
							UDAErrorLogger.error('Unable to index node '+node.nodeName+' got exception '+e);
							return node;
						}

					}

					node.haschildclick=false;

					// Checking for ignore nodes during indexing
					if (this.inArray(node.nodeName.toLowerCase(), this.ignoreNodesFromIndexing) !== -1) {
						if(node.nodeName.toLowerCase() === 'ckeditor' && node.childNodes.length>2 && this.recording){
							let addToolTip = true;
							for(let checknode of this.tooltipDisplayedNodes){
								if(node.isSameNode(checknode)) {
									addToolTip = false;
								}
							}
							if(addToolTip) {
								this.tooltipDisplayedNodes.push(node);
								this.addToolTip(node, node, false, false, false, false, 'We have detected a rich text editor. To record this in your sequence, Please click on the editor menu. We are unable to record clicks on the text area.', false, false);
							}
						} else if(!node.hasclick && this.inArray(node.nodeName.toLowerCase(), this.addClickToSpecialNodes) !== -1 && this.inArray(node.nodeName.toLowerCase(), this.ignoreClicksOnSpecialNodes) === -1){
							UDAConsoleLogger.info('Child nodes ignored for node and added click to: ' + node.nodeName);
							this.addClickToNode(node);
						} else if(this.cancelRecordingDuringRecordingNodes.indexOf(node.nodeName.toLowerCase()) !== -1) {
							// this.addClickToNode(node);
						} else {
							UDAConsoleLogger.info('Child nodes ignored for node: ' + node.nodeName);
						}
					} else if(node.classList && ((node.classList.contains('select2-container--open') && !node.classList.contains('select2-container--focus')))){
					//	do nothing as we are not going to deal with special classes
						UDAConsoleLogger.info('unwanted indexing prevention');
					} else if(node.nodeName.toLowerCase() === "div" && (node.hasAttribute("uib-datepicker-popup-wrap") || (node.id && node.id==='recognize_modal'))){
						// fix for not indexing datepicker popup and nominate popup
						UDAConsoleLogger.info('date picker in javascript');
					} else if(node.nodeName.toLowerCase() === "span" && (node.classList.contains("radio") && node.classList.contains("replacement"))){
						this.addClickToNode(node);
					} else if(this.checkCssClassNames(node)){
						UDAConsoleLogger.info({cssIgnoredNode:node}, 3);
						// this.addClickToNode(node);
					} else if(node.hasChildNodes()){
						var childnodes =  node.childNodes;
						var hasparentclick = false;
						if(node.hasOwnProperty("hasclick") || hasparentnodeclick){
							hasparentclick=true;
							if(parentclicknode===""){
								parentclicknode=node;
							}
						}

						if(childnodes.length>0){
							for (var i=0;i<childnodes.length;i++){
								var childnode=childnodes[i];
								this.nodeid++;
								if(this.ignoreelements.indexOf(childnode.nodeName.toLowerCase())===-1) {
									if(ret){
										if(textlabel===""){
											textlabel = this.indexdom(childnode, ret, node, textlabel);
										}else {
											textlabel += " " + this.indexdom(childnode, ret, node, textlabel);
										}
									} else {
										node.childNodes[i] = this.indexdom(childnode, ret, node,"", hasparentclick, parentclicknode);
										if(node.childNodes[i].hasOwnProperty("hasclick") && node.childNodes[i].hasclick){
											node.haschildclick=true;
										}
										if(hasparentclick && node.childNodes[i].hasOwnProperty("haschildclick") && node.childNodes[i].haschildclick){
											node.haschildclick=true;
										}
									}
								}
							}
						}
					}

					// add click to node to send what user has clicked.
					// known scenario that node has parent click
					if(node.hasOwnProperty("hasclick") && node.hasclick && (node.nodeName.toLowerCase()==="select" || !node.haschildclick)){
						node=this.addClickToNode(node);
					} else if(node.hasOwnProperty("hasclick") && node.hasclick && node.haschildclick){
						node=this.addClickToNode(node,true);
					}

					break;
				case Node.TEXT_NODE:
					if(node.nodeValue!=="") {
						textlabel = node.nodeValue;
					}
					break;
			}

			if(ret && textlabel!==""){
				return textlabel;
			} else if(!ret) {
				return node;
			}
		},
		//check css classnames for ignoring
		checkCssClassNames:function(node){
			let cssClassExist=false;
			if(this.ignoreNodesContainingClassNames.length>0){
				for(const classname of this.ignoreNodesContainingClassNames) {
					if(node.classList.contains(classname)){
						cssClassExist=true;
					}
				}
			}
			return cssClassExist;
		},
		// Check for each node and then match it with the available clicknodes which are identified by links.js
		indexnode: function(node, parentnode, hasparentnodeclick=false, fromdocumentclick=false, parentclicknode=""){
			var elementdata = {"element-type": "", "element-labels" : [], "element-action" : "", "element-path" : "","element-url":"", "element-data":[],"menu-items":[]};

			var clickobjectexists=false;
			var udaClickObject={};

			if(node.hasAttribute("nist-voice") && node.getAttribute("nist-voice")){
				return node;
			}

			if(node.hasAttribute("uda-added") && node.getAttribute("uda-added")){
				return node;
			}

			if(node.nodeName.toLowerCase() === 'mat-checkbox'){
				return node;
			}

			if(this.inArray(node.nodeName.toLowerCase(), this.ignoreClicksOnSpecialNodes) !== -1){
				return node;
			}

			if(parentnode.classList && parentnode.classList.contains("tab-content")){
				node.displaytype = "tab-content";
				node.tabid = node.id;
			}

			// Multiple clicks are recorded for select2-selection class. select2-selection--multiple
			// This will create a problem during playback. We should record only one click to avoid this problem
			if(node.classList && (node.classList.contains("select2-search__field") || node.classList.contains('cdk-overlay-backdrop') || node.classList.contains('cdk-overlay-pane'))) {
				UDAConsoleLogger.info(node.classList);
				return node;
			}

			if(node.hasAttribute('disabled')){
				return node;
			}

			if(node.hasAttribute('readOnly')){
				// return node;
			}

			if(this.htmlindex.length>0){
				for(var htmli=0;htmli<this.htmlindex.length;htmli++){
					if(node.isSameNode(this.htmlindex[htmli]['element-data'])){
						node.hasclick=true;
						return node;
					}
				}
			}

			for (var i = 0; i < UDAClickObjects.length; i++) {
				if(UDAClickObjects[i].element===window){
					continue;
				}
				if (node.isSameNode(UDAClickObjects[i].element)) {
					clickobjectexists = true;
					udaClickObject = UDAClickObjects[i];
				}
			}

			if(this.inArray(node.nodeName.toLowerCase(), this.ignoreNodesFromIndexing) !== -1) {
				UDAConsoleLogger.info({indexingnode: node});
			}

			if(node.hasAttribute("type") && node.getAttribute("type") === "hidden"){
				return node;
			}

			if(fromdocumentclick){
				clickobjectexists = true;
				udaClickObject = node;
			}

			if(clickobjectexists){
				node.hasclick=true;
				elementdata["element-type"] = node.nodeName.toLowerCase();
				elementdata["element-url"] =  window.location.href;

				if(parentnode.classList && parentnode.classList.contains("tab-content")){
					node.displaytype = "tab-content";
				}

				if(elementdata["element-labels"].length===0){
					elementdata["element-labels"] = this.getInputLabels(node,[],1);
				}

				if(elementdata["element-labels"].length===0){
					return node;
				}

				if((node.hasOwnProperty("displaytype") && node.displaytype==="tab-content") || (node.hasOwnProperty("navtype") && node.navtype==="navtab")){
					for(var j=0;j<this.menuitems.length;j++){
						var menuitem=this.menuitems[j];
						if(menuitem.refid === node.tabid) {
							if(menuitem.menunode.hasOwnProperty("path")){
								node.path =  menuitem.menunode.path+">"+menuitem.name;
							}else {
								node.path = menuitem.name;
							}
							if(node.hasOwnProperty("menuitems")){
								node.menuitems.push(menuitem);
							} else {
								node.menuitems=[];
								node.menuitems.push(menuitem);
							}
						}
					}
				}

				if(elementdata["element-path"]==="") {
					if (node.hasOwnProperty("path")) {
						elementdata["element-path"] = node.path;
					}
				}

				if(node.getAttribute("data-toggle") && node.getAttribute("data-toggle")==="tab"){
					node.navtype="navtab";
					elementdata["element-action"] = "navtab";
				}

				let uda_custom = {hasparentclick: false, parentnode: {}, domJson: domJSON.toJSON(node)};
				if(hasparentnodeclick) {
					uda_custom.hasparentclick = true;
					uda_custom.parentnode = parentnode;
				}
				node.uda_custom = uda_custom;

				elementdata["element-data"] = node;
				elementdata["clickobject"] = udaClickObject;

				this.htmlindex.push(elementdata);
			}

			return node;
		},
		// getting the text for the clicknodes.
		getInputLabels: function(node, inputlabels, iterationno, iterate=true, getchildlabels=true, fromclick=false, iteratelimit=3, ignorenode=[]){

			if(Array.isArray(ignorenode)){
				ignorenode=node;
			}

			if((node.nodeName.toLowerCase() === "select" || node.nodeName.toLowerCase() === "checkbox") && iterate && inputlabels.length===0){
				iterationno++;
				inputlabels = this.getInputLabels(node.parentNode, inputlabels, iterationno, iterate, true, fromclick, iteratelimit, ignorenode);
				if(fromclick) {
					//todo need to rework
				}
			}

			if(node.nodeName.toLowerCase() === "input" || node.nodeName.toLowerCase() === "textarea" || node.nodeName.toLowerCase() === "img"){

				if(node.getAttribute("placeholder") && node.getAttribute("placeholder")!=="") {
					inputlabels.push({"text":node.getAttribute("placeholder").toString(),"match":false});
				}
				if(node.getAttribute("type") && (node.getAttribute("type").toLowerCase()==="submit" || node.getAttribute("type").toLowerCase()==="file")) {
					if(node.getAttribute("value")){
						inputlabels.push({"text":node.getAttribute("value").toString(),"match":false});
						iterate=false;
					}
				}
				if(node.getAttribute("alt")){
					inputlabels.push({"text":node.getAttribute("alt").toString(),"match":false});
				}
			}

			if(getchildlabels && node.childNodes.length>0){
				var childnodes = node.childNodes;
				childnodes.forEach(function (childnode, key) {
					if(childnode.nodeName.toLowerCase() !=="script" && childnode.nodeName.toLowerCase() !== "select" && childnode.nodeName.toLowerCase() !== '#comment') {
						var textcontent = childnode.textContent.replace(/[\n\r]+|[\s]{2,}/g, ' ').trim();
						if (textcontent !== "" && ignorenode.isSameNode(childnode) === false) {
							inputlabels.push({"text": textcontent, "match": false});
						}
					}
				});
			}

			if(inputlabels.length===0 && node.getAttribute("data-tooltip")){
				inputlabels.push({"text":node.getAttribute("data-tooltip").toString(),"match":false});
			}

			if(inputlabels.length===0 && node.getAttribute("aria-label")){
				inputlabels.push({"text":node.getAttribute("aria-label").toString(),"match":false});
			}

			//todo fix for image tags
			if(iterate && node.nodeName.toLowerCase() !== "img" && inputlabels.length === 0 && iterationno<=iteratelimit){
				iterationno++;
				inputlabels = this.getInputLabels(node.parentNode,[], iterationno, iterate, getchildlabels, fromclick, iteratelimit);
			}

			if(inputlabels.length===0 && node.id!==""){
				inputlabels.push({"text":(node.nodeName.toLowerCase()+"-"+node.id),"match":false});
			}else if(inputlabels.length===0 && node.hasAttribute("class") && node.className && node.className!==""){
				var classname=node.className.toString();
				inputlabels.push({"text":(node.nodeName.toLowerCase()+"-"+classname.replace(" ","-")),"match":false});
			} else if(inputlabels.length===0){
				inputlabels.push({"text":(node.nodeName.toLowerCase()),"match":false});
			}

			return inputlabels;
		},
		getsingleinputlabel: function(parentnode, inputlabel){
			var childnodes = parentnode.childNodes;

			childnodes.forEach(function (childnode, key) {
				if(inputlabel === ""){
					inputlabel = childnode.textContent.replace(/[\n\r]+|[\s]{2,}/g, ' ').trim();
				}
			});

			if(inputlabel === ""){
				inputlabel = this.getinputlabel(parentnode.parentNode,"");
			}

			return inputlabel;
		},
		addClickToNode:function(node, confirmdialog=false){
        	try{
				if(node.hasOwnProperty("addedclickrecord") && node.addedclickrecord===true){
					return;
				}

				var nodename=node.nodeName.toLowerCase();
				switch (nodename) {
					case "select":
						jQuery(node).on({"focus":function(event){
								UDAPluginSDK.recorduserclick(node, false,false, event, confirmdialog);
							}
						});
						break;
					case "input":
						if(!node.hasAttribute("type")){
							jQuery(node).click(function (event) {
								UDAPluginSDK.recorduserclick(node, false, false, event, confirmdialog);
							});
							return;
						}
						var inputtype=node.getAttribute("type").toLowerCase();
						switch (inputtype) {
							case "email":
							case "text":
							case "button":
							case "checkbox":
							case "color":
							case "date":
							case "datetime-local":
							case "file":
							case "hidden":
							case "image":
							case "month":
							case "number":
							case "password":
							case "radio":
							case "range":
							case "reset":
							case "search":
							case "submit":
							case "tel":
							case "text":
							case "time":
							case "url":
							case "week":
								jQuery(node).click(function (event) {
									UDAPluginSDK.recorduserclick(node, false, false, event, confirmdialog);
								});
								break;
							default:
								jQuery(node).click(function (event) {
									UDAPluginSDK.recorduserclick(node, false, false, event, confirmdialog);
								});
								break;
						}
						break;
					case "mat-select":
						jQuery(node).click(function (event) {
							UDAPluginSDK.recorduserclick(node, false, false, event, confirmdialog);
						});
						break;
					case 'tr':
						jQuery(node).click(function (event) {
							UDAPluginSDK.recorduserclick(node, false, false, event, confirmdialog);
						});
						break;
					default:
						jQuery(node).click(function (event) {
							UDAPluginSDK.recorduserclick(node, false, false, event, confirmdialog);
						});
						break;
				}
				node.addedclickrecord=true;
				return node;
			} catch (e) {
				UDAErrorLogger.error('Unable to add click to node '+ node.outerHTML+' '+ e);
			}

		},
		//matching the action of the node and invoking whether to click or focus
		matchaction:function(data,close=true,selectednode){
			if(close) {
				this.closemodal();
			}
			var node=data["element-data"];
			var timetoinvoke=1000;

			if(!this.playNextAction) {
				return;
			}

			UDAConsoleLogger.info({invokingnode: node});

			// remove added tooltips before invoking
			// let tooltipnodes = jQuery('.uda-tooltip');
			let tooltipnodes = document.getElementsByClassName('uda-tooltip');
			if (tooltipnodes.length > 0) {
				jQuery('.uda-tooltip').each(function() {
					jQuery(this).find('.uda-tooltip-text-content').remove();
					jQuery(this).removeClass('uda-tooltip');
				});
			}

			jQuery('.uda-tooltip-text-content').each(function() {
				jQuery(this).remove();
			});

			this.simulateHover(node);

			var navigationcookie=this.getstoragedata(this.navigationcookiename);
			var navigationcookiedata = null;
			if(navigationcookie) {
				navigationcookiedata = JSON.parse(navigationcookie);
			}

			// perform click action based on the input given

			const recordedNodeData = JSON.parse(selectednode.objectdata);
			if(recordedNodeData.meta && recordedNodeData.meta.selectedElement && recordedNodeData.meta.selectedElement.systemTag.trim() != 'others'){
				let performedAction = this.mapSelectedElementAction(node, selectednode, navigationcookiedata, recordedNodeData);
				if(performedAction){
					return;
				}
			}

			if(this.inArray(node.nodeName.toLowerCase(), this.ignoreNodesFromIndexing) !== -1) {
				this.addToolTip(node, node.parentNode, selectednode, navigationcookiedata, false, false, false);
				return;
			}

			switch (node.nodeName.toLowerCase()) {
				case "input":
					// functionality for detecting multi select box and highlighting the recorded node
					if (node.classList && (node.classList.contains('select2-search__field') || node.classList.contains('mat-autocomplete-trigger'))){
						this.addToolTip(node, node.parentNode.parentNode.parentNode.parentNode.parentNode, selectednode, navigationcookiedata, false, true);
					} else if(node.hasAttribute('role') && (node.getAttribute('role')==='combobox')) {
						this.addToolTip(node, node.parentNode.parentNode.parentNode.parentNode, selectednode, navigationcookiedata, false, false, true);
					} else if(node.hasAttribute('type') && (node.getAttribute('type')==='checkbox' || node.getAttribute('type')==='radio') && node.classList && (node.classList.contains('mat-checkbox-input') || node.classList.contains('mat-radio-input'))) {
						this.addToolTip(node, node.parentNode.parentNode, selectednode, navigationcookiedata, false, false, true);
					} else if(node.hasAttribute('type')){
						switch (node.getAttribute('type').toLowerCase()) {
							case 'checkbox':
								if(node.parentNode && node.parentNode.classList && node.parentNode.classList.contains('vc_checkbox')) {
									this.addToolTip(node, node.parentNode, selectednode, navigationcookiedata, false, false, true);
								} else {
									this.addToolTip(node, node.parentNode.parentNode, selectednode, navigationcookiedata, false, false, true);
								}
								break;
							case 'radio':
								if(node.parentNode && node.parentNode.classList && node.parentNode.classList.contains('vc_label')) {
									this.addToolTip(node, node.parentNode, selectednode, navigationcookiedata, false, false, true);
								} else {
									this.addToolTip(node, node.parentNode.parentNode, selectednode, navigationcookiedata, false, false, true);
								}
								break;
							case 'submit':
								node.click();
								this.invokenextitem(node, timetoinvoke, navigationcookiedata);
								this.showselectedrow(navigationcookiedata.data,navigationcookiedata.data.id,true, navigationcookiedata);
                            	break;
							case 'text':
								if(node.attributes && node.attributes.length>0 && (node.hasAttribute('ngxdaterangepickermd'))) {
									this.addToolTip(node, node.parentNode, selectednode, navigationcookiedata, false, false, false);
								} else if(node.attributes && node.attributes.length>0 && (node.hasAttribute('uib-datepicker-popup'))) {
									this.addToolTip(node, node.parentNode.parentNode, selectednode, navigationcookiedata, true, false);
								} else {
									this.addToolTip(node, node.parentNode, selectednode, navigationcookiedata, false, true, true);
								}
								break;
							default:
								this.addToolTip(node, node.parentNode, selectednode, navigationcookiedata, false, false, true);
								break;
						}
					} else {
						this.addToolTip(node, node.parentNode, selectednode, navigationcookiedata, false, false, true);
					}
					break;
				case "textarea":
					this.playNextAction = false;
					this.addToolTip(node, node.parentNode, selectednode, navigationcookiedata, false, false, true);
					break;
				case "select":
					// this.addToolTip(node, node.parentNode, navigationcookiedata, false, false, true);
					this.addToolTip(node, node, selectednode, navigationcookiedata, false, false, true);
					break;
				case "option":
					this.addToolTip(node, node.parentNode, selectednode, navigationcookiedata, false, false, true);
					break;
				case "checkbox":
					this.addToolTip(node, node, selectednode, navigationcookiedata, false, false, true);
					break;
				// Additional processing for calendar selection
				case "button":
					if(node.hasAttribute('aria-label') && node.getAttribute('aria-label').toLowerCase() === 'open calendar') {
						this.addToolTip(node, node.parentNode, selectednode, navigationcookiedata, true, false);
					} else if(node.classList && node.classList.contains('btn-pill')) {
						node.click();
						this.invokenextitem(node, timetoinvoke, navigationcookiedata);
					} else {
						node.click();
						this.invokenextitem(node, timetoinvoke, navigationcookiedata);
					}
					break;
				case 'span':
					if (node.classList && node.classList.contains('select2-selection')) {
						this.addToolTip(node, node.parentNode.parentNode, selectednode, navigationcookiedata, true, false);
					} else if(node.classList.contains("radio") && node.classList.contains("replacement")){
						this.addToolTip(node, node.parentNode.parentNode, selectednode, navigationcookiedata, false, false, true);
					} else {
						node.click();
						this.invokenextitem(node, timetoinvoke, navigationcookiedata);
					}
					break;
				case 'div':
					if(node.classList && (node.classList.contains('mat-form-field-flex') || node.classList.contains('mat-select-trigger'))) {
						this.addToolTip(node, node.parentNode.parentNode, selectednode, navigationcookiedata, true, false);
					} else {
						node.click();
						this.invokenextitem(node, timetoinvoke, navigationcookiedata);
					}
					break;
				//	fix for text editor during playback
				case 'ckeditor':
					this.addToolTip(node, node, selectednode, navigationcookiedata, true, false);
					break;
				case 'ng-select':
					this.addToolTip(node, node, selectednode, navigationcookiedata, false, false);
					break;
				default:
					// check for special input nodes and add tooltip
					let specialInputNode = false;
					node.classList.forEach(val => {
						if(UDAPluginSDK.inArray(val, UDAPluginSDK.specialInputClickClassNames) !== -1){
							specialInputNode = true;
						}
					});
					if(specialInputNode){
						this.addToolTip(node, node, selectednode, navigationcookiedata, true, false);
					} else {
						node.click();
					}
					this.invokenextitem(node, timetoinvoke, navigationcookiedata);
					break;
			}
		},
		//perform action based on selected node type
		mapSelectedElementAction: function(node, recordedNode, navigationCookieData, recordedNodeData){
			// this.addToolTip(node, node.parentNode, selectednode, navigationcookiedata, false, false, false);
			let performedAction = false;
			switch (recordedNodeData.meta.selectedElement.systemTag){
				case 'text':
				case 'date':
				case 'range':
				case 'file':
				case 'telephone':
				case 'email':
				case 'number':
				case 'password':
					this.addToolTip(node, node.parentNode, recordedNode, navigationCookieData, false, true, true);
					performedAction = true;
					break;
				case 'singleChoice':
					this.addToolTip(node, node.parentNode, recordedNode, navigationCookieData, false, false, true);
					performedAction = true;
					break;
				case 'multipleChoice':
					this.addToolTip(node, node.parentNode, recordedNode, navigationCookieData, false, false, true);
					performedAction = true;
					break;
				case 'button':
					node.click();
					this.invokenextitem(node, 1000, navigationCookieData);
					this.showselectedrow(navigationCookieData.data,navigationCookieData.data.id,true, navigationCookieData);
					performedAction = true;
					break;
				case "dropDown":
					this.addToolTip(node, node, recordedNode, navigationCookieData, false, false, true);
					performedAction = true;
					break;
				case "textArea":
					this.addToolTip(node, node.parentNode, recordedNode, navigationCookieData, false, false, true);
					performedAction = true;
					break;
			}
			return performedAction;
		},
		//add tooltip display
		addToolTip:function(invokingnode, tooltipnode, recordeddata=null, navigationcookiedata, enableClick=false, enableFocus=false, enableIntroJs=false, message= 'Please input the value and then click on', showButtons=true) {

			UDAConsoleLogger.info(this.invokingnode);

			if(recordeddata !== null) {
				let recordednodedata = JSON.parse(recordeddata.objectdata);
				if(recordednodedata.hasOwnProperty('meta') && recordednodedata.meta.hasOwnProperty('tooltipInfo') && recordednodedata.meta.tooltipInfo != ''){
					message = recordednodedata.meta.tooltipInfo;
				}
			}

			/*if(this.invokingnode && this.invokingnode.isEqualNode(invokingnode)){
				return;
			} else {
				this.invokingnode = invokingnode;
			}*/

			this.invokingnode = invokingnode;

			this.playNextAction = false;

			if(navigationcookiedata) {
				if (navigationcookiedata && navigationcookiedata.autoplay) {
					this.autoplay = false;
					this.autoplayPaused = true;
					this.toggleautoplay(navigationcookiedata);
				} else {
					this.showselectedrow(navigationcookiedata.data, navigationcookiedata.data.id, true, navigationcookiedata);
				}
			}

			let toolTipContentSection	=	message
										+'<br/>';
			if(showButtons) {
				toolTipContentSection +=	'<button class="uda-tutorial-btn" style="margin-top:10px; margin-right: 5px;" type="button" uda-added="true" onclick="UDAPluginSDK.resumePlay();">Continue</button>'
											+ '<button class="uda-tutorial-exit-btn" style="margin-top:10px;" type="button" uda-added="true" id="uda-autoplay-exit">Exit</button>';
			}

			let toolTipContentElement = document.createElement('div');
			toolTipContentElement.innerHTML = toolTipContentSection.trim();
			toolTipContentElement.classList.add('uda-tooltip-text-content');

			let tooltipDivElement = document.createElement('div');
			tooltipDivElement.classList.add('uda-tooltip');
			tooltipDivElement.innerHTML = '<div id="uda-arrow" class="uda-arrow" data-popper-arrow></div>';
			tooltipDivElement.prepend(toolTipContentElement);

			document.body.appendChild(tooltipDivElement);

			/**
			 * calculating node position from here
			 */
			let toolTipPosistionClass = this.getTooltipPositionClass(tooltipnode, tooltipDivElement);

			this.popperInstance = Popper.createPopper(tooltipnode, tooltipDivElement,{
				placement: toolTipPosistionClass,
				modifiers: [
					{
						name: 'offset',
						options: {
							offset: [0, 20],
						},
					},
				],
			});

			jQuery("#uda-autoplay-exit").click(function () {
				UDAPluginSDK.backToSearchResultsPage(navigationcookiedata);
			});

			jQuery('html, body').animate({
				scrollTop: (jQuery(invokingnode).offset().top - 250)
			}, 2000, function(){
				if(enableFocus){
					invokingnode.focus();
				}
				if(enableClick){
					invokingnode.click();
				}
			});
		},
		/**
		 * tooltip placement calculation
		 */
		getScreenSize: function() {
			let page = {height: 0, width: 0};
			let screen = {height: 0, width: 0};
			let body = document.body,
				html = document.documentElement;

			const docEl = document.documentElement;
			const scrollTop = window.pageYOffset || docEl.scrollTop || body.scrollTop;
			const scrollLeft = window.pageXOffset || docEl.scrollLeft || body.scrollLeft;

			let resolution = {height: 0, width: 0};

			page.height = Math.max( body.scrollHeight, body.offsetHeight, html.clientHeight, html.scrollHeight, html.offsetHeight );
			page.width = Math.max(body.scrollWidth, body.offsetWidth, html.clientWidth, html.scrollWidth, html.offsetWidth);
			if (window.innerWidth !== undefined) {
				screen.width = window.innerWidth * 0.75;
				screen.height = window.innerHeight;
				// return { width: (window.innerWidth*0.75), height: window.innerHeight };
			} else {
				const D = document.documentElement;
				screen.width = D.clientWidth;
				screen.height = D.clientHeight * 0.75;
				// return { width: D.clientWidth*0.75, height: D.clientHeight };
			}
			resolution.height = window.screen.height;
			resolution.width = window.screen.width;
			let windowProperties = {page: page, screen: screen, scrollInfo: {scrollTop: scrollTop, scrollLeft: scrollLeft}, resolution};
			return windowProperties;
		},
		//get node position on the page
		getNodeCoordinates: function(element, windowSize) {
			const x = element.getBoundingClientRect();
			let result = {
				top: x.top + windowSize.scrollInfo.scrollTop,
				width: x.width,
				height: x.height,
				left: x.left + windowSize.scrollInfo.scrollLeft,
				actualPos: x
			};
			return result;
		},
		getTooltipPositionClass: function (targetElement, tooltipElement) {
			const availablePositions = ["right", "top", "left", "bottom"].slice();

			const screenSize = this.getScreenSize();
			const tooltipPos = this.getNodeCoordinates(tooltipElement, screenSize);
			const targetElementRect = targetElement.getBoundingClientRect();

			let finalCssClass = "right";

			UDAConsoleLogger.info('---------------- Screen info ------------------');
			UDAConsoleLogger.info(screenSize);
			UDAConsoleLogger.info(tooltipPos);
			UDAConsoleLogger.info(targetElementRect);
			UDAConsoleLogger.info('---------------- Screen info ------------------');

			// Check for space to the right
			if (targetElementRect.right + tooltipPos.width > screenSize.screen.width) {
				this.removeFromArray(availablePositions, "right");
			}

			// Check for space above
			if (targetElementRect.top - tooltipPos.height < 0) {
				this.removeFromArray(availablePositions, "top");
			}

			// Check for space to the left
			if (targetElementRect.left - tooltipPos.width < 0) {
				this.removeFromArray(availablePositions, "left");
			}

			// Check for space below
			if (targetElementRect.bottom + tooltipPos.height > screenSize.page.height) {
				this.removeFromArray(availablePositions, "bottom");
			}

			if (availablePositions.length > 0) {
				finalCssClass = availablePositions[0];
			}

			return finalCssClass;
		},
		removeFromArray: function(array, value) {
			if (array.includes(value)) {
				array.splice(array.indexOf(value), 1);
			}
		},
		//Continue functionality invoke
		resumePlay: function(){
			let tooltipnodes = jQuery('.uda-tooltip');
			if (tooltipnodes.length > 0) {
				jQuery('.uda-tooltip').remove();
				this.popperInstance.destroy();
			}
			this.playNextAction = true;
			var navigationcookie=this.getstoragedata(this.navigationcookiename);
			var navigationcookiedata = null;
			if(navigationcookie) {
				navigationcookiedata = JSON.parse(navigationcookie);
			}
			this.toggleautoplay(navigationcookiedata);
		},
		//invoke the click of next item
		invokenextitem:function(node, timeToInvoke, navigationCookieData){
			let link=false;
			timeToInvoke=timeToInvoke+4000;
			if(typeof node.href !== 'undefined' && node.href !== ''){
				if(typeof node.target !== 'undefined' && node.target==='_blank'){
					this.toggleautoplay(navigationCookieData);
				} else {
					let hostname = window.location.protocol + "//" + window.location.host+window.location.pathname;
					let href = node.href.substr(hostname.length);
					if(href!=='' && href !== "#") {
						link = true;
						this.navigatedToNextPage.check = true;
						this.navigatedToNextPage.url = node.href;
					}
				}
			}

			if(!link) {
				UDAConsoleLogger.info(node,2);
				setTimeout(function(){UDAPluginSDK.showhtml();}, timeToInvoke);
			} else {
				timeToInvoke=timeToInvoke+3000;
				setTimeout(function(){UDAPluginSDK.showhtml();}, timeToInvoke);
			}
		},
		//simulate hover functionality
		simulateHover: function(node){
			var event = new MouseEvent('mouseover', {
				'view': window,
				'bubbles': true,
				'cancelable': true
			});
			var canceled = !node.dispatchEvent(event);
			if (canceled) {
				// A handler called preventDefault.
				UDAConsoleLogger.info('hover cancelled');
			} else {
				// None of the handlers called preventDefault.
				UDAConsoleLogger.info('hover not cancelled');
			}

		},
		//firing an event if event available for the node. Currently not implemented
		eventFire:function(el, etype){
			if (el.fireEvent) {
				el.fireEvent('on' + etype);
			} else {
				var evObj = document.createEvent('Events');
				evObj.initEvent(etype, true, false);
				el.dispatchEvent(evObj);
			}
		},
		//adding user click to the processing node.
		recorduserclick:function(node, fromdocument=false, selectchange=false, event, confirmdialog=false, hasparentclick = false){

			try {

				let specialInputNode = false;

				if(fromdocument){
					// todo from document click functionality;
				}

				if(!this.recording){
					return ;
				}

				if(this.autoplay){
					this.forceReindex = true;
					UDAPluginSDK.indexnewclicknodes();
					return true;
				}

				if(node.hasAttribute("nist-voice")){
					return true;
				}

				if(this.lastclickednode!=='' && node.isSameNode(this.lastclickednode)){
					return ;
				}

				if(this.lastclickedtime===Date.now()){
					return ;
				}

				// fix for file upload click and node which is hidden
				if(node.style && node.style.display && node.style.display === 'none'){
					let specialClassExists = false;
					node.classList.forEach((val) => {
						if(UDAPluginSDK.inArray(val, UDAPluginSDK.specialInputClickClassNames) !== -1){
							specialClassExists = true;
							specialInputNode = true;
						}
					});
					if(!specialClassExists) {
						return;
					}
				}

				UDAConsoleLogger.info('-----------------------------clicked node--------------------------------');
				UDAConsoleLogger.info({clickednode: node});
				UDAConsoleLogger.info('-----------------------------clicked node--------------------------------');

				if(this.recording && this.inArray(node.nodeName.toLowerCase(), this.ignoreClicksOnSpecialNodes) !== -1){
					return ;
				} else if(this.recording && this.cancelRecordingDuringRecordingNodes.indexOf(node.nodeName.toLowerCase()) !== -1) {
					alert('Sorry currently we do not support this '+node.nodeName+' selector. Please re-record the sequence without selecting '+node.nodeName+' selector');
					this.recording=false;
					this.cancelrecordingsequence();
					this.showadvancedhtml();
					return ;
				} else if(this.recording && (node.parentNode && node.parentNode.hasAttribute("ng-controller") && node.parentNode.getAttribute("ng-controller")==='recognize_modal')) {
					// fix for nominate recording functionality.
					alert('Sorry currently we do not support this Nominate feature. Please re-record the sequence without selecting Nominate feature');
					this.recording=false;
					this.cancelrecordingsequence();
					this.showadvancedhtml();
					return ;
				} else if(node.hasAttribute('ng-click') && node.getAttribute('ng-click')){
					let ngclick=node.getAttribute('ng-click');
					if(ngclick.indexOf('clickNotoficationBell') !== -1){
						alert('Sorry currently we do not support this notifications. Please re-record the sequence without selecting Notifications');
						this.lastclickednode = node.parentNode;
						this.recording=false;
						this.cancelrecordingsequence(false);
						this.showadvancedhtml();
						return ;
					}
				}

				// processing document click
				var processclick=true;
				if(fromdocument && this.htmlindex.length>0){
					for(var i=0;i<this.htmlindex.length;i++){
						var processnode=this.htmlindex[i];
						if(node.isSameNode(processnode['element-data'])){
							processclick=false;
						}
					}
				}

				if(processclick===false){
					return true;
				}

				// var domjson = domJSON.toJSON(node);
				if (node.hasOwnProperty('uda_custom') && node.uda_custom.domJson) {
					var domjson = node.uda_custom.domJson;
					domjson.meta = {};
					//fix for position issue #89
					if(domjson.node.nodeInfo.nodePosition.x === 0 && domjson.node.nodeInfo.nodePosition.y === 0) {
						var domjson1 = domJSON.toJSON(node);
						domjson.node.nodeInfo.nodePosition = domjson1.node.nodeInfo.nodePosition;
					}
				} else {
					return ;
				}

				if(this.inArray(node.nodeName.toLowerCase(), this.ignoreNodesFromIndexing) !== -1 && this.customNameForSpecialNodes.hasOwnProperty(node.nodeName.toLowerCase())){
					domjson.meta.displayText = this.customNameForSpecialNodes[node.nodeName.toLowerCase()];
				}

				// check for special nodes
				if(specialInputNode){
					domjson.meta.isPersonal = true;
				}

				// adding default system detected html element type in metadata
				if(this.enableNodeTypeChangeSelection) {
					domjson.meta.systemDetected = this.mapClickedElementToHtmlFormElement(node);
					if (domjson.meta.systemDetected.inputElement !== 'others') {
						domjson.meta.selectedElement = domjson.meta.systemDetected;
					}
				}

				if(node.nodeName.toLowerCase()==="input" && node.getAttribute("type")==="radio"){
					var postdata = {
						domain: window.location.host,
						urlpath: window.location.pathname,
						sessionid: this.sessionID,
						clickednodename: "",
						html5: 0,
						clickedpath: "",
						objectdata: ""
					};
					var cache = [];
					var stringifiednode=JSON.stringify(domjson.node, function(key, value) {
						if (typeof value === 'object' && value !== null) {
							if (cache.indexOf(value) !== -1) {
								// Duplicate reference found, discard key
								return;
							}
							// Store value in our collection
							cache.push(value);
						}
						return value;
					});
					cache = null;
					domjson.node=JSON.parse(stringifiednode);
					postdata.objectdata=JSON.stringify(domjson);
				} else {
					var postdata = {
						domain: window.location.host,
						urlpath: window.location.pathname,
						sessionid: this.sessionID,
						clickednodename: "",
						html5: 0,
						clickedpath: "",
						objectdata: JSON.stringify(domjson)
					};
				}
				postdata.clickednodename = this.getclickedinputlabels(node, fromdocument, selectchange);

				// for known scenarios prompt user for input
				if(confirmdialog && this.recording && !this.confirmednode && !this.autoplay){
					this.confirmParentClick(node, fromdocument, selectchange, event, postdata);
					return true;
				} else if(confirmdialog && !this.recording) {
					return true;
				}

				this.rerenderhtml=true;
				this.addclickedrecordcookie(postdata.clickednodename);
				this.lastclickednode=node;
				this.lastclickedtime=Date.now();
				var outputdata = JSON.stringify(postdata);
				var xhr = new XMLHttpRequest();
				xhr.open("POST", UDA_API_URL+"/user/clickednode", false);
				xhr.setRequestHeader('Content-Type', 'application/json; charset=UTF-8');
				xhr.onload = function(event){
					if(xhr.status === 200){
						UDAPluginSDK.confirmednode = false;
						// rerender html if recording is enabled.
						if(UDAPluginSDK.recording) {
							setTimeout(function () {
								UDAPluginSDK.showhtml();
							}, UDA_POST_INTERVAL);
						}
					}
				};
				xhr.send(outputdata);

				// reindexing whole document again for collapsable nodes
				if(this.recording) {
					UDAConsoleLogger.info('----------------------------collapsable node---------------------------------');
					UDAConsoleLogger.info({indexedpos: node.uda_custom.domJson.node.nodeInfo.nodePosition});
					UDAConsoleLogger.info({domjson: domjson.node.nodeInfo.nodePosition});
					UDAConsoleLogger.info('----------------------------collapsable node---------------------------------');

					if (node.hasAttribute('mattreenodetoggle')) {
						this.forceReindex = true;
						UDAPluginSDK.indexnewclicknodes();
					} else {
						//processing new clicknodes if available after the click action.
						setTimeout(function () {
							this.forceReindex = true;
							UDAPluginSDK.indexnewclicknodes();
						}, UDA_POST_INTERVAL);
					}
				}
			} catch (e) {
				UDAErrorLogger.error('Unable to record '+node.outerHTML+' '+ e);
			}
		},
		confirmParentClick:function(node, fromdocument, selectchange, event, postdata) {
			let prevClickText = this.getclickedinputlabels(this.lastclickednode, fromdocument, selectchange);
			if(node.hasChildNodes()) {
				var childTextExists = this.processparentchildnodes(node, prevClickText);
				if(!childTextExists) {
					// truncating text to max 120char
					let displayText = ((postdata.clickednodename.length > 120) ? (postdata.clickednodename.substr(0, 120) + '...') : (postdata.clickednodename) );
					let confirmDialog = confirm("Did you click on: " + displayText);
					if (confirmDialog === true) {
						UDAPluginSDK.confirmednode = true;
						UDAPluginSDK.recorduserclick(node, fromdocument, selectchange, event, false);
					}
					return false;
				} else {
					return false;
				}
			}
		},
		processparentchildnodes:function(node, prevtext) {
			var childtextexists = false;
			for(const childnode of node.childNodes) {
				if (childnode.nodeType === Node.ELEMENT_NODE) {
					if (this.lastclickednode && childnode.isSameNode(this.lastclickednode)) {
						childtextexists = true;
						break;
					}
					let childtext = this.getclickedinputlabels(childnode);
					if(prevtext === childtext) {
						childtextexists = true;
						break;
					} else if(childnode.hasChildNodes()){
						childtextexists = this.processparentchildnodes(childnode, prevtext);
						if(childtextexists) {
							break;
						}
					}
				}
			}
			return childtextexists
		},
		//getting input label for the clicked node
		getclickedinputlabels:function(node, fromdocument=false, selectchange=false){
			UDAConsoleLogger.info({node: node});

			if (!node) {
				return null;
			}
			var inputlabels="";
			var nodename=node.nodeName.toLowerCase();
			switch (nodename) {
				case "select":
					if(selectchange) {
						inputlabels = jQuery(node).find(":selected").text();
					} else {
						var textlabels = this.getInputLabels(node, [], 1, true, false, true);
						if (textlabels.length > 0) {
							var labels = [];
							for (var j = 0; j < textlabels.length; j++) {
								labels.push(textlabels[j].text);
							}
							inputlabels = labels.toString();
						}
					}
					break;
				case "input":
					if(!node.hasAttribute("type")){
						var textlabels = this.getInputLabels(node, [], 1, true, true, true);
						if (textlabels.length > 0) {
							var labels = [];
							for (var j = 0; j < textlabels.length; j++) {
								labels.push(textlabels[j].text);
							}
							inputlabels = labels.toString();
						}
					} else {
						switch (node.getAttribute("type").toLowerCase()) {
							default:
								var textlabels = this.getInputLabels(node, [], 1, true, true, true);
								if (textlabels.length > 0) {
									var labels = [];
									for (var j = 0; j < textlabels.length; j++) {
										labels.push(textlabels[j].text);
									}
									inputlabels = labels.toString();
								}
						}
						break;
					}
				case "textarea":
					var textlabels = this.getInputLabels(node, [], 1, true, true, true);
					if (textlabels.length > 0) {
						var labels = [];
						for (var j = 0; j < textlabels.length; j++) {
							labels.push(textlabels[j].text);
						}
						inputlabels = labels.toString();
					}
					break;
				case "img":
					var textlabels = this.getInputLabels(node, [], 1, true, false, true);
					if (textlabels.length > 0) {
						var labels = [];
						for (var j = 0; j < textlabels.length; j++) {
							labels.push(textlabels[j].text);
						}
						inputlabels = labels.toString();
					}
					break;
				default:
					var textlabels = this.getInputLabels(node, [], 1, false, true, true);
					if (textlabels.length > 0) {
						var labels = [];
						for (var j = 0; j < textlabels.length; j++) {
							labels.push(textlabels[j].text);
						}
						inputlabels = labels.toString();
					}
			}
			UDAConsoleLogger.info(inputlabels);
			return inputlabels;
		},
		//record page click todo functionality
		recorddocumentclick:function(){
			jQuery(document).ready(function(){
				document.body.addEventListener('click', function (event) { }, false);
			});
		},
		//adding current timestamp to the required actions under recording functionality
		gettimestamp:function(buttonclicked){
			if(buttonclicked !== "") {
				var result = Date.now();
				if(buttonclicked==="start"){
					this.startrecordingsequence(result);
				} else if(buttonclicked==="stop"){
					this.stoprecordingsequence(result);
				}
			}
		},
		//show recorded results in UDA screen
		showrecordedresults:function(){
			var recordingcookie = this.getstoragedata(this.recordingcookiename);
			var starttime=null;
			var endtime=Date.now();
			if(recordingcookie){
				var recordingcookiedata=JSON.parse(recordingcookie);
				starttime=recordingcookiedata.starttime;
			} else {
				return false;
			}

			jQuery("#uda-content-container").html("");

			if(this.clickeOn && this.clickeOn === 'record-btn'){
				UDAPluginSDK.addrecordresultshtml([]);
				this.clickeOn = '';
				return ;
			}

			var xhr = new XMLHttpRequest();
			xhr.open("GET", UDA_API_URL+"/clickevents/fetchrecorddata?start="+starttime+"&end="+endtime+"&sessionid="+UDAPluginSDK.sessionID+"&domain="+recordingcookiedata.domain, true);
			xhr.onload = function(event){
				if(xhr.status === 200){
					UDAPluginSDK.addrecordresultshtml(JSON.parse(xhr.response));
				}
			};
			xhr.send();
		},
		//start recording the user click to form a sequence
		startrecordingsequence:function(currenttimestamp){
			var recordingcookie = this.getstoragedata(this.recordingcookiename);
			if (recordingcookie) {
				var recordingcookiedata = JSON.parse(recordingcookie);
				recordingcookiedata.starttime = currenttimestamp;
				recordingcookiedata.recording = true;
				recordingcookiedata.endtime = null;
			} else {
				var recordingcookiedata = {recording: true, starttime: currenttimestamp, endtime: null};
			}
			recordingcookiedata.domain = window.location.host;
			this.createstoragedata(this.recordingcookiename,JSON.stringify(recordingcookiedata));

			this.clickeOn = 'record-btn';

			this.showhtml();

			//add analtytics
			this.recordclick('recordingstart',recordingcookiedata.domain);
		},
		//stop recording sequence that has been started and show recorded results
		stoprecordingsequence:function(currenttimestamp){
			var recordingcookie = this.getstoragedata(this.recordingcookiename);
			if(recordingcookie){
				var recordingcookiedata=JSON.parse(recordingcookie);
				recordingcookiedata.endtime=currenttimestamp;
				recordingcookiedata.recording=false;
			} else {
				return false;
			}
			this.createstoragedata(this.recordingcookiename,JSON.stringify(recordingcookiedata));

			//add analtytics
			this.recordclick('recordingstop',recordingcookiedata.domain);

			this.showhtml();
			jQuery("#uda-content-container").html("");
			var xhr = new XMLHttpRequest();
			xhr.open("GET", UDA_API_URL+"/clickevents/fetchrecorddata?start="+recordingcookiedata.starttime+"&end="+recordingcookiedata.endtime+"&sessionid="+UDAPluginSDK.sessionID+"&domain="+recordingcookiedata.domain, true);
			xhr.onload = function(event){
				if(xhr.status === 200){
					UDAPluginSDK.addrecordresultshtml(JSON.parse(xhr.response));
				}
			};
			xhr.send();
		},
		//cancel the recording sequence
		cancelrecordingsequence:function(render=true){
			// jQuery('#uda-advanced-btn').hide();
			var recordingcookie = this.getstoragedata(this.recordingcookiename);
			if(recordingcookie){
				var recordingcookiedata=JSON.parse(recordingcookie);
				if(!recordingcookiedata.recording){
					return false;
				}
				recordingcookiedata.endtime=Date.now();
				recordingcookiedata.recording=false;
			} else {
				return false;
			}
			this.createstoragedata(this.recordingcookiename,JSON.stringify(recordingcookiedata));
			var navcookiedata = {shownav: false, data: {}, autoplay:false, pause:false, stop:false, navcompleted:false, navigateddata:[],searchterm:''};
			this.createstoragedata(this.navigationcookiename,JSON.stringify(navcookiedata));

			let tooltipnodes = document.getElementsByClassName('uda-tooltip');
			if (tooltipnodes.length > 0) {
				jQuery('.uda-tooltip').remove();
				this.popperInstance.destroy();
			}

			//add analtytics
			this.recordclick('recordingcancel',recordingcookiedata.domain);
			this.currentPage='cancelrecording';
			if(render) {
				this.showhtml();
			}
		},
		//show sequence list html
		addrecordresultshtml:function(data){
			if(data.length>0) {
				this.recordedsequenceids=data;
				jQuery("#uda-content-container").html(this.renderRecordedSequenceHtml());
				for(var i=0;i<data.length;i++){
					// modification for personal button addition
					if(i===(data.length-1)){
						this.renderrecordresultrow(data[i],i,true);
					} else {
						this.renderrecordresultrow(data[i],i,false);
					}
				}
			} else {
				jQuery("#uda-content-container").html(this.renderEmptyRecordedSequenceHtml());
			}

			this.openmodal(false);
		},
		showPermissionsSection: function(){
			jQuery('#uda-permissions-show-btn').hide();
			jQuery('#uda-permissions-hide-btn').show();
			jQuery('#uda-permissions-section').show();
		},
		hidePermissionsSection: function(){
			jQuery('#uda-permissions-show-btn').show();
			jQuery('#uda-permissions-hide-btn').hide();
			jQuery('#uda-permissions-section').hide();
		},
		renderRecordedSequenceHtml: function(){
			// displaying permissions added by developer
			let permissionsHtml = '';
			if(UDAUserAuthData.permissions) {
				permissionsHtml += '<div>'
								+'		<button class="add-btn" onclick="UDAPluginSDK.showPermissionsSection();" id="uda-permissions-show-btn">Advanced</button>'
								+'		<button class="add-btn" style="display:none;" onclick="UDAPluginSDK.hidePermissionsSection();" id="uda-permissions-hide-btn">Hide</button>'
								+'		<div id="uda-permissions-section" style="display: none;">';
				for (let key in UDAUserAuthData.permissions) {
					console.log(key);
					console.log(UDAUserAuthData.permissions[key]);
					permissionsHtml +='<input type="checkbox" id="uda-recorded-name" name="uda-additional-params[]" value="'+key+'" checked nist-voice>'+key+' :'+UDAUserAuthData.permissions[key]+'<br />';
				}
				permissionsHtml += '	</div>'
								+'	</div>';
			}
			var html =	'<div class="uda-card-details">'
						+'	<h5>Recorded Sequence</h5>'
						+'	<hr style="border:1px solid #969696; width:100%;">'
						+'	<ul class="uda-recording" id="uda-recorded-results">'
						+'	</ul>'

						+'	<hr style="border:1px solid #969696; width:100%;">'

						+'	<div style="text-align:left;">'
						+'		<input type="text" id="uda-recorded-name" name="uda-save-recorded[]" class="uda-form-input" placeholder="Enter Label">'
						+'		<div id="uda-sequence-names"></div>'
						+'		<div style="margin-bottom:10px;">'
						+'			<button class="add-btn" onclick="UDAPluginSDK.addSequenceNameRow();">+ Add Label</button>'
						+'		</div>'
						+'		<br>'
						+'		<br>'
						+permissionsHtml
						+'		<br>'
						+'		<br>'
						+'		<div style="margin-top: 10px; max-width:100%;">'
						+'			<button class="uda-record-btn" onclick="UDAPluginSDK.cancelrecordingsequence();"><span>Cancel and Exit</span></button>'
						+'			<button class="uda-tutorial-btn" onclick="UDAPluginSDK.submitrecordedlabel();" style="float: right; padding:5px 20px;">Submit</button>'
						+'		</div>'

						+'	</div>'
						+'</div>';

						/*+'	<div class="uda-recording" style="text-align: center;">'
						+'	<table id="uda-sequence-names"><tr>'
						+'		<td><input type="text" id="uda-recorded-name" name="uda-save-recorded[]" class="uda-form-input" placeholder="Enter Label"></td>'
						+'		<td><button class="uda-tutorial-btn" onclick="UDAPluginSDK.addSequenceNameRow();">Add</button></td>'
						+'	</tr></table>'
						+'		<button class="uda-record-btn" onclick="UDAPluginSDK.cancelrecordingsequence();"><span>Cancel and Exit</span></button>'
						+'		<button class="uda-tutorial-btn" onclick="UDAPluginSDK.submitrecordedlabel();">Submit</button>'
						+'	</div>'
						+'</div>';*/
			return html;
		},
		//Add new sequence name row
		addSequenceNameRow: function(){
			/*let html='<tr>'
					+'	<td><input type="text" name="uda-save-recorded[]" class="uda-form-input" placeholder="Enter Label"></td>'
					+'	<td><button class="uda-tutorial-btn uda-remove-row">Remove</button></td>'
					+'</tr>';*/
			let html	='<div>'
						+'		<input type="text" id="uda-recorded-name" name="uda-save-recorded[]" class="uda-form-input uda-form-input-reduced" placeholder="Enter Label">'
						+'		<span>'
						+'			<button class="delete-btn uda-remove-row"><img src="'+ this.extensionpath+'images/icons/delete.png"></button>'
						+'		</span>'
						+'</div>';

			jQuery('#uda-sequence-names').append(html);
			jQuery("#uda-sequence-names").on('click','.uda-remove-row',function(){
				jQuery(this).parent().parent().remove();
			});
		},
		renderEmptyRecordedSequenceHtml: function(){
			var html =	'<div class="uda-card-details">'
						// +'<span class="uda-close-icon">×</span>'
						+'	<h5>Recorded Sequence</h5>'
						+'	<hr>'
						+'	<h5>Please navigate in the page to record.</h5>'
						+'	<br />'
						+'	<div class="uda-recording" style="text-align: center;">'
						// +'		<input type="text" id="uda-recorded-name" name="uda-save-recorded" class="uda-form-input" placeholder="Enter Label">'
						+'		<button class="uda-record-btn" onclick="UDAPluginSDK.cancelrecordingsequence();"><span>Cancel and Exit</span></button>'
						// +'		<button class="uda-tutorial-btn" onclick="UDAPluginSDK.submitrecordedlabel();">Submit</button>'
						+'	</div>'
						+'</div>';
			return html;
		},
		//render record row html of the sequence
		renderrecordresultrow:function(data,index, showPersonalButton=false){
			index++;
			// let clickedname=((data.clickednodename.length>this.maxstringlength)?data.clickednodename.substr(0,this.maxstringlength)+'...':data.clickednodename);
			let nodeData = JSON.parse(data.objectdata);
			var originalName = '';
			if(nodeData.meta.hasOwnProperty('displayText') && nodeData.meta.displayText !== ''){
				var clickedname = ((nodeData.meta.displayText.length > this.maxstringlength) ? nodeData.meta.displayText.substr(0, this.maxstringlength) + '...' : nodeData.meta.displayText);
				originalName = nodeData.meta.displayText;
			} else {
				var clickedname = ((data.clickednodename.length > this.maxstringlength) ? data.clickednodename.substr(0, this.maxstringlength) + '...' : data.clickednodename);
				originalName = data.clickednodename;
			}
			// let clickedname=data.clickednodename;
			//adding personal tooltips
			let tooltipBtn = '';
			if(showPersonalButton && this.enableTooltipAddition) {
				tooltipBtn = this.showTooltipEditSection(nodeData);
			}
			// personal button appearance
			if(showPersonalButton){
				// clickedname=((data.clickednodename.length>(this.maxstringlength-24))?data.clickednodename.substr(0,(this.maxstringlength-24))+'...':data.clickednodename);
				var editBtn = 	'			<span>'
								+'				<button class="uda-tutorial-btn" style="padding:0px;" type="button" id="uda-edit-clickedname"><img src="'+this.extensionpath+'images/icons/edit.png"></button>'
								+'			</span>'
								+'			<input type="text" id="uda-edited-name" name="uda-edited-name" class="uda-form-input" placeholder="Enter Name" value="'+originalName+'" style="display: none;">';
				if(nodeData.meta.hasOwnProperty('isPersonal') && nodeData.meta.isPersonal){
					// var personalHtml = '&nbsp; &nbsp; (personal)';
					var personalHtml = '&nbsp; &nbsp;<input type="checkbox" id="isPersonal" checked /> <label style="font-size:14px;">Personal Information</label>';
				} else {
					var personalHtml = '&nbsp; &nbsp;<input type="checkbox" id="isPersonal" /> <label style="font-size:14px;">Personal Information</label>';
				}
				personalHtml += '			<span style="position: relative; top: 0px;"><img src="'+this.extensionpath+'images/icons/info.png" title="select this box if this field / text contains personal information like name / username. We need to ignore personal information while processing."></span>';

				// adding clicked element type
				let selectedElementHtml = (this.enableNodeTypeChangeSelection)?'Clicked on : <select name="UDASelectedElement" id="UDASelectedElement"></select>':'';

				var html =	'<li class="uda-recorded-label-editable"><i>'
								+clickedname
								// +editBtn
								+'<br />'
								+'</i>'
								+personalHtml
								+'<br />'
								+tooltipBtn
								+'<br />'
								+selectedElementHtml
							+'</li>';
				var element = jQuery(html);
				jQuery("#uda-recorded-results").append(element);
				jQuery("#isPersonal").click(function (){
					UDAPluginSDK.personalNode(data);
				});
				var beforeEditText = originalName;
				jQuery("#uda-edit-clickedname").click(function (){
					jQuery("#uda-edited-name").show();
				});
				jQuery('#uda-edited-name').blur(function() {
					let editedName = jQuery("#uda-edited-name").val();
					if(editedName.trim() !== '' && beforeEditText.trim() != editedName.trim()){
						UDAPluginSDK.editAndSave(data, editedName);
					}
				});
				jQuery("#uda-edited-name").keydown(function (e) {
					if (e.keyCode === 13) {
						let editedName = jQuery("#uda-edited-name").val();
						if(editedName.trim() !== '' && beforeEditText.trim() != editedName.trim()){
							UDAPluginSDK.editAndSave(data, editedName);
						}
					}
				});
				if(tooltipBtn) {
					jQuery("#uda-edit-tooltip").click(function (){
						// UDAPluginSDK.showTooltipInput(data);
						jQuery("#uda-edited-tooltip").show();
					});
					/*jQuery('#uda-edited-tooltip').blur(function() {
						let editedName = jQuery("#uda-edited-tooltip").val();
						if(editedName.trim() !== '' && beforeEditText.trim() != editedName.trim()){
							UDAPluginSDK.editAndSaveTooltip(data, editedName);
						}
					});*/
					jQuery("#uda-edited-tooltip").keydown(function (e) {
						if (e.keyCode === 13) {
							let editedName = jQuery("#uda-edited-tooltip").val();
							if(editedName.trim() !== '' && beforeEditText.trim() != editedName.trim()){
								UDAPluginSDK.editAndSaveTooltip(data, editedName);
							}
						}
					});
					jQuery("#uda-tooltip-save").click(function (){
						let editedName = jQuery("#uda-edited-tooltip").val();
						if(editedName.trim() !== '' && beforeEditText.trim() != editedName.trim()){
							UDAPluginSDK.editAndSaveTooltip(data, editedName);
						}
					});
				}

				//	Add dropdown selection of user clicked node for improvements #209
				if(this.enableNodeTypeChangeSelection) {
					let selectedElement = {inputElement: '', inputType: '', displayName: 'Please Select'};
					if (nodeData.meta.hasOwnProperty('selectedElement') && nodeData.meta.selectedElement) {
						selectedElement = nodeData.meta.selectedElement;
					}
					var $UDASelectedElementHtml = jQuery('#UDASelectedElement');
					if (selectedElement.inputElement === '') {
						var $option = jQuery("<option/>", {
							value: JSON.stringify(selectedElement),
							text: selectedElement.displayName,
							selected: true
						});
						$UDASelectedElementHtml.append($option);
					}
					for (let htmlFormElement of this.fetchHtmlFormElements()) {
						var $option = jQuery("<option/>", {
							value: JSON.stringify(htmlFormElement),
							text: htmlFormElement.displayName,
							selected: (htmlFormElement.systemTag === selectedElement.systemTag)
						});
						$UDASelectedElementHtml.append($option);
					}
					$UDASelectedElementHtml.on('change', function (e) {
						var optionSelected = jQuery("option:selected", this);
						var valueSelected = JSON.parse(this.value);
						UDAPluginSDK.editAndSaveSelectedHtmlElement(data, valueSelected);
					});
				}
			} else {
				clickedname += (nodeData.meta.hasOwnProperty('isPersonal') && nodeData.meta.isPersonal)?'&nbsp; &nbsp;(personal)':'';
				var html = '<li><i>' +
					clickedname +
					'</i></li>';
				var element = jQuery(html);
				jQuery("#uda-recorded-results").append(element);
			}
		},
		// available html form elements
		fetchHtmlFormElements: function(){
			return [
				{inputElement: 'input', inputType: ['text','search','url'], displayName: 'Simple Text', systemTag: 'text'},
				{inputElement: 'input', inputType: 'checkbox', displayName: 'Multiple Select', systemTag: 'multipleChoice'},
				{inputElement: 'input', inputType: 'radio', displayName: 'Single Select', systemTag: 'singleChoice'},
				{inputElement: 'input', inputType: 'number', displayName: 'Number Field', systemTag: 'number'},
				{inputElement: 'input', inputType: ['date','time'], displayName: 'Date and/or Time Field', systemTag: 'date'},
				{inputElement: 'input', inputType: 'email', displayName: 'Email Field', systemTag: 'email'},
				{inputElement: 'input', inputType: 'password', displayName: 'Password Field', systemTag: 'password'},
				{inputElement: 'input', inputType: 'range', displayName: 'Range Field', systemTag: 'range'},
				{inputElement: 'input', inputType: 'tel', displayName: 'Telephone Field', systemTag: 'telephone'},
				{inputElement: 'input', inputType: 'file', displayName: 'File Selection', systemTag: 'file'},
				// {inputElement: 'input', inputType: 'color', displayName: 'Color Selection'},
				// {inputElement: 'input', inputType: 'datetime-local', displayName: 'Local Date Selection'},
				// {inputElement: 'input', inputType: 'hidden', displayName: 'Hidden Field'},
				// {inputElement: 'input', inputType: 'image', displayName: 'Image Field'},
				// {inputElement: 'input', inputType: 'month', displayName: 'Month Field'},
				// {inputElement: 'input', inputType: 'reset', displayName: 'Reset Field'},
				// {inputElement: 'input', inputType: 'search', displayName: 'Search Field'},
				// {inputElement: 'input', inputType: 'time', displayName: 'Time Field'},
				// {inputElement: 'input', inputType: 'url', displayName: 'URL Field'},
				// {inputElement: 'input', inputType: 'week', displayName: 'Week Field'},
				{inputElement: ['select','option', 'optgroup'], inputType: 'select', displayName: 'Dropdown Field', systemTag: 'dropDown'},
				// {inputElement: 'option', inputType: 'option', displayName: 'Dropdown Option'},
				// {inputElement: 'optgroup', inputType: 'optgroup', displayName: 'Dropdown Option Group'},
				{inputElement: 'textarea', inputType: 'textarea', displayName: 'Large Text Area', systemTag: 'textArea'},
				{inputElement: ['input','button'], inputType: ['button', 'submit'], displayName: 'Button', systemTag: 'button'},
				// {inputElement: 'button', inputType: 'submit', displayName: 'Submit Field'},
				// {inputElement: 'input', inputType: 'button', displayName: 'Button Field'},
				// {inputElement: 'input', inputType: 'submit', displayName: 'Submit Field'},
				// {inputElement: 'output', inputType: 'output', displayName: 'Output Field'},
				// {inputElement: 'datalist ', inputType: 'datalist', displayName: 'Datalist Field'},
				{inputElement: 'a ', inputType: 'href', displayName: 'Link', systemTag: 'link'},
				{inputElement: 'others', inputType: 'others', displayName: 'Unrecognized', systemTag: 'others'},
			];
		},
		// map current element to html element
		mapClickedElementToHtmlFormElement: function(node){
			let htmlFormElements = this.fetchHtmlFormElements();
			let selectedFormElement = {inputElement: 'others', inputType: 'others', displayName: 'Other HTML Element'};
			for(let htmlFormElement of htmlFormElements) {
				if(Array.isArray(htmlFormElement.inputElement) && htmlFormElement.inputElement.indexOf(node.nodeName.toLowerCase()) != -1){
					if(Array.isArray(htmlFormElement.inputType) && node.hasAttribute('type') && htmlFormElement.inputType.indexOf(node.getAttribute('type')) !== -1){
						selectedFormElement = htmlFormElement;
					} else if (!Array.isArray(htmlFormElement.inputType) && htmlFormElement.inputElement.indexOf(node.nodeName.toLowerCase()) != -1) {
						selectedFormElement = htmlFormElement;
					}
				} else if(htmlFormElement.inputElement === 'input') {
					if(Array.isArray(htmlFormElement.inputType) && node.hasAttribute('type') && htmlFormElement.inputType.indexOf(node.getAttribute('type')) !== -1){
						selectedFormElement = htmlFormElement;
					} else if (!Array.isArray(htmlFormElement.inputType) && htmlFormElement.inputElement === node.nodeName.toLowerCase() && node.hasAttribute('type') && node.getAttribute('type') === htmlFormElement.inputType) {
						selectedFormElement = htmlFormElement;
					}
				} else if (htmlFormElement.inputElement === node.nodeName.toLowerCase()) {
					selectedFormElement = htmlFormElement;
				}
			}
			return selectedFormElement;
		},
		// save selected html element
		editAndSaveSelectedHtmlElement: function(data, value) {
			let nodeData = JSON.parse(data.objectdata);
			if(value.inputElement===''){
				return;
			}
			if(nodeData.meta && Object.keys(nodeData.meta).length >= 1) {
				nodeData.meta.selectedElement = value;
			} else {
				nodeData.meta = {};
				nodeData.meta.selectedElement = value;
			}
			data.objectdata = JSON.stringify(nodeData);
			var outputdata = JSON.stringify(data);
			var xhr = new XMLHttpRequest();
			xhr.open("POST", UDA_API_URL+"/user/updateclickednode");
			xhr.setRequestHeader('Content-Type', 'application/json; charset=UTF-8');
			xhr.onload = function(event){
				UDAPluginSDK.showhtml();
			};
			xhr.send(outputdata);
		},
		//customizing tooltip text function
		showTooltipEditSection: function(nodeData){
			try {
				let node=nodeData.node;
				let toolTipText = '';
				if (nodeData.meta.hasOwnProperty('tooltipInfo') && nodeData.meta.tooltipInfo) {
					toolTipText = nodeData.meta.tooltipInfo;
				}
				/*let tooltipBtnHtml 	='			<span>'
                                    + '				<button class="uda-tutorial-btn" style="padding:0px;" type="button" id="uda-edit-tooltip">'+((toolTipText)?'Edit Tooltip':'Add Tooltip')+'</button>'
                                    + '			</span>';
                let tooltipsection = (toolTipText) +'&nbsp;&nbsp;'+ tooltipBtnHtml + '<input type="text" id="uda-edited-tooltip" name="uda-edited-tooltip" class="uda-form-input" placeholder="Enter text" value="' + toolTipText + '" style="display: none;">';*/
				let tooltipBtnHtml 	= '	<div class="uda-recording" style="text-align: center;">'
					+'		<input type="text" id="uda-edited-tooltip" name="uda-edited-tooltip" class="uda-form-input" placeholder="Custom Tooltip (Optional)" style="width:68% !important;" value="'+toolTipText+'">'
					+'		<span>'
					+'			<button class="delete-btn" style="color:#fff;" id="uda-tooltip-save">Save</button>'
					+'		</span>'
					+'	</div>';
				let tooltipsection = tooltipBtnHtml;
				switch (node.nodeName.toLowerCase()) {
					case "input":
					case "textarea":
					case "select":
					case "option":
					case "checkbox":
						return tooltipsection;
						break;
					case "button":
						//typeof node.hasAttribute !== 'undefined' &&
						if(typeof node.hasAttribute !== 'undefined' && node.hasAttribute('aria-label') && node.getAttribute('aria-label').toLowerCase() === 'open calendar') {
							return tooltipsection;
						} else {
							return '';
						}
						break;
					case 'span':
						if (node.className && node.className.indexOf('select2-selection') !== -1) {
							return tooltipsection;
						} else {
							return '';
						}
						break;
					case 'div':
						if(node.className && (node.className.indexOf('mat-form-field-flex') !== -1 || node.className.indexOf('mat-select-trigger') !== -1)) {
							return tooltipsection;
						} else {
							return '';
						}
						break;
					case 'ckeditor':
						return tooltipsection;
						break;
					case 'ng-select':
						return tooltipsection;
						break;
					default:
						return "";
						break;
				}
			} catch (e) {
				console.log(e);
				UDAErrorLogger.error('Error at showTooltipEditSection. '+ e);
			}
		},
		editAndSaveTooltip: function(data, value) {
			let nodeData = JSON.parse(data.objectdata);
			if(nodeData.meta && nodeData.meta.hasOwnProperty("displayText")){
				nodeData.meta.tooltipInfo = value;
			} else if(nodeData.meta && Object.keys(nodeData.meta).length >= 1) {
				nodeData.meta.tooltipInfo = value;
			} else {
				nodeData.meta = {};
				nodeData.meta.tooltipInfo = value;
			}
			data.objectdata = JSON.stringify(nodeData);
			var outputdata = JSON.stringify(data);
			var xhr = new XMLHttpRequest();
			xhr.open("POST", UDA_API_URL+"/user/updateclickednode");
			xhr.setRequestHeader('Content-Type', 'application/json; charset=UTF-8');
			xhr.onload = function(event){
				UDAPluginSDK.showhtml();
			};
			xhr.send(outputdata);
		},
		//personal modification button clicked
		personalNode:function(data){
			let nodeData = JSON.parse(data.objectdata);
			if(nodeData.meta.hasOwnProperty("isPersonal")){
				if(nodeData.meta.isPersonal) {
					nodeData.meta.isPersonal = false;
				} else {
					nodeData.meta.isPersonal = true;
				}
			} else {
				nodeData.meta.isPersonal = true;
			}
			data.objectdata = JSON.stringify(nodeData);
			var outputdata = JSON.stringify(data);
			var xhr = new XMLHttpRequest();
			xhr.open("POST", UDA_API_URL+"/user/updateclickednode");
			xhr.setRequestHeader('Content-Type', 'application/json; charset=UTF-8');
			xhr.onload = function(event){
				UDAPluginSDK.showhtml();
			};
			xhr.send(outputdata);
		},
		//edit modification button clicked
		editAndSave:function(data, value){
			let nodeData = JSON.parse(data.objectdata);
			if(nodeData.meta && nodeData.meta.hasOwnProperty("displayText")){
				nodeData.meta.displayText = value;
			} else {
				nodeData.meta = {};
				nodeData.meta.displayText = value;
			}
			data.objectdata = JSON.stringify(nodeData);
			var outputdata = JSON.stringify(data);
			var xhr = new XMLHttpRequest();
			xhr.open("POST", UDA_API_URL+"/user/updateclickednode");
			xhr.setRequestHeader('Content-Type', 'application/json; charset=UTF-8');
			xhr.onload = function(event){
				UDAPluginSDK.showhtml();
			};
			xhr.send(outputdata);
		},
		// submit functionality of the recorded sequence.
		submitrecordedlabel:function(submittype="recording"){
			// var sequencename=jQuery("#uda-recorded-name").val();
			let sequencenames = [];
			var sequencenamearray=jQuery("input[name='uda-save-recorded[]']").map(function (){
				// detect for profanity
				let sequencename = this.value;
				if(UDAPluginSDK.profanity.enabled) {
					sequencename = UDAPluginSDK.checkProfanity(sequencename);
				}
				sequencename = sequencename.trim();
				sequencenames.push(sequencename);
			});
			let sequencename = JSON.stringify(sequencenames);
			var sequencelistdata={name:"",domain:window.location.host,usersessionid:this.sessiondata.authdata.id.toString(),userclicknodelist:[].toString(),userclicknodesSet:this.recordedsequenceids,isValid:1,isIgnored:0, additionalParams: null};
			if(submittype==='recording') {
				if (sequencename === '') {
					alert('Please enter proper label');
					jQuery("#uda-recorded-name").focus();
					return false;
				}
			} else if(submittype === 'invalid'){
				if(sequencename===''){
					sequencename="Declared as not valid sequence by user";
				}
				sequencelistdata.isValid=0;
			} else if(submittype === 'ignore'){
				if(sequencename===''){
					sequencename="Ignored by user";
				}
				sequencelistdata.isValid=0;
				sequencelistdata.isIgnored=1;
			}

			var sequenceids = [];
			for(var i=0;i<this.recordedsequenceids.length;i++){
				sequenceids.push(this.recordedsequenceids[i].id);
			}
			sequencelistdata.name=sequencename;
			sequencelistdata.userclicknodelist=sequenceids.toString();

			// adding custom permission logic
			if(UDAUserAuthData.permissions){
				let addedPermissions = {};
				var addedPermissionsArray=jQuery("input:checkbox[name='uda-additional-params[]']:checked").map(function (){
					addedPermissions[this.value]=UDAUserAuthData.permissions[this.value];
				});
				for(let permission in UDAUserAuthData.permissions){
					if(!addedPermissions.hasOwnProperty(permission)){
						addedPermissions[permission]=0;
					}
				}
				sequencelistdata.additionalParams = addedPermissions;

				console.log(sequencelistdata);

				// return ;
			}


			this.cancelrecordingsequence(false);
			this.currentPage='SequenceSubmitted';
			this.showhtml();
			var xhr = new XMLHttpRequest();
			xhr.open("POST", UDA_API_URL + "/clickevents/recordsequencedata", true);
			xhr.setRequestHeader('Content-Type', 'application/json');
			xhr.onload = function(event){
				if(xhr.status === 200){
					UDAPluginSDK.showSelectedSequence(JSON.parse(xhr.response))
				}
			};
			xhr.send(JSON.stringify(sequencelistdata));
		},
		/**
		 * Profanity detection
		 * @constructor
		 * @param {string} label - Label of the recorded sequence
		 */
		checkProfanity: function(label){
			if(!this.profanity.enabled){
				return label;
			}
			switch (this.profanity.provider.toLowerCase()){
				case 'azure':
					var xhr = new XMLHttpRequest();
					xhr.open("POST", this.profanity.config.endPoint, false);
					xhr.setRequestHeader('Content-Type', 'text/plain');
					xhr.setRequestHeader('Ocp-Apim-Subscription-Key', this.profanity.config.key1);
					xhr.onload = function(event){
						if(xhr.status === 200){
							let response = JSON.parse(xhr.response);
							if (response.Terms && response.Terms.length>0) {
								response.Terms.forEach(function (term, termindex) {
									label = label.replaceAll(term.Term, '');
								});
							}
						}
					};
					xhr.send(label);
					break;
			}
			return label;
		},
		// adding the last clicked record to the storage
		addclickedrecordcookie:function(clickednodename){
			this.createstoragedata(this.recordclicknodecookiename,clickednodename);
		},
		// search from elastic functionality
		searchinelastic:function(searchterm=''){

			if(this.currentPage==='cancelrecording'){
				jQuery('#uda-advanced-btn').hide();
			} else if(this.currentPage==='SequenceSubmitted'){
				return ;
			} else if(!UDAUserAuthData.restrict_add_delete) {
				jQuery('#uda-advanced-btn').show();
				jQuery("#uda-advance-section").show();
			}

			this.currentPage='advanced';

			if(searchterm) {
				var searchtext = searchterm;
			} else {
				var searchtext = jQuery("#uda-search-input").val();
			}
            // translating from other language to english
			if(this.multilingual.selectedLang !== this.multilingual.searchInLang) {
                let posturl = '';
                switch (this.multilingual.translate.provider){
                    case 'google':
                        posturl = this.multilingual.translate.apiurl+'?key='+encodeURIComponent(this.multilingual.translate.apikey)+'&target=en&q='+encodeURIComponent(searchtext);
                        break;
                }
                var translatexhr = new XMLHttpRequest();
                translatexhr.open("POST", posturl, false);
                translatexhr.onload = function(event){
                    if(translatexhr.status === 200){
                        let translateddata = JSON.parse(translatexhr.response);
                        if(translateddata.data.translations.length>0) {
                            searchtext = translateddata.data.translations[0].translatedText;
                        }
                    } else {
                        UDAConsoleLogger.info(JSON.parse(translatexhr.response));
                    }
                };
                translatexhr.onerror = function(){
                };
                translatexhr.send();
            }

			this.cancelrecordingsequence(true);

			this.renderMessage('Loading Please Wait...');


			if (this.searchInProgress === true) {
				alert('Previous search in progress');
				return false;
			}

			if (this.autoplay) {
				this.searchInProgress = false;
				return false;
			}

			UDAConsoleLogger.info(searchtext);

			this.searchText = searchtext;
			this.searchInProgress = true;

			//add analtytics
			this.recordclick('search',searchtext);

			let url = this.apihost + "/clickevents/sequence/search?query="+searchtext+"&domain="+encodeURI(window.location.host);
			if(UDAUserAuthData.permissions) {
				url += '&additionalParams='+encodeURI(JSON.stringify(UDAUserAuthData.permissions));
			}

			var xhr = new XMLHttpRequest();
<<<<<<< HEAD
			let searchUrl = "/clickevents/sequence/search?query="+searchtext+"&domain="+encodeURI(window.location.host);
			if(this.enableNodeTypeChangeSelection){
				searchUrl +='&enabledNodeTypeSelection=true';
			}
			xhr.open("GET", UDA_API_URL + searchUrl, false);
=======
			xhr.open("GET", url, false);
>>>>>>> d106a572
			xhr.onload = function(event){
				if(xhr.status === 200){
					UDAPluginSDK.searchInProgress=false;
					UDAPluginSDK.renderSearchResults(JSON.parse(xhr.response));
				} else {
					UDAPluginSDK.renderMessage();
				}
			};
			// xhr.addEventListener("error", UDAPluginSDK.renderMessage());

			xhr.onerror = function(){
				console.log(xhr.status);
				UDAPluginSDK.renderMessage();
			};
			xhr.send();
		},
		//rendering search results screen
		renderSearchResults:function(data){

			if(!UDAUserAuthData.restrict_add_delete) {
				jQuery('#uda-advanced-btn').show();
				jQuery("#uda-advance-section").show();
			}

			var matchnodes = data;
			if(matchnodes.length>0){
				jQuery("#uda-content-container").html('');
				for(var k=0;k<matchnodes.length;k++){
					if(matchnodes[k].hasOwnProperty("deleted") && matchnodes[k].deleted===0) {
						this.renderSequenceRow(matchnodes[k], k);
					} else if(!matchnodes[k].hasOwnProperty("deleted")) {
						this.renderSequenceRow(matchnodes[k], k);
					}
				}
			} else {
				this.renderEmptySearchResults();
			}
		},
		// rendering empty results html
		renderEmptySearchResults: function(){
			this.searchInProgress=false;
			jQuery("#uda-content-container").html(this.getEmptyResultsHtml());
		},
		getEmptyResultsHtml: function() {
			let html =	'<div class="uda-no-results">'
						+'	<svg class="uda-no-src" xmlns="http://www.w3.org/2000/svg" id="Capa_1" enable-background="new 0 0 512 512" height="512" viewBox="0 0 512 512" width="512"><g><path d="m317 90c-57.891 0-105 47.109-105 105s47.109 105 105 105 105-47.109 105-105-47.109-105-105-105zm51.211 135-21.211 21.211-30-30-30 30-21.211-21.211 30-30-30-30 21.211-21.211 30 30 30-30 21.211 21.211-30 30z"/><path d="m317 0c-107.52 0-195 87.48-195 195 0 48.371 17.809 92.591 47.08 126.709l-23.086 23.086-21.211-21.211-111.631 111.629c-17.534 17.534-17.534 46.069-.015 63.633l.015.015c17.549 17.52 46.124 17.523 63.633-.015l111.631-111.629-21.211-21.211 23.086-23.086c34.118 29.271 78.338 47.08 126.709 47.08 107.52 0 195-87.48 195-195s-87.48-195-195-195zm0 330c-74.443 0-135-60.557-135-135s60.557-135 135-135 135 60.557 135 135-60.557 135-135 135z"/></g></svg>'
						+'	<p>No results found</p>'
						+'</div>';
			return html;
		},
		renderMessage: function(message='Something went wrong please try again later.'){
			this.searchInProgress=false;
			jQuery("#uda-content-container").html(this.getMessageHtml(message));
		},
		getMessageHtml: function(message) {
			let html =	'<div class="uda-no-results">'
				+'	<svg class="uda-no-src" xmlns="http://www.w3.org/2000/svg" id="Capa_1" enable-background="new 0 0 512 512" height="512" viewBox="0 0 512 512" width="512"><g><path d="m317 90c-57.891 0-105 47.109-105 105s47.109 105 105 105 105-47.109 105-105-47.109-105-105-105zm51.211 135-21.211 21.211-30-30-30 30-21.211-21.211 30-30-30-30 21.211-21.211 30 30 30-30 21.211 21.211-30 30z"/><path d="m317 0c-107.52 0-195 87.48-195 195 0 48.371 17.809 92.591 47.08 126.709l-23.086 23.086-21.211-21.211-111.631 111.629c-17.534 17.534-17.534 46.069-.015 63.633l.015.015c17.549 17.52 46.124 17.523 63.633-.015l111.631-111.629-21.211-21.211 23.086-23.086c34.118 29.271 78.338 47.08 126.709 47.08 107.52 0 195-87.48 195-195s-87.48-195-195-195zm0 330c-74.443 0-135-60.557-135-135s60.557-135 135-135 135 60.557 135 135-60.557 135-135 135z"/></g></svg>'
				+'	<p>'+message+'</p>'
				+'</div>';
			return html;
		},
		//rendering each row html of the search result
		renderSequenceRow:function(data){
			var element=jQuery(this.getRowHtml(data));
			element.click(function () {
				UDAPluginSDK.showSelectedSequence(data);
			});
			jQuery("#uda-content-container").append(element);
		},
		//Sequence row html
		getRowHtml: function(data){
			var path='';
			for(var i=0;i<data.userclicknodesSet.length;i++){
				if(path!==''){
					path +=' >> ';
				}
				path += data.userclicknodesSet[i].clickednodename;
			}
			let sequencename = '';
			try{
				sequencename = JSON.parse(data.name)[0];
			} catch (e) {
				sequencename = data.name.toString();
			}
			var html =	'<div class="uda-card">'
						+'	<h5>'+sequencename+'</h5>'
						+'	<i>'+path+'</i>'
						+'</div>';
			return html;
		},
		//selected search result functionality
		showSelectedSequence:function(data){
			var navcookiedata = {shownav: true, data: data, autoplay:false, pause:false, stop:false, navcompleted:false, navigateddata:[],searchterm:''};
			navcookiedata.searchterm=jQuery("#uda-search-input").val();
			this.createstoragedata(this.navigationcookiename,JSON.stringify(navcookiedata));
			this.autoplay = false;
			this.showselectedrow(data,data.id,true, navcookiedata);
			this.invokedActionManually=false;
			//add analtytics
			this.recordclick('sequencerecord',data.name.toString(),data.id);
		},
		// renderSelectedSequenceHtml: fu
		renderSelectedSequenceHtml: function (data, isPlaying){
			let playpausebutton = '';
			if(isPlaying) {
				playpausebutton = '			<div class="uda-loading-bar animate" id="nist-autoplay">'
								+'   			 <span>'
								+'      			<img src="'+this.extensionpath+'images/icons/pause.png">'
								+'    			</span>'
								+'  		</div>';
			} else {
				playpausebutton = '			<div class="uda-loading-bar" id="nist-autoplay">'
								+'   			 <span>'
								+'      			<img src="'+this.extensionpath+'images/icons/play.png">'
								+'    			</span>'
								+'  		</div>';
			}
			let sequencename = '';
			let sequencenames = '';
			try{
				let sequencenamesArray = JSON.parse(data.name)
				sequencename = sequencenamesArray[0];
				/*if(sequencenamesArray.length > 1) {
					sequencenamesArray.splice(0, 1);
					sequencenames = sequencenamesArray.join('<br /> or <br />');
				}*/
			} catch (e) {
				sequencename = data.name.toString();
			}
			var html =	'<div class="uda-card-details" style="border-bottom-left-radius: 0px; border-bottom-right-radius: 0px;">'
						+'    <div class="uda-card-btns">'
						// +'        <button class="uda-play-btn" '+((isPlaying)?'disabled="disabled"':'id="nist-autoplay"')+'><img src="'+this.extensionpath+'images/icons/play-icon.png"></button>'
						// +'        <button class="uda-stop-btn" '+((!isPlaying)?'disabled="disabled"':'id="nist-autoplay"')+'><img src="'+this.extensionpath+'images/icons/stop-icon.png"></button>'
						+	playpausebutton
						+'    </div>'
						+'    <div class="uda-card-right-dbl-arrow" id="uda-backto-search"><img src="'+this.extensionpath+'images/icons/right-duble-arrow.png"></div>'
						+'    <h5>'+sequencename+'</h5>'
						+((sequencenames)?'	<h6> or <br /> '+sequencenames+'</h6>':'')
						+'    <hr>'
						+'    <ul class="uda-suggestion-list" id="uda-sequence-steps">'
						+'    </ul>'
						+'</div>'
						+'<div class="uda-details-footer">'
						+'    <div class="uda-details-footer-left uda-trash-img" id="uda-delete-sequence">'
						+'    </div>'
						+'    <div class="uda-details-footer-right">'
						// +'    	<div class="like-img-bg uda-like-img" style="border-left: 1px solid #dce0f7;" id="uda-upvote">'
						// +'   	</div>'
						// +'    	<div class="dislike-img-bg uda-dislike-img" id="uda-downvote">'
						// +'   	</div>'
						+'    </div>'
						+'</div>';
			return html;
		},
		//showing the selected search result screen functionality
		showselectedrow:function(data,index,shownodelist=false, navcookiedata={}){
			if(shownodelist && navcookiedata.data.userclicknodesSet.length===navcookiedata.navigateddata.length){
				navcookiedata.navcompleted=true;
			}
			var isPlaying =  false;

			this.currentPage='SelectedSequence';

			if(shownodelist) {
				if (navcookiedata.navcompleted) {
					this.autoplayCompleted = true;
				} else {
					if(navcookiedata.autoplay) {
						isPlaying = true;
					}
				}
			}

			var element=jQuery(this.renderSelectedSequenceHtml(data, isPlaying));
			jQuery("#uda-content-container").html(element);
			var performactionnode=false;
			for(var i=0;i<data.userclicknodesSet.length;i++){
				var visited = -1;
				if(navcookiedata.navigateddata.length>0) {
					visited = this.inArray(data.userclicknodesSet[i].id, navcookiedata.navigateddata);
				}
				if(navcookiedata.autoplay && (!navcookiedata.pause || !navcookiedata.stop)){
					if(visited===-1 && !performactionnode){
						performactionnode=data.userclicknodesSet[i];
					}
				}
				jQuery("#uda-sequence-steps").append(this.rendersteps(data.userclicknodesSet[i], visited, navcookiedata));
			}

			if(this.sessionID && data.usersessionid && (this.sessionID.toString()===data.usersessionid.toString() || (this.sessiondata.authdata.hasOwnProperty('id') && this.sessiondata.authdata.id.toString()===data.usersessionid.toString()))){
				jQuery("#uda-delete-sequence").click(function () {
					UDAPluginSDK.deleteSequence(data);
				});
			} else {
				jQuery("#uda-delete-sequence").hide();
			}

			jQuery('#uda-upvote').click(function () {
				UDAPluginSDK.addvote("up",data);
			});
			jQuery('#uda-downvote').click(function () {
				UDAPluginSDK.addvote("down",data);
			});

			jQuery("#nist-autoplay").click(function () {
				UDAPluginSDK.toggleautoplay(navcookiedata);
			});

			// need to improve the autoplay functionality.
			if(typeof performactionnode=="object" && this.autoplay) {
				if(this.playNextAction) {
					this.performclickaction(performactionnode, navcookiedata);
				}
			} else if(this.autoplay){
				this.autoplayPaused = false;
				this.toggleautoplay(navcookiedata);
			}
			jQuery("#uda-backto-search").click(function () {
				UDAPluginSDK.backToSearchResultsPage(navcookiedata);
			});
		},
		backToSearchResultsPage: function(navcookiedata){
			UDAPluginSDK.autoplay = false;
			UDAPluginSDK.searchInProgress=false;
			UDAPluginSDK.autoplayPaused=false;
			UDAPluginSDK.playNextAction=true;
			UDAPluginSDK.backtosearchresults(navcookiedata);
			let tooltipnodes = document.getElementsByClassName('uda-tooltip');
			if (tooltipnodes.length > 0) {
				jQuery('.uda-tooltip').remove();
				this.popperInstance.destroy();
			}
		},
		//showing the sequence steps html
		rendersteps:function(data,visited=false, navcookiedata={}){
			// adding elipses if textlength is greater than specified characters
			// display personal tag for the personal nodes
			let clickedname = '';
			let nodeData = JSON.parse(data.objectdata);
			if(nodeData.meta.hasOwnProperty('displayText') && nodeData.meta.displayText !== ''){
				clickedname = ((nodeData.meta.displayText.length > this.maxstringlength) ? nodeData.meta.displayText.substr(0, this.maxstringlength) + '...' : nodeData.meta.displayText);
			} else {
				clickedname = ((data.clickednodename.length > this.maxstringlength) ? data.clickednodename.substr(0, this.maxstringlength) + '...' : data.clickednodename);
			}
			if(nodeData.meta.hasOwnProperty('isPersonal') && nodeData.meta.isPersonal){
				clickedname=((data.clickednodename.length>(this.maxstringlength-26))?data.clickednodename.substr(0,(this.maxstringlength-26))+'... (personal)':data.clickednodename);
			}
			var clickedtext = clickedname;
			if(visited>-1) {
				var template = jQuery("<li class='completed'><i>" + clickedtext + "</i></li>");
			} else {
				var template = jQuery("<li class='inactive'><i>" + clickedtext + "</i></li>");
			}
			if(visited === -1) {
				template.click(function () {
					UDAPluginSDK.invokedActionManually = true;
					UDAPluginSDK.performclickaction(data,navcookiedata);
				});
			}
			return template;
		},
		//perform click action of the sequence steps
		performclickaction:function(selectednode,navcookiedata){
			const matchNodes = [];
			let originalNode = {};
			if(selectednode.objectdata) {
				originalNode = JSON.parse(selectednode.objectdata);
				UDAConsoleLogger.info({recordedNode: originalNode.node});
				if(selectednode && this.htmlindex.length>0){
					// personal tag check
					let isPersonalNode = false;
					if(originalNode.meta.hasOwnProperty('isPersonal') && originalNode.meta.isPersonal){
						isPersonalNode = true;
					}
					for(let searchNode of this.htmlindex){
						let searchLabelExists = false;
						let compareNode = domJSON.toJSON(searchNode["element-data"]);
						// compare recorded node with personal node tag or not
						let match = this.comparenodes(compareNode.node,originalNode.node, isPersonalNode);

						if ((match.matched+15) >= match.count) {
							UDAConsoleLogger.info('-----------------------------Matching node-----------------------------');
							UDAConsoleLogger.info(match);
							UDAConsoleLogger.info(Math.abs((match.matched) - match.count));
							UDAConsoleLogger.info(match.innerChildNodes * this.innerTextWeight);
							UDAConsoleLogger.info('Matched ' + match.matched + ' out of ' + match.count);
							UDAConsoleLogger.info({node: compareNode.node, htmlNode: searchNode["element-data"]});
							UDAConsoleLogger.info({recordedNode: JSON.parse(selectednode.objectdata)});
							UDAConsoleLogger.info('-----------------------------Matching node-----------------------------');
						}

						// we are incrementing 'matched' by 'innerTextWeight' for 'this' node and every child node and we are matching innerchildcounts that were returned from comparenodes
						if(compareNode.node.nodeName === originalNode.node.nodeName) {
							if (match.innerTextFlag && Math.abs((match.matched) - match.count) <= (match.innerChildNodes * this.innerTextWeight)) {
								searchLabelExists = true;
							} else if (match.matched === match.count) {
								searchLabelExists = true;
							} else if (originalNode.node.nodeName === 'CKEDITOR' && (match.matched + 1) >= match.count) {
								// fix for editor playback
								searchLabelExists = true;
							}
						}

						if(searchLabelExists){
							let matchNodeExists = false;
							if(matchNodes.length>0){
								for(let j=0; j<matchNodes.length; j++){
									if(matchNodes[j].originalNode["element-data"].isSameNode(searchNode["element-data"])){
										matchNodeExists=true;
									}
								}
							}

							if(matchNodeExists===false) {
								matchNodes.push({originalNode: searchNode, domJson: compareNode.node});
							}
						}
					}
				}
			}

			if(matchNodes.length === 1){
				if(this.updatenavcookiedata(navcookiedata,selectednode.id)){
					this.matchaction(matchNodes[0].originalNode,false,selectednode);
				}

			} else if(matchNodes.length>1) {
				//todo need to perform some user intervention
				// for multiple matching nodes compare labels of the clickable nodes to get exact node match
				let finalMatchNode = null;
				let finalMatchNodes = [];

				if(matchNodes.length>1){
					UDAConsoleLogger.info('---------------------------recorded node-------------------------------');
					UDAConsoleLogger.info('recordednode label:'+selectednode.clickednodename,2);
					UDAConsoleLogger.info('---------------------------recorded node-------------------------------');
				}

				UDAConsoleLogger.info('-----------------------------matched nodes-----------------------------');
				UDAConsoleLogger.info(matchNodes,2);
				UDAConsoleLogger.info('-----------------------------matched nodes-----------------------------');

				matchNodes.forEach(function (matchNode, matchnodeindex) {
					if(matchNode.originalNode.hasOwnProperty("element-data")) {
						const inputLabels = UDAPluginSDK.getclickedinputlabels(matchNode.originalNode["element-data"]);
						UDAConsoleLogger.info('----------------------------input labels------------------------------');
						UDAConsoleLogger.info(matchNode,2);
						UDAConsoleLogger.info(inputLabels, 2);
						UDAConsoleLogger.info('----------------------------input labels------------------------------');
						if (inputLabels === selectednode.clickednodename) {
							finalMatchNodes.push(matchNode);
						} else if(matchNode.originalNode["element-data"].classList && matchNode.originalNode["element-data"].classList.contains('expand-button')){
							// collapsable buttons are treated as matched nodes to check distance for further processing
							finalMatchNodes.push(matchNode);
						}
					}
				});

				if(finalMatchNodes.length===0 && matchNodes.length>=1){
					finalMatchNodes = matchNodes;
				}

				// process matching nodes after comparing labels
				if (finalMatchNodes.length === 1) {
					finalMatchNode = finalMatchNodes[0].originalNode;
				} else if(finalMatchNodes.length > 1) {
					// compare element positions as there are multiple matching nodes with same labels
					if(finalMatchNodes.length>1) {
						UDAConsoleLogger.info('------------------------------Multiple nodes found comparing nearnode----------------------------');
						UDAConsoleLogger.info({recordedNode: originalNode.node});
						UDAConsoleLogger.info(finalMatchNodes);
						UDAConsoleLogger.info('------------------------------Multiple nodes found comparing nearnode----------------------------');
					}
					finalMatchNode = this.processDistanceOfNodes(finalMatchNodes, originalNode.node);
				}

				if(finalMatchNode && finalMatchNode.hasOwnProperty("element-data")) {
					UDAConsoleLogger.info('---------------------------Final matched node-------------------------------');
					UDAConsoleLogger.info({finalMatchNode: finalMatchNode});
					UDAConsoleLogger.info('---------------------------Final matched node-------------------------------');

					if(this.updatenavcookiedata(navcookiedata,selectednode.id)) {
						this.matchaction(finalMatchNode, false, selectednode);
					}
				} else {
					UDAConsoleLogger.info('Unable to find final matchnode with distance calculation');
					UDAErrorLogger.error('Unable to find final matchnode with distance calculation for '+originalNode.node.nodeName+' Recorded id is: '+selectednode.id);
					alert("Nistapp UDA ran into a problem and will exit");
					if(navcookiedata && navcookiedata.autoplay) {
						this.autoplay = false;
						this.autoplayPaused = true;
						this.toggleautoplay(navcookiedata);
					}
				}

			} else {
				alert("Nistapp UDA ran into a problem and will exit");
				if(navcookiedata && navcookiedata.autoplay) {
					this.autoplay = false;
					this.autoplayPaused = true;
					this.toggleautoplay(navcookiedata);
				}
			}
		},
		//comparing nodes of indexed and the sequence step selected
		comparenodes:function(comparenode, originalnode, isPersonalNode=false, match={count:0, matched:0, unmatched:[], innerTextFlag: false, innerChildNodes: 0}){
			// sum the childnodes
			if(comparenode.hasOwnProperty('childNodes')) {
				match.innerChildNodes = match.innerChildNodes + comparenode.childNodes.length;
			}
			for(let key in originalnode){
				if(this.ignoreattributes.indexOf(key)!==-1){
					continue;
				} else if(key.indexOf('_ngcontent') !== -1 || key.indexOf('jQuery') !== -1 || key.indexOf('__zone_symbol__') !== -1){
					continue;
				} else {
					match.count++;
				}
				if(comparenode.hasOwnProperty(key) && (typeof originalnode[key] === 'object') && (typeof comparenode[key] === 'object')){
					match.matched++;
					match=this.comparenodes(comparenode[key], originalnode[key], isPersonalNode, match);
				} else if(comparenode.hasOwnProperty(key) && Array.isArray(originalnode[key]) && originalnode[key].length>0 && Array.isArray(comparenode[key]) && comparenode[key].length>0){
					match.matched++;
					if(comparenode[key].length===originalnode[key].length) {
						match.matched++;
						for (var i = 0; i < originalnode[key].length; i++) {
							match=this.comparenodes(comparenode[key][i], originalnode[key][i], isPersonalNode, match);
						}
					}
				} else if((key === 'class' || key === 'className') && originalnode.hasOwnProperty(key) && comparenode.hasOwnProperty(key)) {
					// fix for calendar issue
					comparenode[key] = comparenode[key].replace(' ng-star-inserted','');
					originalnode[key] = originalnode[key].replace(' ng-star-inserted','');
					if (comparenode[key]===originalnode[key]) {
						match.matched++;
					} else {
						// jaro wrinker comparision for classname
						let weight = this.JaroWrinker(originalnode[key], comparenode[key]);
						if(weight > 0.90) {
							match.matched++;
						} else {
							match.unmatched.push({
								key: key,
								compareNodeValues: comparenode[key],
								recordedNodeValues: originalnode[key]
							});
						}
					}
				} else if(key === 'innerText' && originalnode.hasOwnProperty(key) && comparenode.hasOwnProperty(key) && (comparenode[key].trim() === originalnode[key].trim())) {
					// matching inner text should be weighted more. We will add an arbitrarily large number - innerTextWeight.
					// since this will match for every child node, we need to accommodate this logic whenever 'comparenodes' is called
					UDAConsoleLogger.info(comparenode[key].trim());
					UDAConsoleLogger.info(originalnode[key].trim());
					match.innerTextFlag = true;
					match.matched = match.matched + this.innerTextWeight;
					// match.matched++;
				} else if(comparenode.hasOwnProperty(key) && comparenode[key]===originalnode[key]){
					match.matched++;
				} else if(comparenode.hasOwnProperty(key) && comparenode[key]!==originalnode[key] && key==='href' && originalnode[key].indexOf(comparenode[key])!==-1){
					match.matched++;
				} else if(comparenode.hasOwnProperty(key) && (key === 'id' || key === 'name') && comparenode[key]!==originalnode[key]){
					let weight = this.JaroWrinker(originalnode[key], comparenode[key]);
					if(weight>0.90) {
						match.matched++;
					}
				}
				// matching personal node key value pairs for personal tag true
				else if (isPersonalNode && this.personalNodeIgnoreAttributes.indexOf(key)!==-1) {
					// make inner text flag to true if personal tag is true
					if(key==='innerText'){
						match.innerTextFlag = true;
						match.matched = match.matched + this.innerTextWeight;
					} else {
						match.matched++;
					}
				} else {
					match.unmatched.push({key: key, compareNodeValues: comparenode[key], recordedNodeValues: originalnode[key]});
				}
			}
			return match;
		},
		JaroWrinker: function (s1, s2) {
			var m = 0;

			// Exit early if either are empty.
			if ( s1.length === 0 || s2.length === 0 ) {
				return 0;
			}

			// Exit early if they're an exact match.
			if ( s1 === s2 ) {
				return 1;
			}

			var range     = (Math.floor(Math.max(s1.length, s2.length) / 2)) - 1,
				s1Matches = new Array(s1.length),
				s2Matches = new Array(s2.length);

			for ( i = 0; i < s1.length; i++ ) {
				var low  = (i >= range) ? i - range : 0,
					high = (i + range <= s2.length) ? (i + range) : (s2.length - 1);

				for ( j = low; j <= high; j++ ) {
					if ( s1Matches[i] !== true && s2Matches[j] !== true && s1[i] === s2[j] ) {
						++m;
						s1Matches[i] = s2Matches[j] = true;
						break;
					}
				}
			}

			// Exit early if no matches were found.
			if ( m === 0 ) {
				return 0;
			}

			// Count the transpositions.
			var k = n_trans = 0;

			for ( i = 0; i < s1.length; i++ ) {
				if ( s1Matches[i] === true ) {
					for ( j = k; j < s2.length; j++ ) {
						if ( s2Matches[j] === true ) {
							k = j + 1;
							break;
						}
					}

					if ( s1[i] !== s2[j] ) {
						++n_trans;
					}
				}
			}

			var weight = (m / s1.length + m / s2.length + (m - (n_trans / 2)) / m) / 3,
				l      = 0,
				p      = 0.1;

			if ( weight > 0.7 ) {
				while ( s1[l] === s2[l] && l < 4 ) {
					++l;
				}

				weight = weight + l * p * (1 - weight);
			}

			return weight;
		},
		// getting distance between recorded node and matching nodes of same labels
		processDistanceOfNodes: function(matchingnodes, selectedNode) {
			if (selectedNode.hasOwnProperty('nodeInfo') && matchingnodes.length>1) {
				let leastDistanceNode = null;
				let leastDistance = -1;
				UDAConsoleLogger.info('------------ processing distance ------------------');
				matchingnodes.forEach((node) => {
					if (node.originalNode['element-data'].hasAttribute('aria-label')
						&& node.originalNode['element-data'].getAttribute('aria-label').toLowerCase() === 'open calendar') {
						// let dist = this.getDistance(selectedNode.nodePosition, node.originalNode['element-data'].uda_custom.domJson.node.nodePosition);
						let domJsonData = domJSON.toJSON(node.originalNode['element-data']);
						let dist = this.getDistance(selectedNode.nodeInfo, domJsonData.node.nodeInfo);
						UDAConsoleLogger.info(selectedNode.nodeInfo);
						UDAConsoleLogger.info(node.originalNode['element-data'].uda_custom.domJson.node.nodeInfo);
						UDAConsoleLogger.info(domJsonData.node.nodeInfo);
						UDAConsoleLogger.info(dist);
						// default adding first element as least distance and then comparing with last distance calculated
						if(leastDistance === -1) {
							leastDistance = dist;
							leastDistanceNode = node.originalNode;
						} else if (dist < leastDistance) {
							leastDistance = dist;
							leastDistanceNode = node.originalNode;
						}
					} else if (node.domJson.hasOwnProperty('nodeInfo')) {
						UDAConsoleLogger.info('----------------Distance between nodes--------------');
						UDAConsoleLogger.info(selectedNode.nodeInfo);
						UDAConsoleLogger.info(node.domJson.nodeInfo);
						UDAConsoleLogger.info('----------------Distance between nodes--------------');
						let dist = this.getDistance(selectedNode.nodeInfo, node.domJson.nodeInfo);
						// default adding first element as least distance and then comparing with last distance calculated
						if(leastDistance === -1) {
							leastDistance = dist;
							leastDistanceNode = node.originalNode;
						} else if (dist < leastDistance) {
							leastDistance = dist;
							leastDistanceNode = node.originalNode;
						}
					}
				});
				return leastDistanceNode;
			} else {
				return false;
			}
		},
		/**
		 * calculate distance between selected node and matching node
		 * @param1: recorded node
		 * @param2: comparing node
 		 */
		getDistance: function (node1, node2) {
			let dist;
			if(node1.hasOwnProperty('screen') && node2.hasOwnProperty('screen')) {
				if (node1.screen.width >= node2.screen.width) {
					const x = node1.nodePagePosition.left - (node2.nodePagePosition.left * (node2.screen.width / node1.screen.width))
					const y = node1.nodePagePosition.top - (node2.nodePagePosition.top * (node2.screen.height / node1.screen.height))
				} else {
					// const x = node1.nodePosition.x - node2.nodePosition.x;
					// const y = node1.nodePosition.y - node2.nodePosition.y;
					const x = node1.nodePagePosition.left - node2.nodePagePosition.left;
					const y = node1.nodePagePosition.top - node2.nodePagePosition.top;
					dist = Math.abs(Math.sqrt(Math.pow(x, 2) + Math.pow(y, 2)));
				}
			} else {
				const x = node1.nodePosition.x - node2.nodePosition.x;
				const y = node1.nodePosition.y - node2.nodePosition.y;
				dist = Math.abs(Math.sqrt(Math.pow(x, 2) + Math.pow(y, 2)));
			}
			return dist;
		},
		//adding data to the storage
		createstoragedata:function(key,value){
			try {
				window.localStorage.setItem(key, value);
				return true;
			} catch (e) {
				return false;
			}
		},
		//getting the data from the storage
		getstoragedata:function(key){
			try {
				var result=window.localStorage.getItem(key);
				return result;
			} catch (e) {
				return false;
			}
		},
		//delete sequence list functionality for the owner
		deleteSequence:function(data){
			let sequencename = '';
			try{
				let sequencenamesArray = JSON.parse(data.name)
				sequencename = sequencenamesArray[0];
			} catch (e) {
				sequencename = data.name.toString();
			}
			var confirmdialog=confirm("Are you sure want to delete "+sequencename);
			if(confirmdialog === true){
				UDAPluginSDK.confirmdelete(data);
			}
		},
		//confirmation for the deletion of the sequence list
		confirmdelete:function (data) {
			// var senddata=JSON.stringify({usersessionid:this.UDASessionID,id:data.id});
			var senddata=JSON.stringify({usersessionid:this.sessiondata.authdata.id,id:data.id});
			var xhr = new XMLHttpRequest();
			xhr.open("POST", UDA_API_URL + "/clickevents/sequence/delete", false);
			xhr.setRequestHeader('Content-Type', 'application/json; charset=UTF-8');
			xhr.onload = function(event){
				if(xhr.status === 200){
					UDAPluginSDK.searchinelastic();
				}
			};
			xhr.send(senddata);
		},
		//adding vote functionality
		addvote:function(votetype,data){
			var senddata={"usersessionid": this.sessionID, "sequenceid" : data.id, "upvote":0, "downvote":0};
			if(votetype==="up"){
				senddata.upvote=1;
			} else if(votetype==="down"){
				senddata.downvote=1;
			}
			var xhr = new XMLHttpRequest();
			xhr.open("POST", UDA_API_URL + "/clickevents/sequence/addvote", true);
			xhr.setRequestHeader('Content-Type', 'application/json; charset=UTF-8');
			xhr.send(JSON.stringify(senddata));
		},
		//autoplay functionality to stop and play
		toggleautoplay:function(navcookiedata){
			if(navcookiedata.autoplay){
				navcookiedata.autoplay=false;
				this.autoplay=false;
				//add analtytics
				this.recordclick('stop',navcookiedata.data.name.toString(),navcookiedata.data.id);
			} else {
				navcookiedata.autoplay=true;
				this.autoplay=true;
				this.playNextAction = true;
				//add analtytics
				this.recordclick('play',navcookiedata.data.name.toString(),navcookiedata.data.id);
				// issue fix for replay
				if(!this.autoplayPaused && (this.autoplayCompleted || this.invokedActionManually)) {
					navcookiedata.navigateddata = [];
					navcookiedata.navcompleted = false;
					this.createstoragedata(this.navigationcookiename,JSON.stringify(navcookiedata));
				}
			}

			this.createstoragedata(this.navigationcookiename,JSON.stringify(navcookiedata));
			this.showselectedrow(navcookiedata.data,navcookiedata.data.id,true, navcookiedata);
		},
		//updating the navigated data
		updatenavcookiedata:function(navcookiedata,selectednodeid){
			navcookiedata.navigateddata.push(selectednodeid);
			return this.createstoragedata(this.navigationcookiename,JSON.stringify(navcookiedata));
		},
		//back to search results functionality
		backtosearchresults:function (navcookiedata) {
			if(navcookiedata.searchterm!==''){
				var navcookiedata1 = {shownav: false, data: {}, autoplay:false, pause:false, stop:false, navcompleted:false, navigateddata:[],searchterm:navcookiedata.searchterm};
			} else {
				var navcookiedata1 = {shownav: false, data: {}, autoplay:false, pause:false, stop:false, navcompleted:false, navigateddata:[],searchterm:""};
			}
			this.createstoragedata(this.navigationcookiename,JSON.stringify(navcookiedata1));
			this.autoplay=false;
			jQuery("#uda-search-input").val(navcookiedata.searchterm);

			//add analtytics
			this.recordclick('back',navcookiedata.data.name.toString(),navcookiedata.data.id);

			this.searchinelastic(navcookiedata.searchterm);
		},
		recordclick:function (clicktype='sequencerecord',clickedname='',recordid=0) {
			var senddata={usersessionid:this.sessionID,clicktype:clicktype,clickedname:clickedname,recordid:recordid};
			var xhr = new XMLHttpRequest();
			xhr.open("PUT", UDA_API_URL + "/clickevents/userclick", true);
			xhr.setRequestHeader('Content-Type', 'application/json; charset=UTF-8');
			xhr.send(JSON.stringify(senddata));
		},
		showadvancedhtml:function(){
			this.currentPage='advanced';
			jQuery("#uda-advance-section").hide();
			jQuery("#uda-content-container").html('');
			jQuery("#uda-content-container").append(this.getAdvancedHtml());
			jQuery("#uda-enable-record").click(function () {
				UDAPluginSDK.gettimestamp("start");
			});
			jQuery("#nistvoiceback").click(function () {
				UDAPluginSDK.backtomodal();
			});
			var xhr = new XMLHttpRequest();
			xhr.open("GET", UDA_API_URL + "/clickevents/suggested?domain="+encodeURI(window.location.host), true);
			xhr.onload = function(event){
				if(xhr.status === 200){
					UDAPluginSDK.showsuggestedhtml(JSON.parse(xhr.response));
				}
			};
			// xhr.send();
		},
		// advanced html
		getAdvancedHtml: function (){
			var html =	'<div class="uda-card-details">'
							// +'<div><button class="uda-tutorial-btn" type="button">Tutorial</button></div>'
							// +'<hr>'
							+'<span class="uda-close-icon" onclick="UDAPluginSDK.searchinelastic();">×</span>'
							+'<h5>Create your own action</h5>'
							+'<div><button class="uda-record-btn" id="uda-enable-record"><span>Rec</span></button></div>'
						+'</div>';
			return html;
		},
		showsuggestedhtml:function(data){
			if(data.length>0) {
				this.recordedsequenceids = data;
				var html = '   <div class="voice-suggesion-card">' +
					'		<div class="voice-card-left">' +
					'			<h4>Our AI detected this sequence. <br /> Do you want to name it? <br /><span style="color:#ff4800;font-weight:bold;">(Beta version: Not reliable)</span></h4>' +
					'			<ul id="uda-recorded-results" class="voice-sugggesion-bullet">' +
					'			</ul>' +
					'			<div>' +
					'				<input id="uda-recorded-name" type="text" name="uda-recorded-name" class="voice-save-recrded-inpt" placeholder="Enter label" nist-voice="true">' +
					'				<button onclick="UDAPluginSDK.submitrecordedlabel(\'recording\');" class="voice-submit-btn">Submit</button><button class="voice-cancel-btn" onclick="UDAPluginSDK.submitrecordedlabel(\'invalid\');">Invalid Sequence</button><button class="voice-cancel-btn" onclick="UDAPluginSDK.submitrecordedlabel(\'ignore\');">Ignore</button>' +
					'			</div>' +
					'		</div>' +
					'	</div>';

				jQuery("#uda-content-container").append(html);
				for (var i = 0; i < data.length; i++) {
					this.renderrecordresultrow(data[i], i);
				}
			}
		},
		backtomodal:function(){
			jQuery("#uda-advance-section").show();
			jQuery("#uda-content-container").html('');
		},
		/**
		 * disabling functionality to show the button or not.
		 */
		disableRecordButton: function(){
			if(UDAUserAuthData.restrict_add_delete) {
				jQuery("#uda-advanced-btn").hide();
			} else {
				jQuery("#uda-advanced-btn").show();
			}
		}
	};
	UDAPluginSDK.init();
}<|MERGE_RESOLUTION|>--- conflicted
+++ resolved
@@ -2988,15 +2988,11 @@
 			}
 
 			var xhr = new XMLHttpRequest();
-<<<<<<< HEAD
 			let searchUrl = "/clickevents/sequence/search?query="+searchtext+"&domain="+encodeURI(window.location.host);
 			if(this.enableNodeTypeChangeSelection){
 				searchUrl +='&enabledNodeTypeSelection=true';
 			}
 			xhr.open("GET", UDA_API_URL + searchUrl, false);
-=======
-			xhr.open("GET", url, false);
->>>>>>> d106a572
 			xhr.onload = function(event){
 				if(xhr.status === 200){
 					UDAPluginSDK.searchInProgress=false;

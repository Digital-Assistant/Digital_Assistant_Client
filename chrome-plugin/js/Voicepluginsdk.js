--- conflicted
+++ resolved
@@ -241,7 +241,7 @@
 		otherscripts: function(){
 			this.totalotherScripts=1;
 			this.loadCssScript(this.extensionpath+"css/uda-v1.css");
-		
+
 			this.loadOtherScript(this.extensionpath+"js/domJSON.js");
 			// todo make css loading dynamic based on css file availability
 			if(this.inarray(window.location.host,this.addcustomcssdomains) !== -1){
@@ -1178,23 +1178,14 @@
 					this.addToolTip(node, node.parentNode, selectednode, navigationcookiedata, false, false, true);
 					break;
 				case "select":
-<<<<<<< HEAD
 					// this.addToolTip(node, node.parentNode, navigationcookiedata, false, false, true);
 					this.addToolTip(node, node, selectednode, navigationcookiedata, false, false, true);
-=======
-					this.addToolTip(node, node, navigationcookiedata, false, false, true);
->>>>>>> 5139d7b4
 					break;
 				case "option":
 					this.addToolTip(node, node.parentNode, selectednode, navigationcookiedata, false, false, true);
-					break;
+					UDAAlertMessageDatabreak;
 				case "checkbox":
-<<<<<<< HEAD
-					// this.addToolTip(node, node.parentNode.parentNode, navigationcookiedata, false, false);
 					this.addToolTip(node, node, selectednode, navigationcookiedata, false, false, true);
-=======
-					this.addToolTip(node, node, navigationcookiedata, false, false, true);
->>>>>>> 5139d7b4
 					break;
 				// Additional processing for calendar selection
 				case "button":
@@ -1210,13 +1201,9 @@
 					break;
 				case 'span':
 					if (node.classList && node.classList.contains('select2-selection')) {
-<<<<<<< HEAD
 						this.addToolTip(node, node.parentNode.parentNode, selectednode, navigationcookiedata, true, false);
-=======
-						this.addToolTip(node, node.parentNode.parentNode, navigationcookiedata, true, false);
 					} else if(node.classList.contains("radio") && node.classList.contains("replacement")){
-						this.addToolTip(node, node.parentNode.parentNode, navigationcookiedata, false, false, true);
->>>>>>> 5139d7b4
+						this.addToolTip(node, node.parentNode.parentNode, selectednode, navigationcookiedata, false, false, true);
 					} else {
 						node.click();
 						this.invokenextitem(node, timetoinvoke, navigationcookiedata);
@@ -1244,17 +1231,12 @@
 			}
 		},
 		//add tooltip display
-<<<<<<< HEAD
 		addToolTip:function(invokingnode, tooltipnode, recordeddata=null, navigationcookiedata, enableClick=false, enableFocus=false, enableIntroJs=false, message= 'Please input the value and then click on') {
-=======
-		addToolTip:function(invokingnode, tooltipnode, navigationcookiedata, enableClick=false, enableFocus=false, enableIntroJs=false, message= 'Please input the value and then click on', showButtons=true) {
->>>>>>> 5139d7b4
 
 			if(this.logLevel>2){
 				console.log(this.invokingnode);
 			}
 
-<<<<<<< HEAD
 			if(recordeddata !== null) {
 				let recordednodedata = JSON.parse(recordeddata.objectdata);
 				if(recordednodedata.hasOwnProperty('meta') && recordednodedata.meta.hasOwnProperty('tooltipInfo') && recordednodedata.meta.tooltipInfo != ''){
@@ -1268,8 +1250,6 @@
 				this.invokingnode = invokingnode;
 			}*/
 
-=======
->>>>>>> 5139d7b4
 			this.invokingnode = invokingnode;
 
 			this.playNextAction = false;

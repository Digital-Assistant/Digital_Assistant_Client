/* 
Voice plugin Javascript SDK Library
IMPORTANT NOTE: Copying this library and hosting it locally is strongly discouraged.
 */
// creating the sdk variable
if (typeof Voicepluginsdk == 'undefined') {
	var badBrowser=false;
	if(navigator.appName.indexOf("Internet Explorer") !== -1){
		badBrowser=(navigator.appVersion.indexOf("MSIE 1") === -1);
	}
	var speechrecognitionavailable=false;
	var voiceRecognition;

	// initializing voice recognition library
	if(!window.hasOwnProperty("webkitSpeechRecognition")){
		// console.log("speechkit not available");
		speechrecognitionavailable=false;
	} else {
		// console.log("speechkit available");
		speechrecognitionavailable=true;
		voiceRecognition = window.webkitSpeechRecognition;
	}

	// listening for user session data from extension call
	document.addEventListener("UserSessionkey", function(data) {
		// Voicepluginsdk.createsession(data.detail.data);
	});

	document.addEventListener("Usersessiondata", function(data) {
		// console.log("received user session data");
		Voicepluginsdk.createsession(JSON.parse(data.detail.data));
	});

	document.addEventListener("AuthenticatedUsersessiondata", function(data) {
		// console.log("received authenticated user session data");
		Voicepluginsdk.createsession(JSON.parse(data.detail.data));
		Voicepluginsdk.openmodal();
	});

	document.addEventListener("Alertmessagedata", function(data) {
		// console.log("received alert message");
		alert(JSON.parse(data.detail.data));
	});

	// initializing the sdk variable need to change to a new variable in future.
	var Voicepluginsdk = {
		sdkUrl: "/",
		apihost: (voicedebug)?"http://localhost:11080/voiceapi":"https://voicetest.nistapp.com/voiceapi",
		totalScripts: 0,
		scriptsCompleted:0,
		totalotherScripts:0,
		totalotherScriptsCompleted:0,
		functionsToRunWhenReady: [],
		jqueryready: false,
		request:{},
		userdata:{},
		ignoreelements : ["script","h1","h2","h3","link","noscript","style"],
		availablenavtabs : [],
		htmlindex : [],
		textfromspeech : "",
		nodeid : 0,
		speechrecognitionavailable: false,
		SpeechRecognition : [],
        recognition : {},
		targetNode : [],
		updatesOccur : true,
		updatecounter : 0,
		lastupdatecounter : 0,
		menuitems: [],
		extensionpath:document.currentScript.src.toString().replace("js/Voicepluginsdk.js",""),
		indexnewnodes:false,
		previousurl:"",
		currenturl:"",
		sessionID:"",
		sessiondata:{sessionkey:"",authenticated:false,authenticationsource:"",authdata:{}},
		cookiename:"nist-voice-usersessionid",
		recordingcookiename:"nistsequence",
		recordedsequenceids:[],
		recordclicknodecookiename:"nistclickrecord",
		cookieexpires:365,
		addedtoslidingdiv:false,
		elastic:{apiurl:"http://localhost:9200",indexname:"nistapp",currentpage:0,querystring:""},
		navigationcookiename:"nistnavshow",
		autoplay:false,
		processcount:0,
		totalcount:0,
		rerenderhtml:true,
		processingnodes:false,
		processedclickobjectscount:0,
		inarray:function(value,object){
			return jQuery.inArray(value, object);
		},

		// constructor for the sdk class which will be initialized on loading of the variable.
		init: function() {
			// loading jquery if not available
			if(typeof jQuery === "undefined") {
				// loading jquery from installed extension path
				this.loadScript(this.extensionpath+"js/jquery-3.4.1.min.js");
			} else {
				// load other scripts if jquery available
				this.jqueryready=true;
				this.otherscripts();
			}
		},

		//adding required script functionality to the head of the page.
		loadScript: function(url) {

			var script = document.createElement("script");
			script.type = "text/javascript";

			if (script.readyState){
				script.onreadystatechange = function(){
					if (script.readyState === "loaded" || script.readyState === "complete"){
						script.onreadystatechange = null;
						Voicepluginsdk.scriptsCompleted++;
						if (typeof jQuery !== 'undefined') {
							this.jqueryready=true;
							Voicepluginsdk.otherscripts();
						}
					}
				};
			} else {
				script.onload = function(){
					Voicepluginsdk.scriptsCompleted++;
					if (typeof jQuery !== 'undefined') {
						this.jqueryready=true;
						if(this.ready !== true){
							Voicepluginsdk.otherscripts();
						}
					}
				};
			}

			script.src = url;
			document.getElementsByTagName("head")[0].appendChild(script);
		},
		loadOtherScript: function(url) {
			var script = document.createElement("script");
			script.type = "text/javascript";
			script.src = url;
			if (script.readyState){
				script.onreadystatechange = function(){
					if (script.readyState === "loaded" || script.readyState === "complete"){
						script.onreadystatechange = null;
						Voicepluginsdk.totalotherScriptsCompleted++;
						if (Voicepluginsdk.totalotherScriptsCompleted === Voicepluginsdk.totalotherScripts) {
							Voicepluginsdk.allReady();
						}
					}
				};
			} else {
				script.onload = function(){
					Voicepluginsdk.totalotherScriptsCompleted++;
					if (Voicepluginsdk.totalotherScriptsCompleted === Voicepluginsdk.totalotherScripts) {
						Voicepluginsdk.allReady();
					}
				};
			}
			document.body.appendChild(script);
		},
		loadCssScript: function(url) {
			var script = document.createElement("link");
			script.rel="stylesheet";
			script.type = "text/css";
			script.href = url;
			document.getElementsByTagName("head")[0].appendChild(script);
		},
		otherscripts: function(){
			this.totalotherScripts=1;
			this.loadCssScript(this.extensionpath+"css/extension-v0.1.2.css");
			this.loadOtherScript(this.extensionpath+"js/domJSON.js");
		},
		allReady: function() {
			// execute the parsing method after everything is ready.
			this.onReady();
		},
		queueOrRun: function(fname, param1, param2) {
			if (!this.ready) {
				this.functionsToRunWhenReady.push({
					functionSelf: this[fname],
					param1: param1,
					param2: param2
				});
				return
			}
			this[fname](param1, param2)
		},
		onContent: function (data) {},
		onComplete: function () {},
		onReady: function () {

			// check user session exists and create if not available
			this.checkuserkeyexists();

			// adding speech recognition functionality based on the library availability
			if(speechrecognitionavailable){
				// console.log("speech recognition available");
				this.recognition = new voiceRecognition();
				this.speechrecognitionavailable = true;
				
				this.recognition.onstart = function() {
					textfromspeech = "";
					// console.log("speech started");
					// console.log('Voice recognition activated. Try speaking into the microphone.');
				};

				this.recognition.onspeechend = function() {
					// console.log("speech ended");
				};

				this.recognition.onerror = function(event) {
					if(event.error === 'no-speech') {
						// console.log('No speech was detected. Try again.');
					};
				};

				this.recognition.onresult = function(event) {
					if (event.results.length > 0) {
						var current = event.resultIndex;
						// Get a transcript of what was said.
						var transcript = event.results[current][0].transcript;
						jQuery("#voicesearchinput").val(transcript);
						Voicepluginsdk.searchinelastic();
					}
				};
			}
			
			this.ready = true;

			// listen for when to start the indexing of the dom based on the clicknodes availability
			document.addEventListener("Indexnodes", function(data) {
				//console.log(data);
				if(data.detail.data=="indexclicknodes") {
					Voicepluginsdk.indexclicknodes();
				} else if(data.detail.data=="indexnewclicknodes") {
					Voicepluginsdk.indexnewclicknodes();
				}
			});

			// We need to wait till all dom content is loaded. We initially used a standard wait time but shifted to
			//      use https://developer.mozilla.org/en-US/docs/Web/API/Window/load_event
			//      This still produces some discrepancy where some nodes are not being processed.
			//      This needs to be improved at some point.
			window.addEventListener('load', (event) => {
				Voicepluginsdk.modifybodyhtml();
			});
		},
		getcookievalue:function(cookiename){
			var cookievalue=null;

			// Split cookie string and get all individual name=value pairs in an array
			var cookieArr = document.cookie.split(";");

			// Loop through the array elements
			for(var i = 0; i < cookieArr.length; i++) {
				var cookiePair = cookieArr[i].split("=");

				/* Removing whitespace at the beginning of the cookie name
				and compare it with the given string */
				if(cookiename == cookiePair[0].trim()) {
					// Decode the cookie value and return
					cookievalue = decodeURIComponent(cookiePair[1]);
				}
			}

			// Return null if not found
			return cookievalue;
		},
		checkuserkeyexists:function(){
			var sessiondata=this.getstoragedata(this.cookiename);
			if(sessiondata){
				var parsedsessiondata=JSON.parse(sessiondata);
				this.sessiondata=parsedsessiondata;
				this.sessionID=parsedsessiondata.sessionkey;
				this.recorddocumentclick();
			}else{
				var sessionevent = new CustomEvent("RequestSessiondata", {detail: {data: "getusersessiondata"}, bubbles: false, cancelable: false});
				document.dispatchEvent(sessionevent);
			}
		},
		createcookie:function(cookiename,cookievalue,expiringdays,path){
			var d = new Date();
			d.setTime(d.getTime() + (expiringdays*24*60*60*1000));
			var expires = "expires="+ d.toUTCString();
			document.cookie = cookiename + "=" + cookievalue + ";" + expires + ";path="+path;
		},
		createsession:function(data){
			var sessiondata=this.getstoragedata(this.cookiename);
			if(sessiondata){
				this.sessiondata=data;
				this.sessionID=data.sessionkey;
				this.createstoragedata(this.cookiename,JSON.stringify(data));
			}else{
				sessionID=data.sessionkey;
				this.sessiondata=data;
				this.sessionID=data.sessionkey;
				this.createstoragedata(this.cookiename,JSON.stringify(data));
			}
			this.recorddocumentclick();
		},
		modifybodyhtml:function(){
			var html='<div id="nistBtn" nist-voice="true"></div><div id="original-content"></div><div id="steps-content" style="display: none;"><div id="voicemodalhtml" nist-voice="true"></div></div>';

			jQuery(document.body).prepend(html);

			if(typeof isvoicesdk === 'undefined') {
				var bodyhtml = document.body.innerHTML;
				jQuery(window).trigger('resize').promise().done(function () {
					Voicepluginsdk.indexclicknodes();
					Voicepluginsdk.addbuttonhtml();
				});
			} else {
				Voicepluginsdk.indexclicknodes();
				Voicepluginsdk.addbuttonhtml();
			}
			setInterval(function () {
				Voicepluginsdk.indexnewclicknodes();
			},POST_INTERVAL);
		},
		addbuttonhtml:function(){
			jQuery("#nistBtn").unbind("click").html("");
			var buttonhtml="<img src=\""+this.extensionpath+"assets/uda-logo.png\" width=\"50px\" height=\"50px\" nist-voice=\"true\">";
			jQuery("#nistBtn").append(buttonhtml);
			var modal =jQuery("#nistBtn");
			modal.click(function () {
				Voicepluginsdk.openmodal();
			});
			if(this.rerenderhtml) {
				this.showhtml();
			}
		},
		addvoicesearchmodal:function(addnisticon=true){
			var recbtn ='	   <button nist-voice="true" id="nistvoicerecbtn" class="voice-record-img"><img nist-voice="true" style="vertical-align:middle" src="'+this.extensionpath+'assets/voice-record.png"> <span nist-voice="true">Rec</span></button>';

			if(!addnisticon){
				recbtn ='	   <button nist-voice="true" id="nistvoicerecstpbtn" class="voice-record-img"><img nist-voice="true" style="vertical-align:middle" src="'+this.extensionpath+'assets/voice-stop.png"> <span nist-voice="true">Stop</span></button>';
			}
			var html =  '<div class="voice-redmine-rght">'+
						'<div class="">'+
						'	<div class="voice-hng-left"><h3>How Can I Help You Today?</h3></div>'+
						'	<div class="voice-hng-right"><img id="closenistmodal" style="vertical-align:middle;" src="'+this.extensionpath+'assets/voice-close.png"></div>'+
						'   <div class="nist-clear"></div>'+
						'</div>'+
						'	<div class="voice-red-hr-line"></div>'+
						// '	<button class="voice-suggesion-lbl">Create a new issue</button><button class="voice-suggesion-lbl">Assign an issue to Ajay</button><button class="voice-suggesion-lbl">Show list of issues assigned to me</button><br>'+
						'	<div class="voice-srch-bg">'+
						'		<span class="voice-srch"><img src="'+this.extensionpath+'assets/voice-search.png"></span><input type="search" class="voice-srch-fld"  id="voicesearchinput" placeholder="Search..." />' +
						'       <span id="nist-voice-icon-start" class="voice-voice-srch" nist-voice="true"><img nist-voice="true" src="'+this.extensionpath+'assets/voice-voice.png" /></span>'+
						'       <span style="display:none;" class="voice-voice-srch" id="nist-voice-icon-stop" nist-voice="true"><img src="'+this.extensionpath+'assets/stop.png" nist-voice="true" /></span>' +
						'	</div>'+
								recbtn +
						'<div class="nist-clear"></div>'+
						'   <div id="nistvoicesearchresults"></div>'
						'</div>';
			jQuery("#voicemodalhtml").html(html);
			jQuery("#closenistmodal").click(function(){
				Voicepluginsdk.closemodal();
			});
			jQuery("#voicesearch").click(function(){
				Voicepluginsdk.searchinelastic();
			});
			jQuery("#voicesearchinput").keydown(function (e) {
				if (e.keyCode == 13) {
					jQuery("#nistvoicesearchresults").html("");
					// Voicepluginsdk.searchnodes();
					Voicepluginsdk.searchinelastic();
					return false;
				}
			});
			if(speechrecognitionavailable){
				jQuery("#nist-voice-icon-start").click(function () {
					jQuery("#nistvoicesearchresults").html("");
					// console.log("starting voice recognition");
					Voicepluginsdk.recognition.start();
					jQuery("#nist-voice-icon-start").hide();
					jQuery("#nist-voice-icon-stop").show();
				});
				jQuery("#nist-voice-icon-stop").click(function () {
					// console.log("stopping voice recognition");
					Voicepluginsdk.recognition.stop();
					jQuery("#nist-voice-icon-stop").hide();
					jQuery("#nist-voice-icon-start").show();
				});
			} else {
				jQuery("#nist-voice-icon-start").hide();
				jQuery("#nist-voice-icon-stop").hide();
			}
			if(addnisticon) {
				jQuery("#nistvoicerecbtn").click(function () {
					Voicepluginsdk.gettimestamp("start");
				});
			} else {
				jQuery("#nistvoicerecstpbtn").click(function () {
					Voicepluginsdk.gettimestamp("stop");
				});
			}
		},
		//opening the UDA screen
		openmodal:function(focus=true){
			if(this.sessiondata.authenticated) {
				jQuery("#nistBtn").hide();
				jQuery('#steps-content').show();
				jQuery("#nistModal").css("display", "block");
				jQuery("#voicesearchinput").val("");
				if (focus) {
					jQuery("#voicesearchinput").focus();
				}
			} else {
				var sessionevent = new CustomEvent("RequestSessiondata", {detail: {data: "authtenicate"}, bubbles: false, cancelable: false});
				document.dispatchEvent(sessionevent);
			}
		},
		//closing the UDA screen
		closemodal:function(){
			jQuery('#steps-content').hide();
			jQuery("#nistModal").css("display","none");
			jQuery("#nistvoicesearchresults").html("");
			jQuery("#nistrecordresults").html("");
			this.recordedsequenceids=[];
			jQuery("#nistBtn").show();
			var navcookiedata = {shownav: false, data: {}, autoplay:false, pause:false, stop:false, navcompleted:false, navigateddata:[],searchterm:''};
			this.createstoragedata(this.navigationcookiename,JSON.stringify(navcookiedata));
			this.cancelrecordingsequence(true);
		},
		//render the required html for showing up the proper html
		showhtml:function(){
			/*var checkrecording = this.getstoragedata(this.recordingcookiename);
			if(checkrecording) {
				var checkrecordingdata = JSON.parse(checkrecording);
				if (checkrecordingdata.hasOwnProperty("recording") && checkrecordingdata.recording) {
					return false;
				}
			}*/
			this.rerenderhtml=false;
			var addnisticon=true;
			var checkrecording = this.getstoragedata(this.recordingcookiename);
			if(checkrecording){
				var checkrecordingdata=JSON.parse(checkrecording);
				if(checkrecordingdata.hasOwnProperty("recording") && checkrecordingdata.recording){
					addnisticon=false;
					this.openmodal();
				}
			}
			if(addnisticon){
				this.addvoicesearchmodal(addnisticon);
				/*window.onclick = function(event) {
					if (event.target == modal) {
						Voicepluginsdk.closemodal();
					}
				};*/
				var navigationcookie=this.getstoragedata(this.navigationcookiename);
				if(navigationcookie){
					var navigationcookiedata = JSON.parse(navigationcookie);
					if(navigationcookiedata.shownav) {
						this.openmodal();
						if(navigationcookiedata.autoplay){
							this.autoplay=true;
						}
						this.showselectedrow(navigationcookiedata.data,navigationcookiedata.data.id,true, navigationcookiedata);
					}
				}
			} else {
				this.addvoicesearchmodal(addnisticon);
				this.showrecordedresults();
			}
		},
		// indexing all nodes after all the clicknodes are available
		indexclicknodes: function(){
			this.processcount=clickObjects.length;
			this.previousurl=this.currenturl=window.location.href;
			this.processingnodes=true;
			// indexing method called
			this.indexdom(document.body);
			this.processedclickobjectscount=this.processcount;
			this.totalcount=clickObjects.length;
			this.processingnodes=false;
			if(this.processcount<this.totalcount){
				//	todo refine the processing nodes.
				// this.rerenderhtml=true;
				this.indexnewclicknodes();
				return;
			}
			//send all the indexnodes to server
			if(this.processcount===this.totalcount) {
				this.sendtoserver();
				// setTimeout(function (){Voicepluginsdk.indexnewclicknodes();},POST_INTERVAL);
			}
		},
		// indexing new clicknodes after new html got loaded
		indexnewclicknodes:function(){
			if(this.processingnodes){
				return;
			}
			this.processcount=clickObjects.length;
			if(this.processedclickobjectscount===this.processcount){
				return;
			}
			this.processingnodes=true;
			this.removefromhtmlindex();
			this.indexnewnodes=true;
			this.currenturl=window.location.href;
			this.indexdom(document.body);
			// this.rerenderhtml=true;
			this.processedclickobjectscount=this.processcount;
			this.processingnodes=false;
			this.totalcount=clickObjects.length;
			console.log("-----------Index new click nodes method start----------------");
			console.log("Processing count: "+this.processcount);
			console.log("Total count: "+ this.totalcount);
			console.log("-----------Index new click nodes method end----------------");
			if(this.processcount<this.totalcount){
				//todo new nodes added need to reprocess
				// this.indexnewclicknodes();
				return;
			}
			// send all the indexed nodes to server
			if(this.processedclickobjectscount===this.totalcount){
				this.sendtoserver();
			}
		},
		removefromhtmlindex:function(){
			var newhtmlindex=[];
			if(this.htmlindex.length>0){
				for(var htmli=0;htmli<this.htmlindex.length;htmli++){
					var checknode=this.htmlindex[htmli];
					for (var i = 0; i < clickObjects.length; i++) {
						// console.log(clickObjects[i]);
						if(clickObjects[i].element==window){
							continue;
						}
						if (checknode['element-data'].isEqualNode(clickObjects[i].element)) {
							newhtmlindex.push(checknode);
						}
					}
				}
				this.htmlindex=[];
				this.htmlindex=newhtmlindex;
			}
		},
		// indexing functionality for the entire dom
		indexdom: function( node, ret=false, parentnode="", textlabel="", hasparentnodeclick=false ) {
			switch (node.nodeType) {
				case Node.ELEMENT_NODE:

					if(!ret && parentnode!="") {
						node = this.indexnode(node, parentnode);
					}

					if(node.hasChildNodes()){
						var childnodes =  node.childNodes;
						var hasparentclick = false;
						if(node.hasOwnProperty("hasclick")){
							hasparentclick=true;
						}

						if(childnodes.length>0){
							for (var i=0;i<childnodes.length;i++){
								var childnode=childnodes[i];
								this.nodeid++;
								if(node.hasOwnProperty("displaytype") && node.displaytype === "tab-content") {
									childnode.displaytype = node.displaytype;
									childnode.tabid = node.tabid;
								}
								if(node.hasOwnProperty("navtype") && node.navtype === "navtab") {
									if(node.getAttribute("href")) {
										this.menuitems.push({
											'name': node.textContent.replace(/[\n\r]+|[\s]{2,}/g, ' ').trim(),
											'refid': node.getAttribute("href").replace("#",""),
											'menunode': node
										});
									}
								}
								if(this.ignoreelements.indexOf(childnode.nodeName.toLowerCase())==-1) {
									if(ret){
										if(textlabel==""){
											textlabel = this.indexdom(childnode, ret, node, textlabel);
										}else {
											textlabel += " " + this.indexdom(childnode, ret, node, textlabel);
										}
									} else {
										node.childNodes[i] = this.indexdom(childnode, ret, node,"", hasparentclick);
									}
								}
							}
						}
					}
					break;
				case Node.TEXT_NODE:
					if(node.nodeValue!="") {
						textlabel = node.nodeValue;
					}
					break;
			}

			if(ret && textlabel!=""){
				return textlabel;
			} else if(!ret) {
				return node;
			}
		},
		// Check for each node and then match it with the available clicknodes which are identified by links.js
		indexnode: function(node, parentnode, hasparentnodeclick=false, fromdocumentclick=false){
			var elementdata = {"element-type": "", "element-labels" : [], "element-action" : "", "element-path" : "","element-url":"", "element-data":[],"menu-items":[]};

			if(parentnode.classList && parentnode.classList.contains("tab-content")){
				node.displaytype = "tab-content";
				node.tabid = node.id;
			}

			var clickobjectexists=false;
			var clickobject={};

			if(node.hasAttribute("nist-voice") && node.getAttribute("nist-voice")){
				return node;
			}

			if(this.htmlindex.length>0){
				for(var htmli=0;htmli<this.htmlindex.length;htmli++){
					if(node.isEqualNode(this.htmlindex[htmli]['element-data'])){
						return node;
					}
				}
			}

			for (var i = 0; i < clickObjects.length; i++) {
				// console.log(clickObjects[i]);
				if(clickObjects[i].element==window){
					continue;
				}
				if (node.isEqualNode(clickObjects[i].element)) {
					clickobjectexists = true;
					clickobject = clickObjects[i];
				}
			}

			if(node.hasAttribute("type") && node.getAttribute("type") == "hidden"){
				return node;
			}

			if(fromdocumentclick){
				clickobjectexists = true;
				clickobject = node;
			}

			/*if(node.nodeName.toLowerCase()==='a'){
				console.log(node);
			}*/

			if(clickobjectexists){
				node.hasclick=true;
				elementdata["element-type"] = node.nodeName.toLowerCase();
				elementdata["element-url"] =  window.location.href;

				if(parentnode.classList && parentnode.classList.contains("tab-content")){
					node.displaytype = "tab-content";
				}

				if(elementdata["element-labels"].length==0){
					elementdata["element-labels"] = this.getInputLabels(node,[],1);
				}

				if(elementdata["element-labels"].length==0){
					console.log(node);
					return node;
				}

				if((node.hasOwnProperty("displaytype") && node.displaytype=="tab-content") || (node.hasOwnProperty("navtype") && node.navtype=="navtab")){
					for(var j=0;j<this.menuitems.length;j++){
						var menuitem=this.menuitems[j];
						if(menuitem.refid == node.tabid) {
							if(menuitem.menunode.hasOwnProperty("path")){
								node.path =  menuitem.menunode.path+">"+menuitem.name;
							}else {
								node.path = menuitem.name;
							}
							if(node.hasOwnProperty("menuitems")){
								node.menuitems.push(menuitem);
							} else {
								node.menuitems=[];
								node.menuitems.push(menuitem);
							}
						}
					}
				}

				if(elementdata["element-path"]=="") {
					if (node.hasOwnProperty("path")) {
						elementdata["element-path"] = node.path;
					}
				}

				if(node.getAttribute("data-toggle") && node.getAttribute("data-toggle")=="tab"){
					node.navtype="navtab";
					elementdata["element-action"] = "navtab";
				}
				elementdata["element-data"] = node;
				elementdata["clickobject"] = clickobject;

				this.htmlindex.push(elementdata);

				/*if(node.nodeName.toLowerCase()==='a'){
					console.log(elementdata);
				}*/

				// add click to node to send what user has clicked.
				this.addClickToNode(node);
			} else {
				/*if(node.nodeName.toLowerCase()==='a'){
					console.log("clickobject not found");
				}*/
			}
			return node;
		},
		// getting the text for the clicknodes.
		getInputLabels: function(node, inputlabels, iterationno, iterate=true, getchildlabels=true, fromclick=false, iteratelimit=3, ignorenode=[]){

			if(Array.isArray(ignorenode)){
				ignorenode=node;
			}

			if((node.nodeName.toLowerCase() === "select" || node.nodeName.toLowerCase() === "checkbox") && iterate && inputlabels.length==0){
				iterationno++;
				inputlabels = this.getInputLabels(node.parentNode, inputlabels, iterationno, iterate, true, fromclick, iteratelimit, ignorenode);
				if(fromclick) {
					//todo need to rework
				}
			}

			if(getchildlabels && node.childNodes.length>0){
				var childnodes = node.childNodes;
				childnodes.forEach(function (childnode, key) {
					if(childnode.nodeName.toLowerCase()!="script" || childnode.nodeName.toLowerCase()!="select") {
						var textcontent = childnode.textContent.replace(/[\n\r]+|[\s]{2,}/g, ' ').trim();
						if (textcontent != "" && ignorenode.isEqualNode(childnode) == false) {
							inputlabels.push({"text": textcontent, "match": false});
						}
					}
				});
			}

			if(inputlabels.length==0 && node.getAttribute("data-tooltip")){
				inputlabels.push({"text":node.getAttribute("data-tooltip").toString(),"match":false});
			}

			if(inputlabels.length==0 && node.getAttribute("aria-label")){
				inputlabels.push({"text":node.getAttribute("aria-label").toString(),"match":false});
			}

			//todo fix for image tags
			if(iterate && node.nodeName.toLowerCase() != "img" && inputlabels.length == 0 && iterationno<=iteratelimit){
				iterationno++;
				inputlabels = this.getInputLabels(node.parentNode,[], iterationno, iterate, getchildlabels, fromclick, iteratelimit);
			}

			if(node.nodeName.toLowerCase() === "input" || node.nodeName.toLowerCase() === "textarea" || node.nodeName.toLowerCase() === "img"){

				if(node.getAttribute("placeholder") && node.getAttribute("placeholder")!="") {
					inputlabels.push({"text":node.getAttribute("placeholder").toString(),"match":false});
				}
				if(node.getAttribute("type") && (node.getAttribute("type")=="submit" || node.getAttribute("type")=="file")) {
					if(node.getAttribute("value")){
						inputlabels.push({"text":node.getAttribute("value").toString(),"match":false});
					}
				}
				if(node.getAttribute("alt")){
					inputlabels.push({"text":node.getAttribute("alt").toString(),"match":false});
				}
			}

			if(inputlabels.length===0 && node.id!==""){
				inputlabels.push({"text":(node.nodeName.toLowerCase()+"-"+node.id),"match":false});
			}

			return inputlabels;
		},
		getsingleinputlabel: function(parentnode, inputlabel){
			var childnodes = parentnode.childNodes;

			childnodes.forEach(function (childnode, key) {
				if(inputlabel === ""){
					inputlabel = childnode.textContent.replace(/[\n\r]+|[\s]{2,}/g, ' ').trim();
				}
			});

			if(inputlabel === ""){
				inputlabel = this.getinputlabel(parentnode.parentNode,"");
			}

			return inputlabel;
		},
		addClickToNode:function(node){
			var nodename=node.nodeName.toLowerCase();
			switch (nodename) {
				case "select":
					jQuery(node).on({"change":function () {
							Voicepluginsdk.recorduserclick(node, false, true);
						},"focus":function(){
							Voicepluginsdk.recorduserclick(node, false,false);
						}
					});
					break;
				case "input":
					if(!node.hasAttribute("type")){
						return;
					}
					var inputtype=node.getAttribute("type").toLowerCase();
					switch (inputtype) {
						case "email":
						case "text":
						case "button":
						case "checkbox":
						case "color":
						case "date":
						case "datetime-local":
						case "file":
						case "hidden":
						case "image":
						case "month":
						case "number":
						case "password":
						case "radio":
						case "range":
						case "reset":
						case "search":
						case "submit":
						case "tel":
						case "text":
						case "time":
						case "url":
						case "week":
							jQuery(node).click(function () {
								Voicepluginsdk.recorduserclick(node, false);
							});
							break;
						default:
							jQuery(node).click(function () {
								Voicepluginsdk.recorduserclick(node, false);
							});
							break;
					}
					break;
				case "mat-select":
					jQuery(node).click(function () {
						Voicepluginsdk.recorduserclick(node, false);
					});
					break;
				default:
					jQuery(node).click(function () {
						Voicepluginsdk.recorduserclick(node, false);
					});
					break;
			}
		},
		//searching all the nodes for the given input
		searchnodes: function(){
			var searchtext = jQuery("#voicesearchinput").val();
			var matchnodes = [];
			if(searchtext != "" && this.htmlindex.length>0){
				for(var i=0;i<this.htmlindex.length;i++){
					var searchnode = this.htmlindex[i];
					var searchlabelexists=false;
					for(var j=0;j<searchnode['element-labels'].length;j++){
						var label = searchnode['element-labels'][j].text.toString().toLowerCase();
						if(label.indexOf(searchtext.toString().toLowerCase()) !==-1){
							searchlabelexists=true;
							searchnode['element-labels'][j].match=true;
						}
					}
					if(searchlabelexists){
						matchnodes.push(searchnode);
					}
				}
			}
			if(matchnodes.length>0){
				if(matchnodes.length==1){
					this.matchaction(matchnodes[0]);
					return;
				}
				this.rendersearchresults();
				for(var k=0;k<matchnodes.length;k++){
					this.renderresultrow(matchnodes[k],k);
				}
			}
		},
		//render results html
		rendersearchresults:function(){
			var html =  '<table class="nist-voice-search-tb" nist-voice="true">' +
						'  <tbody id="nist-voiceresultrow" nist-voice="true">' +
						'  </tbody>' +
						'</table>';
			jQuery("#nistvoicesearchresults").html(html);
		},
		//render result row html
		renderresultrow:function(data,index){
			var matchindex=0;
			for(var i=0;i<data["element-labels"].length;i++){
				if(data["element-labels"][i].match){
					matchindex=i;
				}
			}
			var html =  '<tr nist-voice="true">' +
						'<td nist-voice="true">' +
						' <h5 nist-voice="true">'+data["element-labels"][matchindex].text.toString()+'</h5>' +
						' <ul class="nistbreadcrumb" id="nistbreadcrumb'+index+'" nist-voice="true">' +
						' </ul>' +
						'</td>' +
						'</tr>';
			var element=jQuery(html);
			element.click(function(){
				Voicepluginsdk.matchaction(data);
			});
			jQuery("#nist-voiceresultrow").append(element);
			if(data['element-path']!=""){
				var paths=data['element-path'].split(">");
				if(paths.length>0){
					for (var i=0;i<paths.length;i++){
						jQuery("#nistbreadcrumb"+index).append(this.renderpathsearch(paths[i]));
					}
				}
			}
		},
		//render path if available
		renderpathsearch:function(data){
			var template = jQuery("<li nist-voice=\"true\"><a nist-voice=\"true\">"+data+"</a></li>");
			return template;
		},
		//matching the action of the node and invoking whether to click or focus
		matchaction:function(data,close=true,selectednode){
			if(close) {
				this.closemodal();
			}
			var node=data["element-data"];
			var timetoinvoke=1000;
			switch (node.nodeName.toLowerCase()) {
				case "input":
					switch (node.getAttribute("type")) {
						case "text":
							node.focus();
							break;
						case "password":
							node.focus();
							break;
						case "text":
							node.focus();
							break;
						case "checkbox":
							node.click();
							break;
						default:
							// node.click();
							node.focus();
					}
					break;
				case "textarea":
					node.focus();
					break;
				case "select":
					var inputlabel=this.getclickedinputlabels(node);
					var labelmatch=false;
					if (inputlabel.toLowerCase() === selectednode.clickednodename.toLowerCase()) {
						labelmatch=true;
						node.focus();
					}
					if(!labelmatch){
						var childnodes=node.childNodes;
						var finalchildnode=null;
						if(childnodes.length>0){
							jQuery(node).find(":selected").attr("selected",null);
							for(var i=0;i<childnodes.length;i++){
								var childnode=childnodes[i];
								var textcontent = childnode.textContent.replace(/[\n\r]+|[\s]{2,}/g, ' ').trim();
								if(textcontent.toLowerCase()===selectednode.clickednodename.toLowerCase()){
									finalchildnode=childnode;
								}
							}
						}
						if(finalchildnode!==null){
							jQuery(finalchildnode).attr("selected","selected");
						}
					}
					break;
				case "option":
					node.parentNode.focus();
					break;
				case "checkbox":
					node.click();
					break;
				default:
					node.click();
			}
			this.invokenextitem(node,timetoinvoke);
		},
		//invoke the click of next item
		invokenextitem:function(node,timetoinvoke){
			var link=false;
			timetoinvoke=timetoinvoke+4000;
			if(node.hasOwnProperty("href")){
				link=true;
			}
			if(!link) {
				setTimeout(function(){Voicepluginsdk.showhtml();}, timetoinvoke);
			}
		},
		//firing an event if event available for the node. Currently not implemented
		eventFire:function(el, etype){
			if (el.fireEvent) {
				el.fireEvent('on' + etype);
			} else {
				var evObj = document.createEvent('Events');
				evObj.initEvent(etype, true, false);
				el.dispatchEvent(evObj);
			}
		},
		//reindex all nodes
		reindexnodes:function(){
			this.indexdom(document.body);
			this.sendtoserver();
		},
		// sending all the indexed nodes to server
		sendtoserver: function(){
			var indexednodes = this.htmlindex;
			var items = [];
			if(indexednodes.length>0){
				for(var i=0;i<indexednodes.length;i++){
					var itemdata = {id:'', textlabels:[], path:'', objectdata:''};
					var indexednode = indexednodes[i];
					itemdata.id = indexednode.clickobject.id;
					if(indexednode["element-labels"].length>0){
						var textlabels=[];
						for(var j=0;j<indexednode["element-labels"].length;j++){
							textlabels.push(indexednode["element-labels"][j].text);
						}
						itemdata.textlabels = textlabels.toString();
					}
					itemdata.path = indexednode["element-path"];
					itemdata.objectdata=JSON.stringify(domJSON.toJSON(indexednode["element-data"]));
					items.push(itemdata);
				}
				var data = {sessionid:this.sessionID,domain:window.location.host,urlpath:window.location.pathname, clickednodename:"", data:JSON.stringify(items)};
				var clickednodenamedata=this.getstoragedata(this.recordclicknodecookiename);
				if(clickednodenamedata){
					data.clickednodename=clickednodenamedata;
				}
				var outputdata = JSON.stringify(data);
				var xhr = new XMLHttpRequest();
				xhr.open("POST", this.apihost+"/clickevents/", true);
				xhr.setRequestHeader('Content-Type', 'application/json; charset=UTF-8');
				xhr.onload = function(event){
					if(xhr.status == 200){

					} else {
						console.log(xhr.status+" : "+xhr.statusText);
					}
					Voicepluginsdk.addclickedrecordcookie("");
				};
				xhr.send(outputdata);
			}
		},
		//adding user click to the processing node.
		recorduserclick:function(node, fromdocument=false, selectchange=false){
			if(fromdocument){
				// todo from document click functionality;
			}
			if(node.hasAttribute("nist-voice")){
				return true;
			}
			var processclick=true;
			if(fromdocument && this.htmlindex.length>0){
				for(var i=0;i<this.htmlindex.length;i++){
					var processnode=this.htmlindex[i];
					if(node.isEqualNode(processnode['element-data'])){
						processclick=false;
					}
				}
			}
			if(processclick===false){
				return true;
			}

			if(node.nodeName.toLowerCase()=="input" && node.getAttribute("type")=="radio"){
				var postdata = {
					domain: window.location.host,
					urlpath: window.location.pathname,
					sessionid: this.sessionID,
					clickednodename: "",
					html5: 0,
					clickedpath: "",
					objectdata: ""
				};
				var cache = [];
				var domjson=domJSON.toJSON(node);
				var stringifiednode=JSON.stringify(domjson.node, function(key, value) {
					if (typeof value === 'object' && value !== null) {
						if (cache.indexOf(value) !== -1) {
							// Duplicate reference found, discard key
							return;
						}
						// Store value in our collection
						cache.push(value);
					}
					return value;
				});
				cache = null;
				domjson.node=JSON.parse(stringifiednode);
				postdata.objectdata=JSON.stringify(domjson);
			} else {
				var postdata = {
					domain: window.location.host,
					urlpath: window.location.pathname,
					sessionid: this.sessionID,
					clickednodename: "",
					html5: 0,
					clickedpath: "",
					objectdata: domJSON.toJSON(node, {stringify: true})
				};
			}
			postdata.clickednodename = this.getclickedinputlabels(node,fromdocument,selectchange);
			this.rerenderhtml=true;
			this.addclickedrecordcookie(postdata.clickednodename);
			var outputdata = JSON.stringify(postdata);
			var xhr = new XMLHttpRequest();
			xhr.open("POST", this.apihost+"/user/clickednode");
			xhr.setRequestHeader('Content-Type', 'application/json; charset=UTF-8');
			xhr.onload = function(event){
				if(xhr.status == 200){
					// console.log(xhr.response);
				} else {
					console.log(xhr.status+" : "+xhr.statusText);
				}
			};
			xhr.send(outputdata);
			//processing new clicknodes if available after the click action.
			setTimeout(function (){Voicepluginsdk.indexnewclicknodes();},POST_INTERVAL);
		},
		//getting input label for the clicked node
		getclickedinputlabels:function(node, fromdocument=false, selectchange=false){
			var inputlabels="";
			var nodename=node.nodeName.toLowerCase();
			switch (nodename) {
				case "select":
					if(selectchange) {
						inputlabels = jQuery(node).find(":selected").text();
					} else {
						var textlabels = this.getInputLabels(node, [], 1, true, false, true);
						if (textlabels.length > 0) {
							var labels = [];
							for (var j = 0; j < textlabels.length; j++) {
								labels.push(textlabels[j].text);
							}
							inputlabels = labels.toString();
						}
					}
					break;
				case "input":
					if(!node.hasAttribute("type")){
						var textlabels = this.getInputLabels(node, [], 1, true, true, true);
						if (textlabels.length > 0) {
							var labels = [];
							for (var j = 0; j < textlabels.length; j++) {
								labels.push(textlabels[j].text);
							}
							inputlabels = labels.toString();
						}
					} else {
						switch (node.getAttribute("type").toLowerCase()) {
							default:
								var textlabels = this.getInputLabels(node, [], 1, true, true, true);
								if (textlabels.length > 0) {
									var labels = [];
									for (var j = 0; j < textlabels.length; j++) {
										labels.push(textlabels[j].text);
									}
									inputlabels = labels.toString();
								}
						}
						break;
					}
				case "textarea":
					var textlabels = this.getInputLabels(node, [], 1, true, true, true);
					if (textlabels.length > 0) {
						var labels = [];
						for (var j = 0; j < textlabels.length; j++) {
							labels.push(textlabels[j].text);
						}
						inputlabels = labels.toString();
					}
					break;
				case "img":
					var textlabels = this.getInputLabels(node, [], 1, true, false, true);
					if (textlabels.length > 0) {
						var labels = [];
						for (var j = 0; j < textlabels.length; j++) {
							labels.push(textlabels[j].text);
						}
						inputlabels = labels.toString();
					}
					break;
				default:
					var textlabels = this.getInputLabels(node, [], 1, false, true, true);
					if (textlabels.length > 0) {
						var labels = [];
						for (var j = 0; j < textlabels.length; j++) {
							labels.push(textlabels[j].text);
						}
						inputlabels = labels.toString();
					}
			}
			return inputlabels;
		},
		//record page click todo functionality
		recorddocumentclick:function(){
			jQuery(document).ready(function(){
				document.body.addEventListener('click', function (event) { }, false);
			});
		},
		//adding current timestamp to the required actions under recording functionality
		gettimestamp:function(buttonclicked){
			if(buttonclicked != "") {
				var result = Date.now();
				if(buttonclicked=="start"){
					this.startrecordingsequence(result);
				} else if(buttonclicked=="stop"){
					this.stoprecordingsequence(result);
				}
			}
		},
		//show recorded results in UDA screen
		showrecordedresults:function(){
			var recordingcookie = this.getstoragedata(this.recordingcookiename);
			var starttime=null;
			var endtime=Date.now();
			if(recordingcookie){
				var recordingcookiedata=JSON.parse(recordingcookie);
				starttime=recordingcookiedata.starttime;
			} else {
				return false;
			}

			jQuery("#nistvoicesearchresults").html("");
			var xhr = new XMLHttpRequest();
			xhr.open("GET", this.apihost+"/clickevents/fetchrecorddata?start="+starttime+"&end="+endtime+"&sessionid="+Voicepluginsdk.sessionID+"&domain="+recordingcookiedata.domain, true);
			xhr.onload = function(event){
				if(xhr.status == 200){
					Voicepluginsdk.addrecordresultshtml(JSON.parse(xhr.response));
				} else {
					console.log(xhr.status+" : "+xhr.statusText);
				}
			};
			xhr.send();
		},
		//start recording the user click to form a sequence
		startrecordingsequence:function(currenttimestamp){
			var recordingcookie = this.getstoragedata(this.recordingcookiename);
			if (recordingcookie) {
				var recordingcookiedata = JSON.parse(recordingcookie);
				recordingcookiedata.starttime = currenttimestamp;
				recordingcookiedata.recording = true;
				recordingcookiedata.endtime = null;
			} else {
				var recordingcookiedata = {recording: true, starttime: currenttimestamp, endtime: null};
			}
			recordingcookiedata.domain = window.location.host;
			this.createstoragedata(this.recordingcookiename,JSON.stringify(recordingcookiedata));
<<<<<<< HEAD
			// this.addbuttonhtml();
			this.showhtml();
=======

			//add analtytics
			this.recordclick('recordingstart',recordingcookiedata.domain);
			// this.closemodal();
			this.addbuttonhtml();
>>>>>>> 6f7ce61a
		},
		//stop recording sequence that has been started and show recorded results
		stoprecordingsequence:function(currenttimestamp){
			var recordingcookie = this.getstoragedata(this.recordingcookiename);
			if(recordingcookie){
				var recordingcookiedata=JSON.parse(recordingcookie);
				recordingcookiedata.endtime=currenttimestamp;
				recordingcookiedata.recording=false;
			} else {
				return false;
			}
			this.createstoragedata(this.recordingcookiename,JSON.stringify(recordingcookiedata));
<<<<<<< HEAD
			/*this.addbuttonhtml();
			this.addvoicesearchmodal(true);*/
			this.showhtml();
			jQuery("#nistvoicesearchresults").html("");
=======
			// console.log(recordingcookiedata);

			//add analtytics
			this.recordclick('recordingstop',recordingcookiedata.domain);

			this.addbuttonhtml();
			this.addvoicesearchmodal(true);
			$("#nistvoicesearchresults").html("");
>>>>>>> 6f7ce61a
			var xhr = new XMLHttpRequest();
			xhr.open("GET", this.apihost+"/clickevents/fetchrecorddata?start="+recordingcookiedata.starttime+"&end="+recordingcookiedata.endtime+"&sessionid="+Voicepluginsdk.sessionID+"&domain="+recordingcookiedata.domain, true);
			xhr.onload = function(event){
				if(xhr.status == 200){
					Voicepluginsdk.addrecordresultshtml(JSON.parse(xhr.response));
				} else {
					console.log(xhr.status+" : "+xhr.statusText);
				}
			};
			xhr.send();
		},
		//cancel the recording sequence
		cancelrecordingsequence:function(render=true){
			var recordingcookie = this.getstoragedata(this.recordingcookiename);
			if(recordingcookie){
				var recordingcookiedata=JSON.parse(recordingcookie);
				recordingcookiedata.endtime=Date.now();
				recordingcookiedata.recording=false;
			} else {
				return false;
			}
			this.createstoragedata(this.recordingcookiename,JSON.stringify(recordingcookiedata));
			var navcookiedata = {shownav: false, data: {}, autoplay:false, pause:false, stop:false, navcompleted:false, navigateddata:[],searchterm:''};
			this.createstoragedata(this.navigationcookiename,JSON.stringify(navcookiedata));

			//add analtytics
			this.recordclick('recordingcancel',recordingcookiedata.domain);

			if(render) {
				// this.addbuttonhtml();
				// this.addvoicesearchmodal(true);
				this.showhtml();
			}
		},
		//show sequence list html
		addrecordresultshtml:function(data){
			if(data.length>0) {
				this.recordedsequenceids=data;
				var html =  '   <div class="voice-suggesion-card">'+
							'		<div class="voice-card-left">'+
							'			<h4>Recorded Sequence</h4>'+
							'			<ul id="nist-recordresultrow" class="voice-sugggesion-bullet">'+
							'			</ul>'+
							'			<div>'+
							'				<input id="nistsequencelabel" type="text" name="save-recrded" class="voice-save-recrded-inpt" placeholder="Enter label">'+
							'				<button class="voice-cancel-btn" onclick="Voicepluginsdk.cancelrecordingsequence();">Cancel and exit</button> <button onclick="Voicepluginsdk.submitrecordedlabel();" class="voice-submit-btn">Submit</button>'+
							'			</div>'+
							'		</div>'+
							'	</div>';
				jQuery("#nistvoicesearchresults").html(html);
				for(var i=0;i<data.length;i++){
					this.renderrecordresultrow(data[i],i);
				}
				this.openmodal(false);
			}
		},
		//render record row html of the sequence
		renderrecordresultrow:function(data,index){
			index++;
			var html =  '<li nist-voice="true" class="active">' +
							data.clickednodename +
						'</li>';
			var element=jQuery(html);
			jQuery("#nist-recordresultrow").append(element);
		},
		// submit functionality of the recorded sequence.
		submitrecordedlabel:function(){
			var sequencename=jQuery("#nistsequencelabel").val();
			if(sequencename==''){
				alert('Please enter proper label');
				jQuery("#nistsequencelabel").focus();
				return false;
			}
			var sequenceids = [];
			for(var i=0;i<this.recordedsequenceids.length;i++){
				sequenceids.push(this.recordedsequenceids[i].id);
			}

			var sequencelistdata={name:sequencename,domain:window.location.host,usersessionid:this.sessionID,userclicknodelist:sequenceids.toString(),userclicknodesSet:this.recordedsequenceids};
			this.cancelrecordingsequence(true);
			var xhr = new XMLHttpRequest();
			xhr.open("POST", this.apihost + "/clickevents/recordsequencedata", true);
			xhr.setRequestHeader('Content-Type', 'application/json');
			xhr.onload = function(event){
				if(xhr.status == 200){
					Voicepluginsdk.closemodal();
				} else {
					console.log(xhr.status+" : "+xhr.statusText);
				}
			};
			xhr.send(JSON.stringify(sequencelistdata));
		},
		// adding the last clicked record to the storage
		addclickedrecordcookie:function(clickednodename){
			this.createstoragedata(this.recordclicknodecookiename,clickednodename);
		},
		// search from elastic functionality
		searchinelastic:function(searchterm=''){
			if(searchterm) {
				var searchtext = searchterm;
			} else {
				var searchtext = jQuery("#voicesearchinput").val();
			}
			this.cancelrecordingsequence(false);
<<<<<<< HEAD
=======

			//add analtytics
			this.recordclick('search',searchtext);

			// console.log(searchtext);
>>>>>>> 6f7ce61a
			var xhr = new XMLHttpRequest();
			xhr.open("GET", this.apihost + "/clickevents/sequence/search?query="+searchtext+"&domain="+encodeURI(window.location.host), true);
			xhr.onload = function(event){
				if(xhr.status == 200){
					Voicepluginsdk.renderelasticresults(JSON.parse(xhr.response));
				} else {
					console.log(xhr.status+" : "+xhr.statusText);
				}
			};
			xhr.send();
		},
		//rendering search results screen
		renderelasticresults:function(data){
			var matchnodes = data;
			if(matchnodes.length>0){
				jQuery("#nistvoicesearchresults").html('');
				for(var k=0;k<matchnodes.length;k++){
					if(matchnodes[k].hasOwnProperty("deleted") && matchnodes[k].deleted===0) {
						this.renderelasticresultrow(matchnodes[k], k);
					} else if(!matchnodes[k].hasOwnProperty("deleted")) {
						this.renderelasticresultrow(matchnodes[k], k);
					}
				}
			}
		},
		//rendering each row html of the search result
		renderelasticresultrow:function(data){
			var path='';
			for(var i=0;i<data.userclicknodesSet.length;i++){
				if(path!=''){
					path +=' > ';
				}
				path += data.userclicknodesSet[i].clickednodename;
			}
			var html=   '	<div class="voice-sugtns-list"><h4><a>'+data.name.toString()+'</a></h4>'+
						'		<p>'+path+'</p>'+
						'	</div>';
			var element=jQuery(html);
			element.click(function () {
				Voicepluginsdk.elasticresultaction(data);
			});
			jQuery("#nistvoicesearchresults").append(element);
		},
		//selected search result functionality
		elasticresultaction:function(data){
			var navcookiedata = {shownav: true, data: data, autoplay:false, pause:false, stop:false, navcompleted:false, navigateddata:[],searchterm:''};
			navcookiedata.searchterm=jQuery("#voicesearchinput").val();
			this.createstoragedata(this.navigationcookiename,JSON.stringify(navcookiedata));
			this.showselectedrow(data,data.id,true, navcookiedata);
			//add analtytics
			this.recordclick('sequencerecord',data.name.toString(),data.id);
		},
		//showing the selected search result screen functionality
		showselectedrow:function(data,index,shownodelist=false, navcookiedata={}){
			if(shownodelist && navcookiedata.data.userclicknodesSet.length==navcookiedata.navigateddata.length){
				navcookiedata.navcompleted=true;
			}
			var playiconhtml =  '<div class="voice-autoplay-stop">';
								// '	<span><img nist-voice="true" id="nist-autoplay" src="' + this.extensionpath + 'assets/voice-pause.png"></span>'+

			if(shownodelist) {
				if (navcookiedata.navcompleted) {
					playiconhtml += '	<span><img nist-voice="true" id="nist-autoplay" src="' + this.extensionpath + 'assets/voice-play.png"></span>'+
									'   <span><img nist-voice="true" src="' + this.extensionpath + 'assets/voice-stop-disable.png"></span>';
				} else {
					if(navcookiedata.autoplay) {
						playiconhtml += '	<span><img nist-voice="true" src="' + this.extensionpath + 'assets/voice-play-disable.png"></span>'+
										'	<span><img nist-voice="true" id="nist-autoplay" src="' + this.extensionpath + 'assets/voice-stop.png"></span>';
					} else {
						playiconhtml += '	<span><img nist-voice="true" id="nist-autoplay" src="' + this.extensionpath + 'assets/voice-play.png"></span>'+
										'   <span><img nist-voice="true" src="' + this.extensionpath + 'assets/voice-stop-disable.png"></span>';
					}

				}
			}
			playiconhtml   +=   '</div>';
			var html =  '<div class="voice-suggesion-card">'+
						'	<div class="voice-card-left">'+
						'		<div class="voice-back-btn"><img nist-voice="true" id="backtosearch" src="'+this.extensionpath+'assets/voice-back.png"></div>'+
						'       <div class="voice-feedback-btns">' +
						'		    <img nist-voice="true" id="nist-upvote" class="voice-like-violet" src="'+this.extensionpath+'assets/voice-like.png">'+
						'		    <img nist-voice="true" id="nist-downvote" class="voice-dislike-violet" src="'+this.extensionpath+'assets/voice-dislike.png">'+
						'		    <img nist-voice="true" id="deletesequence" class="voice-delete-violet" src="'+this.extensionpath+'assets/voice-delete.png">'+
						'       </div>'+
						'		<h4>'+data.name.toString()+'</h4>'+
						'		<ul class="voice-sugggesion-bullet" id="nistvoicesteps">'+
						'		</ul>'+
						'	</div>'+
						'   <div class="nist-clear"></div>'+
						'</div>'+
						playiconhtml;
			var element=jQuery(html);
			jQuery("#nistvoicesearchresults").html(element);
			var performactionnode=false;
			for(var i=0;i<data.userclicknodesSet.length;i++){
				var visited = -1;
				if(navcookiedata.navigateddata.length>0) {
					visited = this.inarray(data.userclicknodesSet[i].id, navcookiedata.navigateddata);
				}
				if(navcookiedata.autoplay && (!navcookiedata.pause || !navcookiedata.stop)){
					if(visited==-1 && !performactionnode){
						performactionnode=data.userclicknodesSet[i];
					}
				}
				jQuery("#nistvoicesteps").append(this.rendersteps(data.userclicknodesSet[i],visited,navcookiedata));
			}
			if(this.sessionID==data.usersessionid){
				jQuery("#deletesequence").click(function () {
					Voicepluginsdk.deletesequencelist(data);
				});
			}

			jQuery('#nist-upvote').click(function () {
				Voicepluginsdk.addvote("up",data);
			});
			jQuery('#nist-downvote').click(function () {
				Voicepluginsdk.addvote("down",data);
			});

			jQuery("#nist-autoplay").click(function () {
				Voicepluginsdk.toggleautoplay(navcookiedata);
			});

			// need to improve the autoplay functionality.
			if(typeof performactionnode=="object" && this.autoplay) {
				this.performclickaction(performactionnode,navcookiedata);
			} else if(this.autoplay){
				this.toggleautoplay(navcookiedata);
			}
			jQuery("#backtosearch").click(function () {
				Voicepluginsdk.backtosearchresults(navcookiedata);
			});
		},
		//showing the sequence steps html
		rendersteps:function(data,visited=false, navcookiedata={}){
			if(visited>-1) {
				var template = jQuery("<li nist-voice=\"true\" class='active'>" + data.clickednodename + "</li>");
			} else {
				var template = jQuery("<li nist-voice=\"true\" class=''>" + data.clickednodename + "</li>");
			}
			if(visited==-1) {
				template.click(function () {
					Voicepluginsdk.performclickaction(data,navcookiedata);
				});
			}
			return template;
		},
		//perform click action of the sequence steps
		performclickaction:function(selectednode,navcookiedata){
			var matchnodes = [];
			if(selectednode.objectdata) {
				var originalnode=JSON.parse(selectednode.objectdata);
				// console.log(originalnode);
				if(selectednode && this.htmlindex.length>0){
					for(var i=0;i<this.htmlindex.length;i++){
						var searchnode = this.htmlindex[i];
						var searchlabelexists=false;
						var comparenode=domJSON.toJSON(searchnode["element-data"]);
						var match=this.comparenodes(comparenode.node,originalnode.node);
						/*console.log("--------------match count start---------------");
						console.log(comparenode);
						console.log(match);
						console.log("--------------match count end---------------");*/
						if((match.matched+26)>=match.count){
							searchlabelexists=true;
						}
						if(searchlabelexists){
							var matchnodeexists=false;
							if(matchnodes.length>0){
								for(var j=0;j<matchnodes.length;j++){
									if(matchnodes[j]["element-data"].isEqualNode(searchnode["element-data"])){
										matchnodeexists=true;
									}
								}
							}
							if(matchnodeexists===false) {
								matchnodes.push(searchnode);
							}
						}
					}
				}
			}
			if(matchnodes.length == 1){
				this.updatenavcookiedata(navcookiedata,selectednode.id);
				this.matchaction(matchnodes[0],false,selectednode);
				return;
			} else if(matchnodes.length>1) {
				//todo need to perform some user intervention
				var finalmatchnode={};
				matchnodes.forEach(function (matchnode, matchnodeindex) {
					if(matchnode.hasOwnProperty("element-data")) {
						var inputlabels = Voicepluginsdk.getclickedinputlabels(matchnode["element-data"]);
						if (inputlabels == selectednode.clickednodename) {
							finalmatchnode = matchnode;
						}
					}
				});
				if(finalmatchnode.hasOwnProperty("element-data")) {
					this.updatenavcookiedata(navcookiedata,selectednode.id);
					this.matchaction(finalmatchnode, false,selectednode);
				}
				return;
			} else {
				console.log("no clicknodes found");
				alert("Unable to find the action");
			}
		},
		//comparing nodes of indexed and the sequence step selected
		comparenodes:function(comparenode,originalnode,match={count:0,matched:0}){
			for(var key in originalnode){
				// console.log(key);
				if(key==="className" || key==='class'){
					continue;
				}
				match.count++;
				if(comparenode.hasOwnProperty(key) && (typeof originalnode[key] === 'object') && (typeof comparenode[key] === 'object')){
					match.matched++
					match=this.comparenodes(comparenode[key], originalnode[key],match);
				} else if(comparenode.hasOwnProperty(key) && Array.isArray(originalnode[key]) && originalnode[key].length>0 && Array.isArray(comparenode[key]) && comparenode[key].length>0){
					match.matched++;
					if(comparenode[key].length==originalnode[key].length) {
						for (var i = 0; i < originalnode[key].length; i++) {
							match=this.comparenodes(comparenode[key][i], originalnode[key][i],match);
						}
					}
				} else if(comparenode.hasOwnProperty(key) && comparenode[key]==originalnode[key]){
					match.matched++;
				}
			}
			return match;
		},
		//adding data to the storage
		createstoragedata:function(key,value){
			window.localStorage.setItem(key, value);
		},
		//getting the data from the storage
		getstoragedata:function(key){
			var result=window.localStorage.getItem(key);
			return result;
		},
		//delete sequence list functionality for the owner
		deletesequencelist:function(data){
			var confirmdialog=confirm("Are you sure want to delete "+data.name);
			if(confirmdialog === true){
				Voicepluginsdk.confirmdelete(data);
			}
		},
		//confirmation for the deletion of the sequence list
		confirmdelete:function (data) {
			var senddata=JSON.stringify({usersessionid:this.sessionID,id:data.id});
			var xhr = new XMLHttpRequest();
			xhr.open("POST", this.apihost + "/clickevents/sequence/delete", true);
			xhr.setRequestHeader('Content-Type', 'application/json; charset=UTF-8');
			xhr.onload = function(event){
				if(xhr.status == 200){
					Voicepluginsdk.closemodal();
				} else {
					console.log(xhr.status+" : "+xhr.statusText);
				}
			};
			xhr.send(senddata);
		},
		//adding vote functionality
		addvote:function(votetype,data){
			var senddata={"usersessionid": this.sessionID, "sequenceid" : data.id, "upvote":0, "downvote":0};
			if(votetype=="up"){
				senddata.upvote=1;
			} else if(votetype=="down"){
				senddata.downvote=1;
			}
			var xhr = new XMLHttpRequest();
			xhr.open("POST", this.apihost + "/clickevents/sequence/addvote", true);
			xhr.setRequestHeader('Content-Type', 'application/json; charset=UTF-8');
			xhr.onload = function(event){
				if(xhr.status == 200){
					// console.log(xhr.response);
				} else {
					console.log(xhr.status+" : "+xhr.statusText);
				}
			};
			xhr.send(JSON.stringify(senddata));
		},
		//autoplay functionality to stop and play
		toggleautoplay:function(navcookiedata){
			if(navcookiedata.autoplay){
				navcookiedata.autoplay=false;
				this.autoplay=false;
				//add analtytics
				this.recordclick('stop',navcookiedata.data.name.toString(),navcookiedata.data.id);
			} else {
				navcookiedata.autoplay=true;
				this.autoplay=true;
				//add analtytics
				this.recordclick('play',navcookiedata.data.name.toString(),navcookiedata.data.id);
			}

			this.createstoragedata(this.navigationcookiename,JSON.stringify(navcookiedata));
			this.showselectedrow(navcookiedata.data,navcookiedata.data.id,true, navcookiedata);
		},
		//updating the navigated data
		updatenavcookiedata:function(navcookiedata,selectednodeid){
			navcookiedata.navigateddata.push(selectednodeid);
			this.createstoragedata(this.navigationcookiename,JSON.stringify(navcookiedata));
		},
		//back to search results functionality
		backtosearchresults:function (navcookiedata) {
			if(navcookiedata.searchterm!=''){
				var navcookiedata1 = {shownav: false, data: {}, autoplay:false, pause:false, stop:false, navcompleted:false, navigateddata:[],searchterm:navcookiedata.searchterm};
				this.createstoragedata(this.navigationcookiename,JSON.stringify(navcookiedata1));
				this.autoplay=false;
<<<<<<< HEAD
				jQuery("#voicesearchinput").val(navcookiedata.searchterm);
=======
				$("#voicesearchinput").val(navcookiedata.searchterm);
				//add analtytics
				this.recordclick('back',navcookiedata.data.name.toString(),navcookiedata.data.id);
>>>>>>> 6f7ce61a
				this.searchinelastic(navcookiedata.searchterm);
			}
		},
		recordclick:function (clicktype='sequencerecord',clickedname='',recordid=0) {
			var senddata={usersessionid:this.sessionID,clicktype:clicktype,clickedname:clickedname,recordid:recordid};
			console.log(senddata);
			// return;
			var xhr = new XMLHttpRequest();
			xhr.open("PUT", this.apihost + "/clickevents/userclick", false);
			xhr.setRequestHeader('Content-Type', 'application/json; charset=UTF-8');
			xhr.onload = function(event){
				if(xhr.status == 200){
					console.log(xhr.response);
				} else {
					console.log(xhr.status+" : "+xhr.statusText);
				}
			};
			xhr.send(JSON.stringify(senddata));
		}
	};
	Voicepluginsdk.init();
} else {
	// this script has already been loaded
}

/**
 * Protect window.console method calls, e.g. console is not defined on IE
 * unless dev tools are open, and IE doesn't define console.debug
 */
(function() {
	if (!window.console) {
		window.console = {};
	}
	// union of Chrome, FF, IE, and Safari console methods
	var m = [
		"log", "info", "warn", "error", "debug", "trace", "dir", "group",
		"groupCollapsed", "groupEnd", "time", "timeEnd", "profile", "profileEnd",
		"dirxml", "assert", "count", "markTimeline", "timeStamp", "clear"
		];
	// define undefined methods as to prevent errors
	for (var i = 0; i < m.length; i++) {
		if (!window.console[m[i]]) {
			window.console[m[i]] = function() {};
		}    
	} 
})();<|MERGE_RESOLUTION|>--- conflicted
+++ resolved
@@ -90,7 +90,6 @@
 		inarray:function(value,object){
 			return jQuery.inArray(value, object);
 		},
-
 		// constructor for the sdk class which will be initialized on loading of the variable.
 		init: function() {
 			// loading jquery if not available
@@ -226,7 +225,7 @@
 					}
 				};
 			}
-			
+
 			this.ready = true;
 
 			// listen for when to start the indexing of the dom based on the clicknodes availability
@@ -422,7 +421,7 @@
 			jQuery("#nistBtn").show();
 			var navcookiedata = {shownav: false, data: {}, autoplay:false, pause:false, stop:false, navcompleted:false, navigateddata:[],searchterm:''};
 			this.createstoragedata(this.navigationcookiename,JSON.stringify(navcookiedata));
-			this.cancelrecordingsequence(true);
+			this.cancelrecordingsequence(false);
 		},
 		//render the required html for showing up the proper html
 		showhtml:function(){
@@ -572,7 +571,7 @@
 										});
 									}
 								}
-								if(this.ignoreelements.indexOf(childnode.nodeName.toLowerCase())==-1) {
+								if(this.ignoreelements.indexOf(childnode.nodeName.toLowerCase())===-1) {
 									if(ret){
 										if(textlabel==""){
 											textlabel = this.indexdom(childnode, ret, node, textlabel);
@@ -588,7 +587,7 @@
 					}
 					break;
 				case Node.TEXT_NODE:
-					if(node.nodeValue!="") {
+					if(node.nodeValue!=="") {
 						textlabel = node.nodeValue;
 					}
 					break;
@@ -685,7 +684,7 @@
 					}
 				}
 
-				if(elementdata["element-path"]=="") {
+				if(elementdata["element-path"]==="") {
 					if (node.hasOwnProperty("path")) {
 						elementdata["element-path"] = node.path;
 					}
@@ -1263,16 +1262,11 @@
 			}
 			recordingcookiedata.domain = window.location.host;
 			this.createstoragedata(this.recordingcookiename,JSON.stringify(recordingcookiedata));
-<<<<<<< HEAD
 			// this.addbuttonhtml();
 			this.showhtml();
-=======
 
 			//add analtytics
 			this.recordclick('recordingstart',recordingcookiedata.domain);
-			// this.closemodal();
-			this.addbuttonhtml();
->>>>>>> 6f7ce61a
 		},
 		//stop recording sequence that has been started and show recorded results
 		stoprecordingsequence:function(currenttimestamp){
@@ -1285,21 +1279,14 @@
 				return false;
 			}
 			this.createstoragedata(this.recordingcookiename,JSON.stringify(recordingcookiedata));
-<<<<<<< HEAD
+
+			//add analtytics
+			this.recordclick('recordingstop',recordingcookiedata.domain);
+
 			/*this.addbuttonhtml();
 			this.addvoicesearchmodal(true);*/
 			this.showhtml();
 			jQuery("#nistvoicesearchresults").html("");
-=======
-			// console.log(recordingcookiedata);
-
-			//add analtytics
-			this.recordclick('recordingstop',recordingcookiedata.domain);
-
-			this.addbuttonhtml();
-			this.addvoicesearchmodal(true);
-			$("#nistvoicesearchresults").html("");
->>>>>>> 6f7ce61a
 			var xhr = new XMLHttpRequest();
 			xhr.open("GET", this.apihost+"/clickevents/fetchrecorddata?start="+recordingcookiedata.starttime+"&end="+recordingcookiedata.endtime+"&sessionid="+Voicepluginsdk.sessionID+"&domain="+recordingcookiedata.domain, true);
 			xhr.onload = function(event){
@@ -1404,14 +1391,11 @@
 				var searchtext = jQuery("#voicesearchinput").val();
 			}
 			this.cancelrecordingsequence(false);
-<<<<<<< HEAD
-=======
 
 			//add analtytics
 			this.recordclick('search',searchtext);
 
 			// console.log(searchtext);
->>>>>>> 6f7ce61a
 			var xhr = new XMLHttpRequest();
 			xhr.open("GET", this.apihost + "/clickevents/sequence/search?query="+searchtext+"&domain="+encodeURI(window.location.host), true);
 			xhr.onload = function(event){
@@ -1722,13 +1706,11 @@
 				var navcookiedata1 = {shownav: false, data: {}, autoplay:false, pause:false, stop:false, navcompleted:false, navigateddata:[],searchterm:navcookiedata.searchterm};
 				this.createstoragedata(this.navigationcookiename,JSON.stringify(navcookiedata1));
 				this.autoplay=false;
-<<<<<<< HEAD
 				jQuery("#voicesearchinput").val(navcookiedata.searchterm);
-=======
-				$("#voicesearchinput").val(navcookiedata.searchterm);
+
 				//add analtytics
 				this.recordclick('back',navcookiedata.data.name.toString(),navcookiedata.data.id);
->>>>>>> 6f7ce61a
+
 				this.searchinelastic(navcookiedata.searchterm);
 			}
 		},

--- conflicted
+++ resolved
@@ -108,39 +108,7 @@
     border-right: 16px solid var(--uda-secondary-color);
     border-bottom: 5px solid transparent;
 }
-<<<<<<< HEAD
-=======
-.uda-help-bg-tooltip .uda-help-bg-tooltip-top:after{
-  content: "";
-  position: absolute;
-  top: 100%;
-  left: 50%;
-  margin-left: -5px;
-  border-width: 5px;
-  border-style: solid;
-  border-color: var(--uda-secondary-color) transparent transparent transparent;
-}
-.uda-help-bg-tooltip .uda-help-bg-tooltip-bottom:after{
-  content: "";
-  position: absolute;
-  bottom: 100%;
-  left: 50%;
-  margin-left: -5px;
-  border-width: 5px;
-  border-style: solid;
-  border-color: transparent transparent var(--uda-secondary-color) transparent;
-}
-.uda-help-bg-tooltip .uda-help-bg-tooltip-right:after{
-  content: "";
-  position: absolute;
-  top: 50%;
-  left: 100%;
-  margin-top: -5px;
-  border-width: 5px;
-  border-style: solid;
-  border-color: transparent transparent transparent var(--uda-secondary-color);
-}
->>>>>>> a7996f9a
+
 .uda-search-btn {
     /*padding: 8px 10px;*/
     background-color: var(--uda-footer-srchbtn-bgcolor);
@@ -366,17 +334,11 @@
     text-align: center;
     box-shadow: 2px 1px 6px 1px var(--uda-boxshodow-color);
 }
-<<<<<<< HEAD
-.close-icon{
-    width: 25px;
-    height: 25px;
-    background-color: var(--primary-color);
-=======
+
 .uda-close-icon{
     width: 25px;
     height: 25px;
     background-color: var(--uda-primary-color);
->>>>>>> a7996f9a
     border-radius: 50%;
     cursor: pointer;
     float: right;
@@ -384,11 +346,7 @@
     font-size: 19px;
     font-weight: 500;
     cursor: pointer;
-<<<<<<< HEAD
-    color: var(--text-color-bg-white);
-=======
     color: var(--uda-text-color-bg-white);
->>>>>>> a7996f9a
 }
 .uda-card-btns {
     display: block;
@@ -684,40 +642,19 @@
     text-align:center;
 }
 
-.uda-tooltip .uda-tooltip-text-content{
-    visibility: hidden;
+.uda-tooltip-text-content{
+    visibility: visible;
     position: absolute;
     min-width:200px;
     max-width:400px;
-<<<<<<< HEAD
-    background-color: var(--card-bgcolor);
-    color: var(--primary-color);
+    background-color: var(--uda-card-bgcolor);
+    color: var(--uda-primary-color);
     text-align: center;
-    padding: 20px 0;
+    padding: 10px;
     border-radius:8px; 
     z-index:99999999;
-    opacity: 0;
     transition: opacity .6s;
-    box-shadow:0 1px 16px var(--boxshodow-color);
-    margin-top: -70px;
-    margin-left: 150px;
-=======
-    top:50%;
-    left:100%;
-    margin-left:20px;
-    transform:translate(0, -50%);
-    padding:0;
-    color: var(--uda-primary-color);
-    background-color: var(--uda-card-bgcolor);
-    font-weight:normal;
-    font-size:13px;
-    border-radius:8px;
-    position:absolute;
-    z-index:99999999;
-    box-sizing:border-box;
     box-shadow:0 1px 16px var(--uda-boxshodow-color);
-    visibility:hidden; opacity:0; transition:opacity 0.8s;
->>>>>>> a7996f9a
 }
 
 .uda-tooltip-right::after{
@@ -728,64 +665,63 @@
     margin-top: -12px;
     border-width: 12px;
     border-style: solid;
-<<<<<<< HEAD
-    border-color: transparent var(--footer-srchbtn-bgcolor) transparent transparent;
-=======
     border-color: transparent var(--uda-footer-srchbtn-bgcolor) transparent transparent;
->>>>>>> a7996f9a
-}
-.uda-tooltip:hover .uda-tooltip-text-content{
-    visibility: visible;
-    opacity: 1;
 }
 .uda-tooltip-right {
-    top: -5px;
-    left: 125%;
+    top: 50%;
+    left: 100%;
+    margin-left: 20px;
+    transform: translate(0px, -50%);
 }
 .uda-tooltip-top {
-    bottom: 125%;
+    bottom: 100%;
     left: 50%;
-    margin-left: -60px;
+    margin-bottom: 15px;
+    margin-left: -50%;
 }
 .uda-tooltip-top::after{
     content: "";
     position: absolute;
     top: 100%;
     left: 50%;
-    margin-top: -12px;
+    transform: rotate(-90deg);
     border-width: 12px;
     border-style: solid;
-    border-color: transparent var(--footer-srchbtn-bgcolor) transparent transparent;
+    border-color: transparent var(--uda-footer-srchbtn-bgcolor) transparent transparent;
 }
 .uda-tooltip-bottom {
-    top: 135%;
+    top: 100%;
     left: 50%;
-    margin-left: -60px;
+    margin-top: 15px;
+    margin-left: -50%;
 }
 .uda-tooltip-bottom::after{
     content: "";
     position: absolute;
     bottom: 100%;
     left: 50%;
+    transform: rotate(90deg);
     margin-top: -12px;
     border-width: 12px;
     border-style: solid;
-    border-color: transparent var(--footer-srchbtn-bgcolor) transparent transparent;
+    border-color: transparent var(--uda-footer-srchbtn-bgcolor) transparent transparent;
 }
 .uda-tooltip-left {
-    top: -5px;
-    bottom: auto;
-    right: 128%;
+    top: 50%;
+    right: 100%;
+    margin-right: 20px;
+    transform: translate(0px, -50%);
 }
 .uda-tooltip-left::after{
     content: "";
     position: absolute;
     top: 50%;
     left: 100%;
+    transform: rotate(180deg);
     margin-top: -12px;
     border-width: 12px;
     border-style: solid;
-    border-color: transparent var(--footer-srchbtn-bgcolor) transparent transparent;
+    border-color: transparent var(--uda-footer-srchbtn-bgcolor) transparent transparent;
 }
 .uda-tooltip h3 {margin:12px 0;}
 .uda-tooltip img {
@@ -804,14 +740,8 @@
 .uda-tooltip i::after {
     background-color:#444444;
 }
-<<<<<<< HEAD
 .uda-tooltip .uda-tutorial-btn:hover {
-    background-color: var(--primary-color);
-=======
-
-.uda-tooltip .uda-tooltip-right .uda-tutorial-btn:hover {
-    background-color: var(--uda-primary-color);
->>>>>>> a7996f9a
+    background-color: var(--uda-primary-color);
 }
 
 /* angular related css code for squeezing*/
@@ -827,9 +757,5 @@
   color: var(--uda-primary-color) !important;
 }
 .introjs-arrow.left, .introjs-arrow.left-bottom {
-<<<<<<< HEAD
-  border-color: transparent var(--footer-srchbtn-bgcolor) transparent transparent !important;
-=======
   border-color: transparent var(--uda-footer-srchbtn-bgcolor) transparent transparent !important;
->>>>>>> a7996f9a
 }
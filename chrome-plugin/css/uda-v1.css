:root {
  --uda-primary-color: #303f9f;
  --uda-secondary-color: #ff5722;
  --uda-card-bgcolor: #f2f4fe;
  --uda-text-color: #000;
  --uda-footer-srchbtn-bgcolor: #dce0f7;
  --uda-text-color-bg-white: #fff;
  --uda-boxshodow-color: #e0e0e0;
}
.uda-original-content{
    max-width: 77%;
    float: left;
}
.uda-nistapp-logo {
    cursor: pointer;
    width: 75px;
    height: 80px;
    background-color: var(--uda-text-color-bg-white);
    position: fixed;
    top: 40%;
    right: 0;
    padding: 1px;
    -webkit-box-shadow: 0 1px 4px var(--uda-boxshodow-color), 0 0 40px var(--uda-boxshodow-color) inset;
    -moz-box-shadow: 0 1px 4px var(--uda-boxshodow-color), 0 0 40px var(--uda-boxshodow-color) inset;
    box-shadow: 0 1px 4px var(--uda-boxshodow-color), 0 0 40px var(--uda-boxshodow-color) inset;
    z-index: 9999;
}

.uda-icon span {
    position: relative;
    right: 0;
    left: 30px;
    top: -41px;
}

.uda-container {
    width: 90%;
    margin: 0 auto;
}

.uda-mrng {
    margin: 10px;
}

.uda-page-right-bar {
    max-width: 23%;
    width: 100%;
    position: fixed;
    right: 0;
    top: 0;
    bottom: 0;
    background-color: var(--uda-text-color-bg-white);
    box-shadow: 0 -5px 5px 5px var(--uda-boxshodow-color);
    z-index: 9999;
     height: 100%;
    display: flex;
    flex-direction: column;
}

.uda-ribbon-arrow {
    width: 35px;
    height: 35px;
    background-color: var(--uda-primary-color);
    border-radius: 0 37% 37% 0;
    position: absolute;
    top: 1%;
    left: -2%;
    box-shadow: 0px 1px 7px 2px var(--uda-boxshodow-color);
    text-align: center;
    cursor: pointer;
}

.uda-ribbon-arrow img {
    padding: 10px;
}

.uda-icon-txt {
    margin-top: 15px;
    text-align: center;
}

.uda-icon-txt img {
    cursor: pointer;
    width: 45px;
}

.uda-help-bg-tooltip {
    background-color: var(--uda-secondary-color);
    padding: 5px 22px;
    color: var(--uda-text-color-bg-white);
    font-weight: 500;
    border-radius: 5px;
    position: relative;
    -moz-border-radius: 5px;
    -webkit-border-radius: 5px;
    margin-left: 20px;
    top: 8px;
}

.uda-help-bg-tooltip:after {
    content: "";
    position: absolute;
    right: 100%;
    top: 12px;
    width: 0;
    height: 0;
    border-top: 5px solid transparent;
    border-right: 16px solid var(--uda-secondary-color);
    border-bottom: 5px solid transparent;
}

.uda-search-btn {
    /*padding: 8px 10px;*/
    background-color: var(--uda-footer-srchbtn-bgcolor);
    border-radius: 5px 0px 0px 5px;
    border: none;
    width: 15%;
    cursor: pointer;
    background-image: url("data:image/svg+xml,%3Csvg version='1.1' id='Capa_1' xmlns='http://www.w3.org/2000/svg' xmlns:xlink='http://www.w3.org/1999/xlink' x='0px' y='0px' viewBox='0 0 512 512' style='enable-background:new 0 0 512 512;' xml:space='preserve'%3E%3Cstyle type='text/css'%3E .st0%7Bfill:%23303F9F;%7D%0A%3C/style%3E%3Cg%3E%3Cg%3E%3Cg%3E%3Cpath class='st0' d='M225.5,0C101.2,0,0,101.2,0,225.5c0,124.3,101.2,225.5,225.5,225.5c124.3,0,225.5-101.1,225.5-225.5 C450.9,101.2,349.8,0,225.5,0z M225.5,409.3c-101.4,0-183.8-82.5-183.8-183.8S124.1,41.6,225.5,41.6s183.8,82.5,183.8,183.8 S326.8,409.3,225.5,409.3z'/%3E%3C/g%3E%3C/g%3E%3Cg%3E%3Cg%3E%3Cpath class='st0' d='M505.9,476.5L386.6,357.1c-8.1-8.1-21.3-8.1-29.4,0c-8.1,8.1-8.1,21.3,0,29.4l119.3,119.3 c4.1,4.1,9.4,6.1,14.7,6.1c5.3,0,10.6-2,14.7-6.1C514,497.8,514,484.6,505.9,476.5z'/%3E%3C/g%3E%3C/g%3E%3C/g%3E%3C/svg%3E");
    background-size: 20px 20px;
    background-position: center;
    background-repeat: no-repeat;
}
.uda-mic-btn{
  background-color: var(--uda-footer-srchbtn-bgcolor);
  border-radius: 0px 5px 5px 0px;
  border: none;
  width: 15%;
  cursor: pointer;
  background-image: url("data:image/svg+xml,%3Csvg version='1.1' id='Capa_1' xmlns='http://www.w3.org/2000/svg' xmlns:xlink='http://www.w3.org/1999/xlink' x='0px' y='0px' viewBox='0 0 475.1 475.1' style='enable-background:new 0 0 475.1 475.1;' xml:space='preserve'%3E%3Cstyle type='text/css'%3E .st0%7Bfill:%23FF5722;%7D .st1%7Bfill:%23303F9F;%7D%0A%3C/style%3E%3Cg%3E%3Cpath class='st0' d='M237.5,328.9c25.1,0,46.6-8.9,64.5-26.8c17.9-17.9,26.8-39.4,26.8-64.5V91.4c0-25.1-8.9-46.6-26.8-64.5 C284.2,9,262.7,0,237.5,0c-25.1,0-46.6,9-64.5,26.8c-17.9,17.9-26.8,39.4-26.8,64.5v146.2c0,25.1,8.9,46.6,26.8,64.5 C190.9,320,212.4,328.9,237.5,328.9z'/%3E%3Cpath class='st1' d='M396.6,188.1c-3.6-3.6-7.9-5.4-12.8-5.4c-4.9,0-9.2,1.8-12.8,5.4c-3.6,3.6-5.4,7.9-5.4,12.8v36.5 c0,35.2-12.5,65.3-37.5,90.4c-25,25-55.1,37.5-90.4,37.5c-35.2,0-65.3-12.5-90.4-37.5c-25-25-37.5-55.1-37.5-90.4V201 c0-4.9-1.8-9.2-5.4-12.8c-3.6-3.6-7.9-5.4-12.8-5.4s-9.2,1.8-12.8,5.4c-3.6,3.6-5.4,7.9-5.4,12.8v36.5c0,42.1,14,78.7,42.1,109.8 c28.1,31.1,62.8,49,104.1,53.5v37.7h-73.1c-4.9,0-9.2,1.8-12.8,5.4c-3.6,3.6-5.4,7.9-5.4,12.8c0,4.9,1.8,9.2,5.4,12.8 c3.6,3.6,7.9,5.4,12.8,5.4h182.7c4.9,0,9.2-1.8,12.8-5.4c3.6-3.6,5.4-7.9,5.4-12.8c0-4.9-1.8-9.2-5.4-12.8 c-3.6-3.6-7.9-5.4-12.8-5.4h-73.1v-37.7c41.3-4.6,76-22.4,104.1-53.5C388,316.2,402,279.6,402,237.5V201 C402,196,400.2,191.8,396.6,188.1z'/%3E%3C/g%3E%3C/svg%3E");
  background-size: 20px 20px;
  background-position: center;
  background-repeat: no-repeat;
}
.uda-stop-btn-bg{
    background-color: var(--uda-footer-srchbtn-bgcolor);
    border-radius: 0px 5px 5px 0px;
    border: none;
    width: 15%;
    cursor: pointer;
    background-image: url("data:image/svg+xml,%3Csvg version='1.1' id='Capa_1' xmlns='http://www.w3.org/2000/svg' xmlns:xlink='http://www.w3.org/1999/xlink' x='0px' y='0px' viewBox='0 0 426.7 426.7' style='enable-background:new 0 0 426.7 426.7;' xml:space='preserve'%3E%3Cstyle type='text/css'%3E .st0%7Bfill:%23ff5722;%7D%0A%3C/style%3E%3Cg%3E%3Cg%3E%3Cg%3E%3Cpath class='st0' d='M213.3,106.7c-58.9,0-106.7,47.8-106.7,106.7S154.5,320,213.3,320S320,272.2,320,213.3 S272.2,106.7,213.3,106.7z'/%3E%3Cpath class='st0' d='M213.3,0C95.5,0,0,95.5,0,213.3s95.5,213.3,213.3,213.3s213.3-95.5,213.3-213.3S331.2,0,213.3,0z M213.3,384 C119,384,42.7,307.6,42.7,213.3S119,42.7,213.3,42.7S384,119,384,213.3S307.6,384,213.3,384z'/%3E%3C/g%3E%3C/g%3E%3C/g%3E%3C/svg%3E");
    background-size: 20px 20px;
    background-position: center;
    background-repeat: no-repeat; 
}
.uda-search-btn:focus {
    outline: none;
}

.uda-search-div {
    display: flex;
}

.uda-input-cntrl {
    background-color: #eceffd;
    /*padding: 8px 10px;*/
    border: none;
    width: 70%;
    height: 35px;
}

.uda-input-cntrl:focus {
    outline: none !important;
}

.uda-clear {
    clear: both;
}

.uda-card {
    padding: 20px;
    background-color: var(--uda-card-bgcolor);
    border-radius: 5px;
    background-image: url("data:image/svg+xml,%3Csvg version='1.1' id='Capa_1' xmlns='http://www.w3.org/2000/svg' xmlns:xlink='http://www.w3.org/1999/xlink' x='0px' y='0px' viewBox='0 0 512 512' style='enable-background:new 0 0 512 512;' xml:space='preserve'%3E%3Cstyle type='text/css'%3E .st0%7Bfill:%23303F9F;%7D%0A%3C/style%3E%3Cg%3E%3Cg%3E%3Cpath class='st0' d='M497.1,241.8C497.1,241.8,497.1,241.8,497.1,241.8l-104.5-104c-7.8-7.8-20.5-7.8-28.3,0.1 c-7.8,7.8-7.8,20.5,0.1,28.3l70.2,69.8H31c-11,0-20,9-20,20c0,11,9,20,20,20h403.6l-70.2,69.8c-7.8,7.8-7.9,20.5-0.1,28.3 c7.8,7.8,20.5,7.9,28.3,0.1l104.5-104c0,0,0,0,0,0C505,262.3,504.9,249.6,497.1,241.8z'/%3E%3C/g%3E%3C/g%3E%3C/svg%3E");
    background-size: 24px 20px;
    background-repeat: no-repeat;
    background-position: bottom 5px right 5px;
    margin-bottom: 15px;
    margin-right: 5px;
    box-shadow: 2px 1px 6px 1px var(--uda-boxshodow-color);
}

.uda-cards-scroller {
    min-height: 320px;
    overflow-y: auto;
    max-height: 78%;
    flex: 1;
    overflow: auto;
    margin-bottom: 80px;
}

.uda-card:hover {
    background-color: var(--uda-footer-srchbtn-bgcolor);
    background-image: url("data:image/svg+xml,%3Csvg version='1.1' id='Capa_1' xmlns='http://www.w3.org/2000/svg' xmlns:xlink='http://www.w3.org/1999/xlink' x='0px' y='0px' viewBox='0 0 512 512' style='enable-background:new 0 0 512 512;' xml:space='preserve'%3E%3Cstyle type='text/css'%3E .st0%7Bfill:%23ff5722;%7D%0A%3C/style%3E%3Cg%3E%3Cg%3E%3Cpath class='st0' d='M497.1,241.8C497.1,241.8,497.1,241.8,497.1,241.8l-104.5-104c-7.8-7.8-20.5-7.8-28.3,0.1 c-7.8,7.8-7.8,20.5,0.1,28.3l70.2,69.8H31c-11,0-20,9-20,20c0,11,9,20,20,20h403.6l-70.2,69.8c-7.8,7.8-7.9,20.5-0.1,28.3 c7.8,7.8,20.5,7.9,28.3,0.1l104.5-104c0,0,0,0,0,0C505,262.3,504.9,249.6,497.1,241.8z'/%3E%3C/g%3E%3C/g%3E%3C/svg%3E");
    background-size: 24px 20px;
    cursor: pointer;
}

.uda-card h5 {
    font-size: 14px;
    margin: 5px 0px;
    overflow: hidden;
    text-overflow: ellipsis;
    display: -webkit-box;
    -webkit-line-clamp: 2;
    -webkit-box-orient: vertical;
}

.uda-card h5:hover {
    color: var(--uda-primary-color);
}

.uda-card i {
    opacity: 80%;
    font-size: 12px;
    overflow: hidden;
    text-overflow: ellipsis;
    display: -webkit-box;
    line-height: 16px;
    max-height: 62px;
    -webkit-line-clamp: 3;
    -webkit-box-orient: vertical;
}

.uda-advanced-btn {
    background-color: var(--uda-text-color-bg-white);
    border: 1px solid var(--uda-primary-color);
    border-radius: 5px;
    color: var(--uda-primary-color);
    display: inline-flex;
    align-items: center;
    margin-top: 10px;
    background-image: url("data:image/svg+xml,%3Csvg version='1.1' id='Layer_1' xmlns='http://www.w3.org/2000/svg' xmlns:xlink='http://www.w3.org/1999/xlink' x='0px' y='0px' viewBox='0 0 512 512' style='enable-background:new 0 0 512 512;' xml:space='preserve'%3E%3Cstyle type='text/css'%3E .st0%7Bfill:%23303F9F;%7D .st1%7Bfill:%23FF5722;%7D%0A%3C/style%3E%3Cg%3E%3Cpath class='st0' d='M221.2,77C141.7,77,77,141.7,77,221.2c0,79.5,64.7,144.2,144.2,144.2c28.7,0,55.5-8.4,78-23l84.4,83.8 c5.7,5.7,13.2,8.8,21.2,8.8c8,0,15.6-3.1,21.3-8.8s8.8-13.2,8.8-21.3c0-8-3.1-15.6-8.8-21.3c0,0,0,0-0.1-0.1l-84.6-83 c15.1-22.8,23.8-50.1,23.8-79.3C365.4,141.7,300.7,77,221.2,77L221.2,77z M316.1,329.7c4.4-3.9,8.6-8,12.5-12.4l82.7,81.2 c1.7,1.7,2.6,4,2.6,6.4c0,2.4-0.9,4.7-2.7,6.4c-1.7,1.7-4,2.7-6.4,2.7c-2.4,0-4.7-0.9-6.4-2.7L316.1,329.7z M98,221.2 C98,153.3,153.3,98,221.2,98c67.9,0,123.2,55.3,123.2,123.2s-55.3,123.2-123.2,123.2S98,289.2,98,221.2z'/%3E%3Cg%3E%3Cpath class='st1' d='M221.2,184.1c-20.4,0-37,16.6-37,37.1s16.6,37.1,37,37.1c20.4,0,37-16.6,37-37.1S241.6,184.1,221.2,184.1z M221.2,237.3c-8.9,0-16.1-7.2-16.1-16.1s7.2-16.1,16.1-16.1c8.9,0,16.1,7.2,16.1,16.1S230.1,237.3,221.2,237.3z'/%3E%3Cpath class='st1' d='M287.8,248.6c0.3-0.8,1.1-1.3,1.9-1.3h5.5c14.4,0,26.1-11.7,26.1-26.1c0-14.4-11.7-26.1-26.1-26.1h-5.5 c-0.8,0-1.5-0.5-1.9-1.4l-0.1-0.2c-0.3-0.8-0.2-1.7,0.4-2.3l3.9-3.9c4.9-4.9,7.6-11.5,7.6-18.4c0-7-2.7-13.5-7.6-18.4 c-4.9-4.9-11.5-7.6-18.4-7.6c-7,0-13.5,2.7-18.4,7.6l-3.8,3.8c-0.6,0.6-1.5,0.7-2.3,0.4l-0.3-0.1c-0.8-0.3-1.4-1.1-1.4-1.9v-5.6 c0-14.4-11.7-26.1-26.1-26.1s-26.1,11.7-26.1,26.1v5.6c0,0.8-0.5,1.5-1.4,1.9l-0.3,0.1c-0.9,0.4-1.8,0.2-2.3-0.4l-3.9-3.9 c-4.9-4.9-11.5-7.6-18.4-7.6s-13.5,2.7-18.4,7.6c-10.2,10.2-10.2,26.7,0,36.8l3.9,3.9c0.6,0.6,0.7,1.5,0.4,2.3l-0.1,0.3 c-0.3,0.8-1.1,1.4-1.9,1.4h-5.5c-14.4,0-26,11.7-26,26.1c0,14.4,11.7,26.1,26.1,26.1h5.5c0.8,0,1.5,0.5,1.9,1.3l0.2,0.4 c0.3,0.8,0.2,1.7-0.4,2.3l-3.8,3.8c-4.9,4.9-7.6,11.5-7.6,18.4s2.7,13.5,7.6,18.4c4.9,4.9,11.5,7.6,18.4,7.6 c7,0,13.5-2.7,18.4-7.6l3.9-3.9c0.6-0.6,1.5-0.7,2.3-0.4l0.2,0.1c0.8,0.3,1.3,1.1,1.3,1.9v5.3c0,14.4,11.7,26.1,26.1,26.1 c14.4,0,26.1-11.7,26.1-26.1v-5.3c0-0.8,0.5-1.5,1.4-1.9l0.2-0.1c0.9-0.4,1.8-0.2,2.4,0.4l3.8,3.8c4.9,4.9,11.5,7.6,18.4,7.6 c7,0,13.5-2.7,18.4-7.6c4.9-4.9,7.6-11.5,7.6-18.4s-2.7-13.5-7.6-18.4l-3.8-3.8c-0.6-0.6-0.7-1.5-0.4-2.3L287.8,248.6z M273.2,266 l3.8,3.8c2,2,2,5.2,0,7.2c-1.3,1.3-2.8,1.5-3.6,1.5c-0.8,0-2.3-0.2-3.6-1.5l-3.8-3.8c-4.4-4.4-10.2-6.7-16.2-6.7 c-3,0-6.1,0.6-9,1.8l-0.2,0.1c-8.7,3.6-14.4,12-14.4,21.3v5.3c0,2.8-2.3,5.1-5.1,5.1c-2.8,0-5.1-2.3-5.1-5.1v-5.3 c0-9.3-5.6-17.7-14.3-21.3l-0.1,0c-8.7-3.6-18.6-1.7-25.2,4.9l-3.9,3.9c-2,2-5.2,2-7.2,0c-2-2-2-5.2,0-7.2l3.8-3.8 c6.6-6.6,8.5-16.5,4.9-25.2l-0.1-0.3c-3.6-8.7-11.9-14.3-21.3-14.3h-5.5l0,0c-2.8,0-5.1-2.3-5.1-5.1c0-2.8,2.3-5.1,5.1-5.1h5.5 c9.3,0,17.7-5.6,21.3-14.3l0.1-0.2c3.6-8.7,1.7-18.6-4.9-25.2l-3.9-3.9c-2-2-2-5.2,0-7.2c2-2,5.2-2,7.2,0l3.9,3.9 c6.6,6.6,16.5,8.5,25.2,4.9l0.2-0.1c8.7-3.6,14.3-11.9,14.3-21.3v-5.6c0-2.8,2.3-5.1,5.1-5.1c2.8,0,5.1,2.3,5.1,5.1v5.6 c0,9.3,5.6,17.7,14.3,21.3l0.3,0.1c8.7,3.6,18.6,1.7,25.2-4.9l3.8-3.8c2-2,5.2-2,7.2,0c1.3,1.3,1.5,2.8,1.5,3.6 c0,0.8-0.2,2.3-1.5,3.6l-3.9,3.9c-6.6,6.6-8.5,16.5-4.9,25.2l0,0.1c3.6,8.7,12,14.4,21.3,14.4h5.5c2.8,0,5.1,2.3,5.1,5.1 c0,2.8-2.3,5.1-5.1,5.1h-5.5c-9.3,0-17.7,5.6-21.3,14.3l-0.1,0.2C264.7,249.5,266.6,259.4,273.2,266z'/%3E%3C/g%3E%3Cpath class='st0' d='M400,79h-31V48c0-4.4-3.6-8-8-8h-3c-4.4,0-8,3.6-8,8v31h-31c-4.4,0-8,3.6-8,8v3c0,4.4,3.6,8,8,8h31v31 c0,4.4,3.6,8,8,8h3c4.4,0,8-3.6,8-8V98h31c4.4,0,8-3.6,8-8v-3C408,82.6,404.4,79,400,79z'/%3E%3C/g%3E%3C/svg%3E");
    background-repeat: no-repeat;
    padding: 5px 15px;
}
.uda-advanced-btn span{
    padding-left: 15px;
}
.uda-dropdown {
    position: relative;
    display: inline-block;
    float: right;
}

.uda-advanced-btn-content {
    display: none;
    position: absolute;
    padding: 5px;
    color: var(--uda-text-color-bg-white);
    z-index: 1;
    min-width: 160px;
    bottom: 38px;
    right: 0;
}

.uda-advanced-btn-content a {
    display: flex;
    /*justify-content: center;
    padding: 5px;*/
    border-top: 1px solid var(--uda-text-color-bg-white);
    background-color: var(--uda-secondary-color);
    font-size: 14px;
    align-items: center;
    background-repeat: no-repeat;
    background-size: 20px 20px;
    background-position-y: center;
    background-position-x: 5px;
    padding: 5px 0px 5px 30px;
    background-image: url("data:image/svg+xml,%3Csvg version='1.1' id='Capa_1' xmlns='http://www.w3.org/2000/svg' xmlns:xlink='http://www.w3.org/1999/xlink' x='0px' y='0px' viewBox='0 0 426.7 426.7' style='enable-background:new 0 0 426.7 426.7;' xml:space='preserve'%3E%3Cstyle type='text/css'%3E .st0%7Bfill:%23FFFFFF;%7D%0A%3C/style%3E%3Cg%3E%3Cg%3E%3Cg%3E%3Cpath class='st0' d='M213.3,106.7c-58.9,0-106.7,47.8-106.7,106.7S154.5,320,213.3,320S320,272.2,320,213.3 S272.2,106.7,213.3,106.7z'/%3E%3Cpath class='st0' d='M213.3,0C95.5,0,0,95.5,0,213.3s95.5,213.3,213.3,213.3s213.3-95.5,213.3-213.3S331.2,0,213.3,0z M213.3,384 C119,384,42.7,307.6,42.7,213.3S119,42.7,213.3,42.7S384,119,384,213.3S307.6,384,213.3,384z'/%3E%3C/g%3E%3C/g%3E%3C/g%3E%3C/svg%3E");
}

.uda-advanced-btn-content a:hover {
    background-color: var(--uda-primary-color);
    cursor: pointer;
}

.uda-dropdown:hover .uda-advanced-btn-content {
    display: block !important;
}

.uda-advanced-btn:hover {
    background-color: var(--uda-footer-srchbtn-bgcolor);
    cursor: pointer;
}

.uda-advanced-btn:focus {
    outline: none;
}

.uda-footer-left {
    width: 50%;
    float: left;
    font-size: 10px;
    padding: 10px 0px;
    opacity: 80%;
}

.uda-footer-right {
    width: 50%;
    float: right;
}

.uda-footer-right a {
    font-size: 10px;
    color: var(--uda-primary-color) !important;
    text-decoration: none;
}

.uda-footer-right a:hover {
    text-decoration: underline;
}

.uda-footer-right img {
    cursor: pointer;
    margin-bottom: 5px;
}

.uda-footer-bar {
    background-color: var(--uda-text-color-bg-white);
    position: fixed;
    bottom: 0;
    max-width: 23%;
    width: 100%;
    right: 0;
}


.uda-card-details {
    padding: 20px;
    background-color: #f2f4fe;
    border-radius: 5px;
    margin-top: 20px;
    text-align: center;
    box-shadow: 2px 1px 6px 1px var(--uda-boxshodow-color);
}

.uda-close-icon{
    width: 25px;
    height: 25px;
    background-color: var(--uda-primary-color);
    border-radius: 50%;
    cursor: pointer;
    float: right;
    margin-top: -15px;
    font-size: 19px;
    font-weight: 500;
    cursor: pointer;
    color: var(--uda-text-color-bg-white);
}
.uda-card-btns {
    display: block;
    margin-top: -35px;
}

.uda-play-btn {
    background-color: var(--uda-secondary-color);
    outline: none;
    border-radius: 5px;
    border: none;
    padding: 5px;
    cursor: pointer;
}

.uda-play-btn:hover {
    background-color: var(--uda-primary-color);
}

.uda-play-btn:active {
    background-color: var(--uda-primary-color);
}

.uda-play-btn:disabled {
    background-color: var(--uda-primary-color);
    opacity: 60%;
}

.uda-stop-btn {
    background-color: var(--uda-secondary-color);
    outline: none;
    border-radius: 5px;
    border: none;
    padding: 5px;
    cursor: pointer;
}

.uda-stop-btn:hover {
    background-color: var(--uda-primary-color);
}

.uda-stop-btn:active {
    background-color: var(--uda-primary-color);
}

.uda-stop-btn:disabled {
    background-color: var(--uda-primary-color);
    opacity: 60%;
}

.uda-card-right-dbl-arrow {
    width: 25px;
    height: 25px;
    background-color: var(--uda-primary-color);
    border-radius: 50%;
    cursor: pointer;
    margin-left: -10px;
    margin-top: -10px
}

.uda-card-right-dbl-arrow img {
    padding: 6px;
}

.uda-card-details h5 {
    font-size: 14px;
    margin: 5px 0px;
}

.uda-suggestion-list {
    position: relative;
    line-height: 32px;
    text-align: left;
    /*list-style: none url('../images/icons/bullet.png');*/
    list-style: none;
    margin: 0;
    text-overflow: ellipsis;
    white-space: nowrap;
    overflow: hidden;
    padding-left: 0px;
}

.uda-recording {
    position: relative;
    line-height: 25px;
    text-align: left;
    list-style: none url('../images/icons/bullet.png');
    margin: 0;
}

.uda-suggestion-list li, .uda-recording li {
    font-size: 14px;
    cursor: pointer;
}


.uda-suggestion-list li::before {
    content: '\00a0 \00a0 \00a0 \00a0';
    padding-right: 10px;
    vertical-align: middle;
 
}

.uda-suggestion-list li.completed::before {
   /* content: url('../images/icons/bullet.png');*/
    vertical-align: middle;
    background-image: url(../images/icons/bullet.png);
    background-repeat: space;
}
.uda-suggestion-list li.loading::before {
   /* content: url('../images/icons/bullet.png');*/
    vertical-align: middle;
    background-image: url(../images/icons/uda-loading.gif);
    background-repeat: space;
}
.uda-details-footer {
    background-color: #e5eafe;
    height: 40px;
    border-radius: 0px 0px 5px 5px;
}

.uda-details-footer-left {
    width: 30%;
    float: left;
    background-image: url("data:image/svg+xml,%3Csvg xmlns='http://www.w3.org/2000/svg' xmlns:xlink='http://www.w3.org/1999/xlink' version='1.1' id='Capa_1' x='0px' y='0px' viewBox='0 0 384 384' style='enable-background:new 0 0 384 384;' xml:space='preserve'%3E%3Cstyle type='text/css'%3E .st0%7Bfill:%23303F9F;%7D%0A%3C/style%3E%3Cg%3E%3Cg%3E%3Cg%3E%3Cpath class='st0' d='M64,341.3c0,23.6,19.1,42.7,42.7,42.7h170.7c23.6,0,42.7-19.1,42.7-42.7v-256H64V341.3z'/%3E%3Cpolygon class='st0' points='266.7,21.3 245.3,0 138.7,0 117.3,21.3 42.7,21.3 42.7,64 341.3,64 341.3,21.3 '/%3E%3C/g%3E%3C/g%3E%3C/g%3E%3C/svg%3E");
    background-repeat: no-repeat;
    background-size: 25px 25px;
    background-position: center;
}

.uda-trash-img, .uda-like-img, .uda-dislike-img {
    width: 40px;
    display: inline-block;
    height: 40px;
    border-right: 1px solid var(--uda-footer-srchbtn-bgcolor);
    cursor: pointer;
}

.uda-trash-img:hover, .uda-like-img:hover, .uda-dislike-img:hover {
    background-color: var(--uda-footer-srchbtn-bgcolor);
}

.uda-details-footer-right {
    width: 70%;
    float: right;
    text-align: right;
}
.like-img-bg{
  background-image: url("data:image/svg+xml,%3Csvg version='1.1' id='Layer_1' xmlns='http://www.w3.org/2000/svg' xmlns:xlink='http://www.w3.org/1999/xlink' x='0px' y='0px' viewBox='0 0 22.3 19.8' style='enable-background:new 0 0 22.3 19.8;' xml:space='preserve'%3E%3Cstyle type='text/css'%3E .st0%7Bfill:%2333429B;%7D%0A%3C/style%3E%3Cg%3E%3Cpath class='st0' d='M0.2,13.1c0,0,5.4,0,6.2-0.3s2.7-1.7,3.9-4c0.5-0.9,2.3-2.8,2.5-3.3c0.2-0.5,1.2-2.2,1.4-3.9s0.6-2.2,1.3-1.1 c0.7,1.1,1,2.3,0.3,4.5c-0.8,2.2-1,3.3-1,3.3s5.7,0,7,2.1c1.3,2.1-0.4,2.3-0.7,2.3c0,0,2.7,2-0.3,2.9c0,0,1.4,2-1.1,2.4 c0,0,0.3,1.4-2.6,1.5c-3,0.2-17,0.3-17,0.3L0.2,13.1z'/%3E%3C/g%3E%3C/svg%3E");
  background-repeat: no-repeat;
  background-size: 25px 25px;
  background-position: center;
}
.dislike-img-bg{
  background-image: url("data:image/svg+xml,%3Csvg version='1.1' id='Layer_1' xmlns='http://www.w3.org/2000/svg' xmlns:xlink='http://www.w3.org/1999/xlink' x='0px' y='0px' viewBox='0 0 22.3 19.8' style='enable-background:new 0 0 22.3 19.8;' xml:space='preserve'%3E%3Cstyle type='text/css'%3E .st0%7Bfill:%2333429B;%7D%0A%3C/style%3E%3Cg%3E%3Cpath class='st0' d='M0,0c0,0,14,0.2,17,0.3c3,0.2,2.6,1.5,2.6,1.5c2.5,0.3,1.1,2.4,1.1,2.4c3,0.9,0.3,2.9,0.3,2.9 c0.3-0.1,2.1,0.1,0.7,2.3c-1.3,2.1-7,2.1-7,2.1s0.3,1.1,1,3.3c0.8,2.2,0.4,3.4-0.3,4.5c-0.7,1.1-1.1,0.6-1.3-1.1 c-0.2-1.7-1.2-3.4-1.4-3.9c-0.2-0.5-2-2.4-2.5-3.3c-1.2-2.2-3.1-3.8-3.9-4S0.2,6.7,0.2,6.7L0,0z'/%3E%3C/g%3E%3C/svg%3E");
  background-repeat: no-repeat;
  background-size: 25px 25px;
  background-position: center;
}

.uda-tutorial-btn {
    background-color: var(--uda-primary-color);
    border: none;
    outline: none;
    color: var(--uda-text-color-bg-white);
    border-radius: 5px;
    padding: 5px 12px;
    font-size: 14px;
    cursor: pointer;
}

.uda-tutorial-btn:hover {
    background-color: var(--uda-secondary-color);
}

.uda-record-btn {
    display: inline-flex;
    background-color: var(--uda-secondary-color);
    background-image: url("data:image/svg+xml,%3Csvg version='1.1' id='Capa_1' xmlns='http://www.w3.org/2000/svg' xmlns:xlink='http://www.w3.org/1999/xlink' x='0px' y='0px' viewBox='0 0 426.7 426.7' style='enable-background:new 0 0 426.7 426.7;' xml:space='preserve'%3E%3Cstyle type='text/css'%3E .st0%7Bfill:%23FFFFFF;%7D%0A%3C/style%3E%3Cg%3E%3Cg%3E%3Cg%3E%3Cpath class='st0' d='M213.3,106.7c-58.9,0-106.7,47.8-106.7,106.7S154.5,320,213.3,320S320,272.2,320,213.3 S272.2,106.7,213.3,106.7z'/%3E%3Cpath class='st0' d='M213.3,0C95.5,0,0,95.5,0,213.3s95.5,213.3,213.3,213.3s213.3-95.5,213.3-213.3S331.2,0,213.3,0z M213.3,384 C119,384,42.7,307.6,42.7,213.3S119,42.7,213.3,42.7S384,119,384,213.3S307.6,384,213.3,384z'/%3E%3C/g%3E%3C/g%3E%3C/g%3E%3C/svg%3E");
    background-repeat: no-repeat;
    background-size: 20px 20px;
    background-position-y: center;
    background-position-x: 5px;
    border: none;
    outline: none;
    color: var(--uda-text-color-bg-white);
    border-radius: 5px;
    padding: 5px 12px;
    align-items: center;
    font-size: 14px;
    cursor: pointer;
}
.uda-record-btn span{
  padding-left: 15px;
}

.uda-record-btn:hover {
    background-color: var(--uda-primary-color);
}

.uda-form-input {
    background-color: var(--uda-footer-srchbtn-bgcolor);
    border: none;
    border-radius: 5px;
    padding: 10px 20px;
    width: 100%;
    margin: 10px 0px;
}

.uda-form-input:focus {
    outline: none;
}

.uda-no-results {
    text-align: center;
    margin: 30px 0px;
    padding: 20px;
    background-color: #f2f4fe;
    box-shadow: 2px 1px 6px 1px var(--uda-boxshodow-color);
}

.uda-no-results p {
    font-weight: 500;
    font-size: 18px;
    color: var(--uda-secondary-color);
    margin: 5px;
}

.uda-no-src {
    fill: var(--uda-primary-color);
    width: 45px;
    height: 45px;
    transform: scaleX(-1);
}
/*.uda-recording li i::after{
    content: "";
    display: inline-block;
    border-radius: 5px;
    background: url("../images/icons/edit.png") no-repeat center #303f9f;
    width: 25px;
    height: 25px;
    float: none;
    margin-left: 10px;
    margin-bottom: 5px;
    vertical-align: middle;
}*/


@media screen and (max-width: 1920px), screen and ( max-height: 1080px) {
    .uda-help-bg-tooltip:after {
        top: 8px;
    }
}

@media screen and (max-width: 1600px), screen and( max-height: 900px) {

    .uda-help-bg-tooltip:after {
        top: 9px;
    }
}

@media screen and (max-width: 1536px), screen and( max-height: 864px) {

    .uda-help-bg-tooltip:after {
        top: 9px;
    }
}

@media screen and (max-width: 1440px), screen and( max-height: 900px) {
    .uda-help-bg-tooltip:after {
        top: 10px;
    }
}

@media screen and (max-width: 1366px), screen and( max-height: 768px) {

}

@media screen and (max-width: 1280px), screen and( max-height: 720px) {

}

@media screen and (max-width: 1280px), screen and( max-height: 768px) {
    .uda-help-bg-tooltip:after {
        top: 11px;
    }
}

/* tooltip css classes */
.uda-tooltip {
    display:inline-block;
    position:relative;
    text-align:center;
}

<<<<<<< HEAD
.uda-tooltip h3 {margin:12px 0;}

.uda-tooltip-container {
    min-width:200px;
    max-width:400px;
    padding:0;
    color: var(--uda-primary-color);
=======
.uda-tooltip-text-content{
    visibility: visible;
    position: absolute;
    min-width:200px;
    max-width:400px;
>>>>>>> 3015edbf
    background-color: var(--uda-card-bgcolor);
    color: var(--uda-primary-color);
    text-align: center;
    padding: 10px;
    border-radius:8px; 
    z-index:99999999;
    transition: opacity .6s;
    box-shadow:0 1px 16px var(--uda-boxshodow-color);
<<<<<<< HEAD
    /*visibility:hidden;*/
    opacity:0;
    transition:opacity 0.8s;
}

.uda-tooltip .uda-tooltip-right {
    min-width:200px;
    max-width:400px;
    top:50%;
    left:100%;
    margin-left:20px;
    transform:translate(0, -50%);
=======
>>>>>>> 3015edbf
}

.uda-tooltip-right::after{
    content: "";
    position: absolute;
    top: 50%;
    right: 100%;
    margin-top: -12px;
    border-width: 12px;
    border-style: solid;
    border-color: transparent var(--uda-footer-srchbtn-bgcolor) transparent transparent;
}
.uda-tooltip-right {
    top: 50%;
    left: 100%;
    margin-left: 20px;
    transform: translate(0px, -50%);
}
.uda-tooltip-top {
    bottom: 100%;
    left: 50%;
    margin-bottom: 15px;
    margin-left: -50%;
}
.uda-tooltip-top::after{
    content: "";
    position: absolute;
    top: 100%;
    left: 50%;
    transform: rotate(-90deg);
    border-width: 12px;
    border-style: solid;
    border-color: transparent var(--uda-footer-srchbtn-bgcolor) transparent transparent;
}
.uda-tooltip-bottom {
    top: 100%;
    left: 50%;
    margin-top: 15px;
    margin-left: -50%;
}
.uda-tooltip-bottom::after{
    content: "";
    position: absolute;
    bottom: 100%;
    left: 50%;
    transform: rotate(90deg);
    margin-top: -12px;
    border-width: 12px;
    border-style: solid;
    border-color: transparent var(--uda-footer-srchbtn-bgcolor) transparent transparent;
}
.uda-tooltip-left {
    top: 50%;
    right: 100%;
    margin-right: 20px;
    transform: translate(0px, -50%);
}
.uda-tooltip-left::after{
    content: "";
    position: absolute;
    top: 50%;
    left: 100%;
    transform: rotate(180deg);
    margin-top: -12px;
    border-width: 12px;
    border-style: solid;
    border-color: transparent var(--uda-footer-srchbtn-bgcolor) transparent transparent;
}
.uda-tooltip h3 {margin:12px 0;}
.uda-tooltip img {
    width:400px;
    border-radius:8px 8px 0 0;
}
<<<<<<< HEAD

.uda-tooltip-text-content {
    padding:10px 20px;
    white-space: initial;
    line-height: normal !important;
}

.uda-tooltip .uda-tooltip-right i {
=======
.uda-tooltip i {
>>>>>>> 3015edbf
    position:absolute;
    top:50%;
    right:100%;
    margin-top:-12px;
    width:12px;
    height:24px;
    overflow:hidden;
}
.uda-tooltip i::after {
    background-color:#444444;
}
.uda-tooltip .uda-tutorial-btn:hover {
    background-color: var(--uda-primary-color);
}

/* angular related css code for squeezing*/
.uda-original-content .kt-header,.uda-original-content .kt-header--fixed,.uda-original-content .kt-container--fluid{
    max-width: 77%;
}



/*Intro Js tooltips*/
.introjs-tooltip {
  background-color: var(--uda-card-bgcolor) !important;
  color: var(--uda-primary-color) !important;
}
.introjs-arrow.left, .introjs-arrow.left-bottom {
  border-color: transparent var(--uda-footer-srchbtn-bgcolor) transparent transparent !important;
}<|MERGE_RESOLUTION|>--- conflicted
+++ resolved
@@ -642,21 +642,11 @@
     text-align:center;
 }
 
-<<<<<<< HEAD
-.uda-tooltip h3 {margin:12px 0;}
-
-.uda-tooltip-container {
-    min-width:200px;
-    max-width:400px;
-    padding:0;
-    color: var(--uda-primary-color);
-=======
 .uda-tooltip-text-content{
     visibility: visible;
     position: absolute;
     min-width:200px;
     max-width:400px;
->>>>>>> 3015edbf
     background-color: var(--uda-card-bgcolor);
     color: var(--uda-primary-color);
     text-align: center;
@@ -665,21 +655,6 @@
     z-index:99999999;
     transition: opacity .6s;
     box-shadow:0 1px 16px var(--uda-boxshodow-color);
-<<<<<<< HEAD
-    /*visibility:hidden;*/
-    opacity:0;
-    transition:opacity 0.8s;
-}
-
-.uda-tooltip .uda-tooltip-right {
-    min-width:200px;
-    max-width:400px;
-    top:50%;
-    left:100%;
-    margin-left:20px;
-    transform:translate(0, -50%);
-=======
->>>>>>> 3015edbf
 }
 
 .uda-tooltip-right::after{
@@ -753,18 +728,7 @@
     width:400px;
     border-radius:8px 8px 0 0;
 }
-<<<<<<< HEAD
-
-.uda-tooltip-text-content {
-    padding:10px 20px;
-    white-space: initial;
-    line-height: normal !important;
-}
-
-.uda-tooltip .uda-tooltip-right i {
-=======
 .uda-tooltip i {
->>>>>>> 3015edbf
     position:absolute;
     top:50%;
     right:100%;

--- conflicted
+++ resolved
@@ -20,8 +20,6 @@
     chrome.runtime.sendMessage({action:data.detail.action,data:data.detail.data});
 });
 
-<<<<<<< HEAD
-=======
 /**
  * listener for removed additional data that was added by the frameworks
  */
@@ -32,7 +30,6 @@
     document.dispatchEvent(new CustomEvent("UDASaveNodeData",{detail: {data: {jsonData: domJSON.toJSON(data.relatedTarget)}}}));
 });
 
->>>>>>> 1a4a1be4
 chrome.runtime.onMessage.addListener(function(request) {
     if(request.action==="UDAUserSessionData"){
         document.dispatchEvent(new CustomEvent("UDAUserSessionData", {detail: {data: request.data}, bubbles: false, cancelable: false}));

--- conflicted
+++ resolved
@@ -18,11 +18,7 @@
       ],
       "run_at": "document_end",
       "js": [
-<<<<<<< HEAD
-        "assets/UDAPluginSDK.js"
-=======
         "./assets/UDAPluginSDK.js"
->>>>>>> ae8ec6ea
       ],
       "css": [
 

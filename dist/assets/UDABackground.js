<<<<<<< HEAD
var UdanLibrary;
/******/ (() => { // webpackBootstrap
/******/ 	var __webpack_modules__ = ({

/***/ "./node_modules/detect-browser/es/index.js":
/*!*************************************************!*\
  !*** ./node_modules/detect-browser/es/index.js ***!
  \*************************************************/
/***/ ((__unused_webpack_module, __webpack_exports__, __webpack_require__) => {

"use strict";
__webpack_require__.r(__webpack_exports__);
/* harmony export */ __webpack_require__.d(__webpack_exports__, {
/* harmony export */   BotInfo: () => (/* binding */ BotInfo),
/* harmony export */   BrowserInfo: () => (/* binding */ BrowserInfo),
/* harmony export */   NodeInfo: () => (/* binding */ NodeInfo),
/* harmony export */   ReactNativeInfo: () => (/* binding */ ReactNativeInfo),
/* harmony export */   SearchBotDeviceInfo: () => (/* binding */ SearchBotDeviceInfo),
/* harmony export */   browserName: () => (/* binding */ browserName),
/* harmony export */   detect: () => (/* binding */ detect),
/* harmony export */   detectOS: () => (/* binding */ detectOS),
/* harmony export */   getNodeVersion: () => (/* binding */ getNodeVersion),
/* harmony export */   parseUserAgent: () => (/* binding */ parseUserAgent)
/* harmony export */ });
/* provided dependency */ var process = __webpack_require__(/*! process/browser */ "./node_modules/process/browser.js");
var __spreadArray = (undefined && undefined.__spreadArray) || function (to, from, pack) {
    if (pack || arguments.length === 2) for (var i = 0, l = from.length, ar; i < l; i++) {
        if (ar || !(i in from)) {
            if (!ar) ar = Array.prototype.slice.call(from, 0, i);
            ar[i] = from[i];
        }
    }
    return to.concat(ar || Array.prototype.slice.call(from));
};
var BrowserInfo = /** @class */ (function () {
    function BrowserInfo(name, version, os) {
        this.name = name;
        this.version = version;
        this.os = os;
        this.type = 'browser';
    }
    return BrowserInfo;
}());

var NodeInfo = /** @class */ (function () {
    function NodeInfo(version) {
        this.version = version;
        this.type = 'node';
        this.name = 'node';
        this.os = process.platform;
    }
    return NodeInfo;
}());

var SearchBotDeviceInfo = /** @class */ (function () {
    function SearchBotDeviceInfo(name, version, os, bot) {
        this.name = name;
        this.version = version;
        this.os = os;
        this.bot = bot;
        this.type = 'bot-device';
    }
    return SearchBotDeviceInfo;
}());

var BotInfo = /** @class */ (function () {
    function BotInfo() {
        this.type = 'bot';
        this.bot = true; // NOTE: deprecated test name instead
        this.name = 'bot';
        this.version = null;
        this.os = null;
    }
    return BotInfo;
}());

var ReactNativeInfo = /** @class */ (function () {
    function ReactNativeInfo() {
        this.type = 'react-native';
        this.name = 'react-native';
        this.version = null;
        this.os = null;
    }
    return ReactNativeInfo;
}());

// tslint:disable-next-line:max-line-length
var SEARCHBOX_UA_REGEX = /alexa|bot|crawl(er|ing)|facebookexternalhit|feedburner|google web preview|nagios|postrank|pingdom|slurp|spider|yahoo!|yandex/;
var SEARCHBOT_OS_REGEX = /(nuhk|curl|Googlebot|Yammybot|Openbot|Slurp|MSNBot|Ask\ Jeeves\/Teoma|ia_archiver)/;
var REQUIRED_VERSION_PARTS = 3;
var userAgentRules = [
    ['aol', /AOLShield\/([0-9\._]+)/],
    ['edge', /Edge\/([0-9\._]+)/],
    ['edge-ios', /EdgiOS\/([0-9\._]+)/],
    ['yandexbrowser', /YaBrowser\/([0-9\._]+)/],
    ['kakaotalk', /KAKAOTALK\s([0-9\.]+)/],
    ['samsung', /SamsungBrowser\/([0-9\.]+)/],
    ['silk', /\bSilk\/([0-9._-]+)\b/],
    ['miui', /MiuiBrowser\/([0-9\.]+)$/],
    ['beaker', /BeakerBrowser\/([0-9\.]+)/],
    ['edge-chromium', /EdgA?\/([0-9\.]+)/],
    [
        'chromium-webview',
        /(?!Chrom.*OPR)wv\).*Chrom(?:e|ium)\/([0-9\.]+)(:?\s|$)/,
    ],
    ['chrome', /(?!Chrom.*OPR)Chrom(?:e|ium)\/([0-9\.]+)(:?\s|$)/],
    ['phantomjs', /PhantomJS\/([0-9\.]+)(:?\s|$)/],
    ['crios', /CriOS\/([0-9\.]+)(:?\s|$)/],
    ['firefox', /Firefox\/([0-9\.]+)(?:\s|$)/],
    ['fxios', /FxiOS\/([0-9\.]+)/],
    ['opera-mini', /Opera Mini.*Version\/([0-9\.]+)/],
    ['opera', /Opera\/([0-9\.]+)(?:\s|$)/],
    ['opera', /OPR\/([0-9\.]+)(:?\s|$)/],
    ['pie', /^Microsoft Pocket Internet Explorer\/(\d+\.\d+)$/],
    ['pie', /^Mozilla\/\d\.\d+\s\(compatible;\s(?:MSP?IE|MSInternet Explorer) (\d+\.\d+);.*Windows CE.*\)$/],
    ['netfront', /^Mozilla\/\d\.\d+.*NetFront\/(\d.\d)/],
    ['ie', /Trident\/7\.0.*rv\:([0-9\.]+).*\).*Gecko$/],
    ['ie', /MSIE\s([0-9\.]+);.*Trident\/[4-7].0/],
    ['ie', /MSIE\s(7\.0)/],
    ['bb10', /BB10;\sTouch.*Version\/([0-9\.]+)/],
    ['android', /Android\s([0-9\.]+)/],
    ['ios', /Version\/([0-9\._]+).*Mobile.*Safari.*/],
    ['safari', /Version\/([0-9\._]+).*Safari/],
    ['facebook', /FB[AS]V\/([0-9\.]+)/],
    ['instagram', /Instagram\s([0-9\.]+)/],
    ['ios-webview', /AppleWebKit\/([0-9\.]+).*Mobile/],
    ['ios-webview', /AppleWebKit\/([0-9\.]+).*Gecko\)$/],
    ['curl', /^curl\/([0-9\.]+)$/],
    ['searchbot', SEARCHBOX_UA_REGEX],
];
var operatingSystemRules = [
    ['iOS', /iP(hone|od|ad)/],
    ['Android OS', /Android/],
    ['BlackBerry OS', /BlackBerry|BB10/],
    ['Windows Mobile', /IEMobile/],
    ['Amazon OS', /Kindle/],
    ['Windows 3.11', /Win16/],
    ['Windows 95', /(Windows 95)|(Win95)|(Windows_95)/],
    ['Windows 98', /(Windows 98)|(Win98)/],
    ['Windows 2000', /(Windows NT 5.0)|(Windows 2000)/],
    ['Windows XP', /(Windows NT 5.1)|(Windows XP)/],
    ['Windows Server 2003', /(Windows NT 5.2)/],
    ['Windows Vista', /(Windows NT 6.0)/],
    ['Windows 7', /(Windows NT 6.1)/],
    ['Windows 8', /(Windows NT 6.2)/],
    ['Windows 8.1', /(Windows NT 6.3)/],
    ['Windows 10', /(Windows NT 10.0)/],
    ['Windows ME', /Windows ME/],
    ['Windows CE', /Windows CE|WinCE|Microsoft Pocket Internet Explorer/],
    ['Open BSD', /OpenBSD/],
    ['Sun OS', /SunOS/],
    ['Chrome OS', /CrOS/],
    ['Linux', /(Linux)|(X11)/],
    ['Mac OS', /(Mac_PowerPC)|(Macintosh)/],
    ['QNX', /QNX/],
    ['BeOS', /BeOS/],
    ['OS/2', /OS\/2/],
];
function detect(userAgent) {
    if (!!userAgent) {
        return parseUserAgent(userAgent);
    }
    if (typeof document === 'undefined' &&
        typeof navigator !== 'undefined' &&
        navigator.product === 'ReactNative') {
        return new ReactNativeInfo();
    }
    if (typeof navigator !== 'undefined') {
        return parseUserAgent(navigator.userAgent);
    }
    return getNodeVersion();
}
function matchUserAgent(ua) {
    // opted for using reduce here rather than Array#first with a regex.test call
    // this is primarily because using the reduce we only perform the regex
    // execution once rather than once for the test and for the exec again below
    // probably something that needs to be benchmarked though
    return (ua !== '' &&
        userAgentRules.reduce(function (matched, _a) {
            var browser = _a[0], regex = _a[1];
            if (matched) {
                return matched;
            }
            var uaMatch = regex.exec(ua);
            return !!uaMatch && [browser, uaMatch];
        }, false));
}
function browserName(ua) {
    var data = matchUserAgent(ua);
    return data ? data[0] : null;
}
function parseUserAgent(ua) {
    var matchedRule = matchUserAgent(ua);
    if (!matchedRule) {
        return null;
    }
    var name = matchedRule[0], match = matchedRule[1];
    if (name === 'searchbot') {
        return new BotInfo();
    }
    // Do not use RegExp for split operation as some browser do not support it (See: http://blog.stevenlevithan.com/archives/cross-browser-split)
    var versionParts = match[1] && match[1].split('.').join('_').split('_').slice(0, 3);
    if (versionParts) {
        if (versionParts.length < REQUIRED_VERSION_PARTS) {
            versionParts = __spreadArray(__spreadArray([], versionParts, true), createVersionParts(REQUIRED_VERSION_PARTS - versionParts.length), true);
        }
    }
    else {
        versionParts = [];
    }
    var version = versionParts.join('.');
    var os = detectOS(ua);
    var searchBotMatch = SEARCHBOT_OS_REGEX.exec(ua);
    if (searchBotMatch && searchBotMatch[1]) {
        return new SearchBotDeviceInfo(name, version, os, searchBotMatch[1]);
    }
    return new BrowserInfo(name, version, os);
}
function detectOS(ua) {
    for (var ii = 0, count = operatingSystemRules.length; ii < count; ii++) {
        var _a = operatingSystemRules[ii], os = _a[0], regex = _a[1];
        var match = regex.exec(ua);
        if (match) {
            return os;
        }
    }
    return null;
}
function getNodeVersion() {
    var isNode = typeof process !== 'undefined' && process.version;
    return isNode ? new NodeInfo(process.version.slice(1)) : null;
}
function createVersionParts(count) {
    var output = [];
    for (var ii = 0; ii < count; ii++) {
        output.push('0');
    }
    return output;
}


/***/ }),

/***/ "./node_modules/process/browser.js":
/*!*****************************************!*\
  !*** ./node_modules/process/browser.js ***!
  \*****************************************/
/***/ ((module) => {

// shim for using process in browser
var process = module.exports = {};

// cached from whatever global is present so that test runners that stub it
// don't break things.  But we need to wrap it in a try catch in case it is
// wrapped in strict mode code which doesn't define any globals.  It's inside a
// function because try/catches deoptimize in certain engines.

var cachedSetTimeout;
var cachedClearTimeout;

function defaultSetTimout() {
    throw new Error('setTimeout has not been defined');
}
function defaultClearTimeout () {
    throw new Error('clearTimeout has not been defined');
}
(function () {
    try {
        if (typeof setTimeout === 'function') {
            cachedSetTimeout = setTimeout;
        } else {
            cachedSetTimeout = defaultSetTimout;
        }
    } catch (e) {
        cachedSetTimeout = defaultSetTimout;
    }
    try {
        if (typeof clearTimeout === 'function') {
            cachedClearTimeout = clearTimeout;
        } else {
            cachedClearTimeout = defaultClearTimeout;
        }
    } catch (e) {
        cachedClearTimeout = defaultClearTimeout;
    }
} ())
function runTimeout(fun) {
    if (cachedSetTimeout === setTimeout) {
        //normal enviroments in sane situations
        return setTimeout(fun, 0);
    }
    // if setTimeout wasn't available but was latter defined
    if ((cachedSetTimeout === defaultSetTimout || !cachedSetTimeout) && setTimeout) {
        cachedSetTimeout = setTimeout;
        return setTimeout(fun, 0);
    }
    try {
        // when when somebody has screwed with setTimeout but no I.E. maddness
        return cachedSetTimeout(fun, 0);
    } catch(e){
        try {
            // When we are in I.E. but the script has been evaled so I.E. doesn't trust the global object when called normally
            return cachedSetTimeout.call(null, fun, 0);
        } catch(e){
            // same as above but when it's a version of I.E. that must have the global object for 'this', hopfully our context correct otherwise it will throw a global error
            return cachedSetTimeout.call(this, fun, 0);
        }
    }


}
function runClearTimeout(marker) {
    if (cachedClearTimeout === clearTimeout) {
        //normal enviroments in sane situations
        return clearTimeout(marker);
    }
    // if clearTimeout wasn't available but was latter defined
    if ((cachedClearTimeout === defaultClearTimeout || !cachedClearTimeout) && clearTimeout) {
        cachedClearTimeout = clearTimeout;
        return clearTimeout(marker);
    }
    try {
        // when when somebody has screwed with setTimeout but no I.E. maddness
        return cachedClearTimeout(marker);
    } catch (e){
        try {
            // When we are in I.E. but the script has been evaled so I.E. doesn't  trust the global object when called normally
            return cachedClearTimeout.call(null, marker);
        } catch (e){
            // same as above but when it's a version of I.E. that must have the global object for 'this', hopfully our context correct otherwise it will throw a global error.
            // Some versions of I.E. have different rules for clearTimeout vs setTimeout
            return cachedClearTimeout.call(this, marker);
        }
    }



}
var queue = [];
var draining = false;
var currentQueue;
var queueIndex = -1;

function cleanUpNextTick() {
    if (!draining || !currentQueue) {
        return;
    }
    draining = false;
    if (currentQueue.length) {
        queue = currentQueue.concat(queue);
    } else {
        queueIndex = -1;
    }
    if (queue.length) {
        drainQueue();
    }
}

function drainQueue() {
    if (draining) {
        return;
    }
    var timeout = runTimeout(cleanUpNextTick);
    draining = true;

    var len = queue.length;
    while(len) {
        currentQueue = queue;
        queue = [];
        while (++queueIndex < len) {
            if (currentQueue) {
                currentQueue[queueIndex].run();
            }
        }
        queueIndex = -1;
        len = queue.length;
    }
    currentQueue = null;
    draining = false;
    runClearTimeout(timeout);
}

process.nextTick = function (fun) {
    var args = new Array(arguments.length - 1);
    if (arguments.length > 1) {
        for (var i = 1; i < arguments.length; i++) {
            args[i - 1] = arguments[i];
        }
    }
    queue.push(new Item(fun, args));
    if (queue.length === 1 && !draining) {
        runTimeout(drainQueue);
    }
};

// v8 likes predictible objects
function Item(fun, array) {
    this.fun = fun;
    this.array = array;
}
Item.prototype.run = function () {
    this.fun.apply(null, this.array);
};
process.title = 'browser';
process.browser = true;
process.env = {};
process.argv = [];
process.version = ''; // empty string to avoid regexp issues
process.versions = {};

function noop() {}

process.on = noop;
process.addListener = noop;
process.once = noop;
process.off = noop;
process.removeListener = noop;
process.removeAllListeners = noop;
process.emit = noop;
process.prependListener = noop;
process.prependOnceListener = noop;

process.listeners = function (name) { return [] }

process.binding = function (name) {
    throw new Error('process.binding is not supported');
};

process.cwd = function () { return '/' };
process.chdir = function (dir) {
    throw new Error('process.chdir is not supported');
};
process.umask = function() { return 0; };


/***/ }),

/***/ "./src/BrowserConstants.ts":
/*!*********************************!*\
  !*** ./src/BrowserConstants.ts ***!
  \*********************************/
/***/ ((__unused_webpack_module, __webpack_exports__, __webpack_require__) => {

"use strict";
__webpack_require__.r(__webpack_exports__);
/* harmony export */ __webpack_require__.d(__webpack_exports__, {
/* harmony export */   UDABrowserPlugin: () => (/* binding */ UDABrowserPlugin),
/* harmony export */   UDASessionName: () => (/* binding */ UDASessionName),
/* harmony export */   activeTabId: () => (/* binding */ activeTabId),
/* harmony export */   browserVar: () => (/* binding */ browserVar),
/* harmony export */   enablePlugin: () => (/* binding */ enablePlugin),
/* harmony export */   updateActiveTabId: () => (/* binding */ updateActiveTabId),
/* harmony export */   updateBrowserPlugin: () => (/* binding */ updateBrowserPlugin),
/* harmony export */   updateSessionName: () => (/* binding */ updateSessionName)
/* harmony export */ });
/* harmony import */ var _config__WEBPACK_IMPORTED_MODULE_0__ = __webpack_require__(/*! ./config */ "./src/config/index.ts");

let UDABrowserPlugin = false;
let UDASessionName = _config__WEBPACK_IMPORTED_MODULE_0__.CONFIG.USER_AUTH_DATA_KEY;
let activeTabId = -1;
let enablePlugin = false;
let browserVar;
const { detect } = __webpack_require__(/*! detect-browser */ "./node_modules/detect-browser/es/index.js");
const browser = detect();
switch (browser && browser.name) {
    case 'edge-chromium':
    case 'edge':
    case 'edge-ios':
    case 'chrome':
        enablePlugin = true;
        browserVar = chrome;
        break;
    default:
        browserVar = browser;
        break;
}
const updateBrowserPlugin = (plugin) => {
    UDABrowserPlugin = plugin;
};
const updateSessionName = (sessionName) => {
    UDASessionName = UDASessionName + "-" + sessionName;
};
const updateActiveTabId = (tabId) => {
    activeTabId = tabId;
};


/***/ }),

/***/ "./src/config/CustomConfig.ts":
/*!************************************!*\
  !*** ./src/config/CustomConfig.ts ***!
  \************************************/
/***/ ((__unused_webpack_module, __webpack_exports__, __webpack_require__) => {

"use strict";
__webpack_require__.r(__webpack_exports__);
/* harmony export */ __webpack_require__.d(__webpack_exports__, {
/* harmony export */   CustomConfig: () => (/* binding */ CustomConfig)
/* harmony export */ });
/**
 * Author: Yureswar Ravuri
 * Type: MAP
 * Objective: Config Objects
 */
// assigning default values to the default configuration
const CustomConfig = {
    enableEditClickedName: false,
    enableSkipDuringPlay: false,
    enableTooltipAddition: true,
    enableMultilingual: false,
    enableNodeTypeSelection: true,
    enablePermissions: false,
    permissions: {},
    enableProfanity: false,
    enableRecording: true,
    enableOverlay: true,
    environment: 'PROD',
    enableUdaIcon: true,
    udaDivId: 'uda-nistapp-logo',
    enableForAllDomains: false,
    enableSpeechToText: false,
    enableSlowReplay: false,
    enableCustomIcon: false,
    customIcon: 'https://udan.nistapp.com/uda-logo.jpg',
    realm: "UDAN",
    clientId: "backend-service",
    clientSecret: "cXA2yFTq3ORQfrio2mGXttFaOTfvIC7N",
    enableHidePanelAfterCompletion: false
};


/***/ }),

/***/ "./src/config/endpoints.ts":
/*!*********************************!*\
  !*** ./src/config/endpoints.ts ***!
  \*********************************/
/***/ ((__unused_webpack_module, __webpack_exports__, __webpack_require__) => {

"use strict";
__webpack_require__.r(__webpack_exports__);
/* harmony export */ __webpack_require__.d(__webpack_exports__, {
/* harmony export */   ENDPOINT: () => (/* binding */ ENDPOINT)
/* harmony export */ });
/**
 * Author: Lakshman Veti
 * Type: MAP
 * Objective: HTTP Endpoints
 */
const ENDPOINT = {
    CheckUserId: `/user/checkauthid`,
    GetSessionKey: `/user/getsessionkey`,
    CheckUserSession: `/user/checkusersession`,
    Search: `/search/all?query=#keyword#&domain=#domain#&page=#page#&userSessionId=#userSessionId#`,
    SearchWithPermissionsOld: `/clickevents/sequence/search?query=#keyword#&domain=#domain#&page=#page#&additionalParams=#additionalParams#`,
    SearchWithPermissions: `/search/withPermissions?query=#keyword#&domain=#domain#&page=#page#&additionalParams=#additionalParams#&userSessionId=#userSessionId#`,
    ProfanityCheck: `https://nistapp-content-moderator.cognitiveservices.azure.com/contentmoderator/moderate/v1.0/ProcessText/Screen`,
    SpecialNodes: `/clickevents`,
    Record: `/clickevents/clickednode`,
    UpdateRecord: `/clickevents/updateclickednode`,
    RecordSequence: `/clickevents/recordsequencedata`,
    updateRecordSequence: `/clickevents/updatesequencedata`,
    UserClick: `/clickevents/userclick`,
    DeleteSequence: `/clickevents/sequence/delete`,
    fetchRecord: '/search',
    VoteRecord: `/votes/addVote`,
    fetchVoteRecord: `/votes/`,
    tokenUrl: 'user/token'
};


/***/ }),

/***/ "./src/config/index.ts":
/*!*****************************!*\
  !*** ./src/config/index.ts ***!
  \*****************************/
/***/ ((__unused_webpack_module, __webpack_exports__, __webpack_require__) => {

"use strict";
__webpack_require__.r(__webpack_exports__);
/* harmony export */ __webpack_require__.d(__webpack_exports__, {
/* harmony export */   CONFIG: () => (/* binding */ CONFIG)
/* harmony export */ });
/**
 * Author: Lakshman Veti
 * Type: MAP
 * Objective: Config Objects
 */
const CONFIG = {
    current: "TEST",
    UDADebug: false,
    UDA_CONTAINER_CLASS: "udan-main-panel",
    UDA_CLICK_IGNORE_CLASS: "uda_exclude",
    UDA_DOMAIN: "https://udantest.nistapp.ai/api",
    UDA_API_URL: "https://udantest.nistapp.ai/api" + "/voiceapi",
    UDASessionID: (Math.random().toString(36).substring(2, 15) +
        Math.random().toString(36).substring(2, 15)),
    UDA_POST_INTERVAL: 1000,
    UDALastMutationTime: 0,
    UDALogLevel: 0,
    RECORDING_IS_PLAYING: "UDAIsPlaying",
    RECORDING_MANUAL_PLAY: "UDAManualPlay",
    RECORDING_SWITCH_KEY: "UDARecordingSwitch",
    RECORDING_SEQUENCE: "UDAActiveRecordingData",
    SELECTED_RECORDING: "UDASelectedRecordedItem",
    USER_AUTH_DATA_KEY: "udaUserData",
    UserScreenAcceptance: "udaUserScreenAcceptance",
    USER_SESSION_KEY: "UDASessionKey",
    UDAKeyCloakKey: "UDAKeyCloak",
    USER_SESSION_ID: "UDASessionId",
    SYNC_INTERVAL: 1000,
    AUTO_PLAY_SLEEP_TIME: 2000,
    JARO_WEIGHT: 0.95,
    JARO_WEIGHT_PERSONAL: 0.90,
    lastClickedTime: null,
    specialNodeKey: "UDASpecialNodes",
    enableInfiniteScroll: true,
    enableInfiniteScrollPageLength: 10,
    UDA_URL_Param: 'UDA_Sequence_id',
    set Environment(value) {
        this.current = value.toString().toUpperCase();
        if (this.current === "PROD") {
            this.UDA_DOMAIN = "https://udan.nistapp.ai";
        }
        else {
            this.UDA_DOMAIN = "https://udantest.nistapp.ai";
        }
        this.UDA_API_URL = this.UDA_DOMAIN + "/voiceapi";
    },
    get Environment() {
        return this.current;
    },
    DEBOUNCE_INTERVAL: 1000,
    indexInterval: 1000,
    clickObjects: [],
    nodeId: 0,
    isRecording: false,
    htmlIndex: [],
    invokeTime: 2000,
    apiInvokeTime: 300,
    maxStringLength: 40,
    playNextAction: true,
    navigatedToNextPage: { check: false, url: '' },
    ignoreElements: ["script", "h1", "h2", "h3", "link", "noscript", "style"],
    ignoreAttributes: [
        'translate', 'draggable', 'spellcheck', 'tabindex', 'clientHeight', 'clientLeft', 'clientTop', 'clientWidth',
        'offsetHeight', 'offsetLeft', 'offsetTop', 'offsetWidth', 'scrollHeight', 'scrollLeft', 'scrollTop', 'scrollWidth',
        'baseURI', 'isConnected', 'ariaPressed', 'aria-pressed', 'nodePosition', 'outerHTML', 'innerHTML', 'style',
        'aria-controls', 'aria-activedescendant', 'ariaExpanded', 'autocomplete', 'aria-expanded', 'aria-owns', 'formAction',
        'ng-star-inserted', 'ng-star', 'aria-describedby', 'width', 'height', 'x', 'y', 'selectionStart', 'selectionEnd', 'required', 'validationMessage', 'selectionDirection',
        'naturalWidth', 'naturalHeight', 'complete', '_indexOf', 'value', 'defaultValue', 'min', 'max', 'nodeInfo', 'data-tooltip-id', 'addedclickrecord', 'checked', 'data-tribute',
        'hasclick', 'addedClickRecord', 'hasClick', 'valueAsNumber', 'udaIgnoreChildren', 'udaIgnoreClick', 'udaignorechildren', 'udaignoreclick', 'fdprocessedid', '__ngContext__', 'd', 'text', 'textContent', 'cdk-describedby-host', 'inert', 'fill', 'disabled', 'hidden'
    ],
    innerTextWeight: 5,
    ignoreNodesFromIndexing: ['ng-dropdown-panel', 'ckeditor', 'fusioncharts', 'ngb-datepicker', 'ngx-daterangepicker-material', 'uda-panel', 'mat-datepicker-content', 'ng-select'],
    ignoreNodesContainingClassNames: ['cke_dialog_container', 'cke_notifications_area', 'gldp-default', 'ajs-layer', 'aui-list', 'herknl', 'jstBlock'],
    cancelRecordingDuringRecordingNodes: [],
    addClickToSpecialNodes: ['ng-select', 'ngb-datepicker'],
    ignoreClicksOnSpecialNodes: ['ngx-daterangepicker-material'],
    customNameForSpecialNodes: {
        'ngb-datepicker': 'Date selector',
        'mat-datepicker-content': 'Date selector',
        'ngx-daterangepicker-material': 'Date Range Selector'
    },
    specialInputClickClassNames: ['ghx-dropdown-trigger', 'aui-list', 'jstBlock', 'mat-form-field-flex', 'mat-select-trigger'],
    commonTags: ['span', 'div'],
    tooltipDisplayedNodes: [],
    // replay variables
    autoplayCompleted: false,
    autoplayPaused: false,
    // manual click variables
    invokedActionManually: false,
    // personal node ignore attributes
    personalNodeIgnoreAttributes: [
        "innerText",
        "innerHTML",
        "outerText",
        "outerHTML",
        "nodeValue",
        "src",
        "naturalWidth",
        "naturalHeight",
        "currentSrc",
    ],
    //Azure content moderator attributes
    profanity: {
        enabled: true,
        provider: "azure",
        config: {
            key1: "bc015cc4090543d58c3056e8dc98cc9b",
            key2: "bc015cc4090543d58c3056e8dc98cc9b",
            endPoint: "https://nistapp-content-moderator.cognitiveservices.azure.com/contentmoderator/moderate/v1.0/ProcessText/Screen",
            region: "eastus",
        },
    },
    multilingual: {
        enabled: false,
        searchInLang: "en-US",
        selectedLang: "en-US",
        displayText: "",
        translatedText: "",
        translate: {
            provider: "google",
            apikey: "AIzaSyD3XUOZEMz9Y_e5YpDWZEsQT_7zJPF0H4k",
            translateTo: "en",
            apiurl: "https://translation.googleapis.com/language/translate/v2",
        },
    },
    // BCP list of languages
    bcpLang: [
        ["Afrikaans", ["af-ZA"]],
        ["አማርኛ", ["am-ET"]],
        ["Azərbaycanca", ["az-AZ"]],
        ["বাংলা", ["bn-BD", "বাংলাদেশ"], ["bn-IN", "ভারত"]],
        ["Bahasa Indonesia", ["id-ID"]],
        ["Bahasa Melayu", ["ms-MY"]],
        ["Català", ["ca-ES"]],
        ["Čeština", ["cs-CZ"]],
        ["Dansk", ["da-DK"]],
        ["Deutsch", ["de-DE"]],
        [
            "English",
            ["en-AU", "Australia"],
            ["en-CA", "Canada"],
            ["en-IN", "India"],
            ["en-KE", "Kenya"],
            ["en-TZ", "Tanzania"],
            ["en-GH", "Ghana"],
            ["en-NZ", "New Zealand"],
            ["en-NG", "Nigeria"],
            ["en-ZA", "South Africa"],
            ["en-PH", "Philippines"],
            ["en-GB", "United Kingdom"],
            ["en-US", "United States"],
        ],
        [
            "Español",
            ["es-AR", "Argentina"],
            ["es-BO", "Bolivia"],
            ["es-CL", "Chile"],
            ["es-CO", "Colombia"],
            ["es-CR", "Costa Rica"],
            ["es-EC", "Ecuador"],
            ["es-SV", "El Salvador"],
            ["es-ES", "España"],
            ["es-US", "Estados Unidos"],
            ["es-GT", "Guatemala"],
            ["es-HN", "Honduras"],
            ["es-MX", "México"],
            ["es-NI", "Nicaragua"],
            ["es-PA", "Panamá"],
            ["es-PY", "Paraguay"],
            ["es-PE", "Perú"],
            ["es-PR", "Puerto Rico"],
            ["es-DO", "República Dominicana"],
            ["es-UY", "Uruguay"],
            ["es-VE", "Venezuela"],
        ],
        ["Euskara", ["eu-ES"]],
        ["Filipino", ["fil-PH"]],
        ["Français", ["fr-FR"]],
        ["Basa Jawa", ["jv-ID"]],
        ["Galego", ["gl-ES"]],
        ["ગુજરાતી", ["gu-IN"]],
        ["Hrvatski", ["hr-HR"]],
        ["IsiZulu", ["zu-ZA"]],
        ["Íslenska", ["is-IS"]],
        ["Italiano", ["it-IT", "Italia"], ["it-CH", "Svizzera"]],
        ["ಕನ್ನಡ", ["kn-IN"]],
        ["ភាសាខ្មែរ", ["km-KH"]],
        ["Latviešu", ["lv-LV"]],
        ["Lietuvių", ["lt-LT"]],
        ["മലയാളം", ["ml-IN"]],
        ["मराठी", ["mr-IN"]],
        ["Magyar", ["hu-HU"]],
        ["ລາວ", ["lo-LA"]],
        ["Nederlands", ["nl-NL"]],
        ["नेपाली भाषा", ["ne-NP"]],
        ["Norsk bokmål", ["nb-NO"]],
        ["Polski", ["pl-PL"]],
        ["Português", ["pt-BR", "Brasil"], ["pt-PT", "Portugal"]],
        ["Română", ["ro-RO"]],
        ["සිංහල", ["si-LK"]],
        ["Slovenščina", ["sl-SI"]],
        ["Basa Sunda", ["su-ID"]],
        ["Slovenčina", ["sk-SK"]],
        ["Suomi", ["fi-FI"]],
        ["Svenska", ["sv-SE"]],
        ["Kiswahili", ["sw-TZ", "Tanzania"], ["sw-KE", "Kenya"]],
        ["ქართული", ["ka-GE"]],
        ["Հայերեն", ["hy-AM"]],
        [
            "தமிழ்",
            ["ta-IN", "இந்தியா"],
            ["ta-SG", "சிங்கப்பூர்"],
            ["ta-LK", "இலங்கை"],
            ["ta-MY", "மலேசியா"],
        ],
        ["తెలుగు", ["te-IN"]],
        ["Tiếng Việt", ["vi-VN"]],
        ["Türkçe", ["tr-TR"]],
        ["اُردُو", ["ur-PK", "پاکستان"], ["ur-IN", "بھارت"]],
        ["Ελληνικά", ["el-GR"]],
        ["български", ["bg-BG"]],
        ["Pусский", ["ru-RU"]],
        ["Српски", ["sr-RS"]],
        ["Українська", ["uk-UA"]],
        ["한국어", ["ko-KR"]],
        [
            "中文",
            ["cmn-Hans-CN", "普通话 (中国大陆)"],
            ["cmn-Hans-HK", "普通话 (香港)"],
            ["cmn-Hant-TW", "中文 (台灣)"],
            ["yue-Hant-HK", "粵語 (香港)"],
        ],
        ["日本語", ["ja-JP"]],
        ["हिन्दी", ["hi-IN"]],
        ["ภาษาไทย", ["th-TH"]],
    ],
    // Flag to enable node type detection
    enableNodeTypeChangeSelection: true,
    set enableNodeTypeSelection(val) {
        this.enableNodeTypeChangeSelection = val;
        // this.showhtml();
    },
    get enableNodeTypeSelection() {
        return CONFIG.multilingual.enabled;
    },
    cspUserAcceptance: {
        storageName: "uda-csp-enabled",
        data: { proceed: true },
    },
    screenAcceptance: {
        storageName: "uda-user-screen-consent",
        data: { proceed: true },
    },
    ignoreDynamicAttributeText: ['_ng', '__context', '__zone_symbol']
};


/***/ }),

/***/ "./src/models/AuthData.ts":
/*!********************************!*\
  !*** ./src/models/AuthData.ts ***!
  \********************************/
/***/ ((__unused_webpack_module, __webpack_exports__, __webpack_require__) => {

"use strict";
__webpack_require__.r(__webpack_exports__);
/* harmony export */ __webpack_require__.d(__webpack_exports__, {
/* harmony export */   AuthData: () => (/* binding */ AuthData)
/* harmony export */ });
class AuthData {
    constructor(id = null, email = null, token = null) {
        this.id = id;
        this.email = email;
        this.token = token;
    }
}


/***/ }),

/***/ "./src/models/CSPData.ts":
/*!*******************************!*\
  !*** ./src/models/CSPData.ts ***!
  \*******************************/
/***/ ((__unused_webpack_module, __webpack_exports__, __webpack_require__) => {

"use strict";
__webpack_require__.r(__webpack_exports__);
/* harmony export */ __webpack_require__.d(__webpack_exports__, {
/* harmony export */   CSPData: () => (/* binding */ CSPData)
/* harmony export */ });
class CSPData {
    constructor(cspEnabled = false, udaAllowed = true, domain = null) {
        this.cspEnabled = cspEnabled;
        this.udaAllowed = udaAllowed;
        this.domain = domain;
    }
}


/***/ }),

/***/ "./src/models/UDASessionData.ts":
/*!**************************************!*\
  !*** ./src/models/UDASessionData.ts ***!
  \**************************************/
/***/ ((__unused_webpack_module, __webpack_exports__, __webpack_require__) => {

"use strict";
__webpack_require__.r(__webpack_exports__);
/* harmony export */ __webpack_require__.d(__webpack_exports__, {
/* harmony export */   UDASessionData: () => (/* binding */ UDASessionData)
/* harmony export */ });
/* harmony import */ var _AuthData__WEBPACK_IMPORTED_MODULE_0__ = __webpack_require__(/*! ./AuthData */ "./src/models/AuthData.ts");
/* harmony import */ var _CSPData__WEBPACK_IMPORTED_MODULE_1__ = __webpack_require__(/*! ./CSPData */ "./src/models/CSPData.ts");


class UDASessionData {
    constructor(sessionKey = null, authenticated = false, authenticationSource = null, authData = new _AuthData__WEBPACK_IMPORTED_MODULE_0__.AuthData(), csp = new _CSPData__WEBPACK_IMPORTED_MODULE_1__.CSPData()) {
        this.sessionKey = sessionKey;
        this.authenticated = authenticated;
        this.authenticationSource = authenticationSource;
        this.authData = authData;
        this.csp = csp;
    }
}


/***/ }),

/***/ "./src/services/UDAStorageService.ts":
/*!*******************************************!*\
  !*** ./src/services/UDAStorageService.ts ***!
  \*******************************************/
/***/ ((__unused_webpack_module, __webpack_exports__, __webpack_require__) => {

"use strict";
__webpack_require__.r(__webpack_exports__);
/* harmony export */ __webpack_require__.d(__webpack_exports__, {
/* harmony export */   UDAStorageService: () => (/* binding */ UDAStorageService)
/* harmony export */ });
/* harmony import */ var _BrowserConstants__WEBPACK_IMPORTED_MODULE_0__ = __webpack_require__(/*! ../BrowserConstants */ "./src/BrowserConstants.ts");
var __awaiter = (undefined && undefined.__awaiter) || function (thisArg, _arguments, P, generator) {
    function adopt(value) { return value instanceof P ? value : new P(function (resolve) { resolve(value); }); }
    return new (P || (P = Promise))(function (resolve, reject) {
        function fulfilled(value) { try { step(generator.next(value)); } catch (e) { reject(e); } }
        function rejected(value) { try { step(generator["throw"](value)); } catch (e) { reject(e); } }
        function step(result) { result.done ? resolve(result.value) : adopt(result.value).then(fulfilled, rejected); }
        step((generator = generator.apply(thisArg, _arguments || [])).next());
    });
};
//storing the data to local storage

const UDAStorageService = {
    /**
     * Adds data to the storage.
     * @param {any} data - The data to be added.
     * @param {string} key - The key to store the data under.
     * @returns {Promise<void>} - A Promise that resolves when the data is added to the storage.
     */
    add: (data, key) => __awaiter(void 0, void 0, void 0, function* () {
        if (_BrowserConstants__WEBPACK_IMPORTED_MODULE_0__.UDABrowserPlugin === true) {
            let storageData = {};
            storageData[key] = data;
            return yield _BrowserConstants__WEBPACK_IMPORTED_MODULE_0__.browserVar.storage.local.set(storageData);
        }
        else {
            const storageData = JSON.stringify(data);
            return window.localStorage.setItem(key, storageData);
        }
    }),
    /**
     * Retrieves data from the storage.
     *
     * @param {string} key - The key associated with the data to be retrieved.
     * @returns {Promise<any>} - A Promise that resolves with the retrieved data.
     */
    get: (key) => __awaiter(void 0, void 0, void 0, function* () {
        if (_BrowserConstants__WEBPACK_IMPORTED_MODULE_0__.UDABrowserPlugin === true) {
            let result = yield _BrowserConstants__WEBPACK_IMPORTED_MODULE_0__.browserVar.storage.local.get([key]);
            return result[key];
        }
        else {
            return window.localStorage.getItem(key);
        }
    }),
    /**
     * Removes data from the storage.
     *
     * @param {string} key - The key associated with the data to be removed.
     * @returns {Promise<void>} - A Promise that resolves when the data is successfully removed from the storage.
     */
    remove: (key) => __awaiter(void 0, void 0, void 0, function* () {
        if (_BrowserConstants__WEBPACK_IMPORTED_MODULE_0__.UDABrowserPlugin === true) {
            return yield _BrowserConstants__WEBPACK_IMPORTED_MODULE_0__.browserVar.storage.local.remove([key]);
        }
        else {
            return window.localStorage.removeItem(key);
        }
    })
};


/***/ }),

/***/ "./src/util/KeycloakStore.ts":
/*!***********************************!*\
  !*** ./src/util/KeycloakStore.ts ***!
  \***********************************/
/***/ ((__unused_webpack_module, __webpack_exports__, __webpack_require__) => {

"use strict";
__webpack_require__.r(__webpack_exports__);
/* harmony export */ __webpack_require__.d(__webpack_exports__, {
/* harmony export */   keyCloakStore: () => (/* binding */ keyCloakStore)
/* harmony export */ });
/* harmony import */ var _UDAGetSessionKey__WEBPACK_IMPORTED_MODULE_0__ = __webpack_require__(/*! ./UDAGetSessionKey */ "./src/util/UDAGetSessionKey.ts");
/* harmony import */ var _UDABindAuthenticatedAccount__WEBPACK_IMPORTED_MODULE_1__ = __webpack_require__(/*! ./UDABindAuthenticatedAccount */ "./src/util/UDABindAuthenticatedAccount.ts");
var __awaiter = (undefined && undefined.__awaiter) || function (thisArg, _arguments, P, generator) {
    function adopt(value) { return value instanceof P ? value : new P(function (resolve) { resolve(value); }); }
    return new (P || (P = Promise))(function (resolve, reject) {
        function fulfilled(value) { try { step(generator.next(value)); } catch (e) { reject(e); } }
        function rejected(value) { try { step(generator["throw"](value)); } catch (e) { reject(e); } }
        function step(result) { result.done ? resolve(result.value) : adopt(result.value).then(fulfilled, rejected); }
        step((generator = generator.apply(thisArg, _arguments || [])).next());
    });
};


/**
 * Store keycloak data in chrome extension storage for retrival for other sites
 */
const keyCloakStore = (sessionData, data) => __awaiter(void 0, void 0, void 0, function* () {
    sessionData = yield (0,_UDAGetSessionKey__WEBPACK_IMPORTED_MODULE_0__.UDAGetSessionKey)(sessionData);
    sessionData.authData = data;
    sessionData.authenticated = true;
    sessionData.authenticationSource = 'keycloak';
    yield (0,_UDABindAuthenticatedAccount__WEBPACK_IMPORTED_MODULE_1__.UDABindAuthenticatedAccount)(sessionData);
});


/***/ }),

/***/ "./src/util/LoginWithBrowser.ts":
/*!**************************************!*\
  !*** ./src/util/LoginWithBrowser.ts ***!
  \**************************************/
/***/ ((__unused_webpack_module, __webpack_exports__, __webpack_require__) => {

"use strict";
__webpack_require__.r(__webpack_exports__);
/* harmony export */ __webpack_require__.d(__webpack_exports__, {
/* harmony export */   LoginWithBrowser: () => (/* binding */ LoginWithBrowser)
/* harmony export */ });
/* harmony import */ var _UDADigestMessage__WEBPACK_IMPORTED_MODULE_0__ = __webpack_require__(/*! ./UDADigestMessage */ "./src/util/UDADigestMessage.ts");
/* harmony import */ var _UDABindAuthenticatedAccount__WEBPACK_IMPORTED_MODULE_1__ = __webpack_require__(/*! ./UDABindAuthenticatedAccount */ "./src/util/UDABindAuthenticatedAccount.ts");
/* harmony import */ var _UDASendSessionData__WEBPACK_IMPORTED_MODULE_2__ = __webpack_require__(/*! ./UDASendSessionData */ "./src/util/UDASendSessionData.ts");
/* harmony import */ var _BrowserConstants__WEBPACK_IMPORTED_MODULE_3__ = __webpack_require__(/*! ../BrowserConstants */ "./src/BrowserConstants.ts");
var __awaiter = (undefined && undefined.__awaiter) || function (thisArg, _arguments, P, generator) {
    function adopt(value) { return value instanceof P ? value : new P(function (resolve) { resolve(value); }); }
    return new (P || (P = Promise))(function (resolve, reject) {
        function fulfilled(value) { try { step(generator.next(value)); } catch (e) { reject(e); } }
        function rejected(value) { try { step(generator["throw"](value)); } catch (e) { reject(e); } }
        function step(result) { result.done ? resolve(result.value) : adopt(result.value).then(fulfilled, rejected); }
        step((generator = generator.apply(thisArg, _arguments || [])).next());
    });
};




const LoginWithBrowser = (sessionData, renewToken) => __awaiter(void 0, void 0, void 0, function* () {
    sessionData.authenticationSource = "google";
    const data = yield _BrowserConstants__WEBPACK_IMPORTED_MODULE_3__.browserVar.identity.getProfileUserInfo({ accountStatus: 'ANY' });
    if (data.id !== '' && data.email !== "") {
        sessionData.authenticated = true;
        sessionData.authData = data;
        (0,_UDADigestMessage__WEBPACK_IMPORTED_MODULE_0__.UDADigestMessage)(data.id, "SHA-512").then((encryptedId) => __awaiter(void 0, void 0, void 0, function* () {
            sessionData.authData.id = encryptedId;
            (0,_UDADigestMessage__WEBPACK_IMPORTED_MODULE_0__.UDADigestMessage)(data.email, "SHA-512").then((encryptedEmail) => __awaiter(void 0, void 0, void 0, function* () {
                sessionData.authData.email = encryptedEmail;
                yield (0,_UDABindAuthenticatedAccount__WEBPACK_IMPORTED_MODULE_1__.UDABindAuthenticatedAccount)(sessionData, renewToken);
            }));
        }));
    }
    else {
        yield (0,_UDASendSessionData__WEBPACK_IMPORTED_MODULE_2__.UDASendSessionData)(sessionData, "UDAAlertMessageData", "login");
    }
    // await sendSessionData("UDAAlertMessageData", "login");
    return true;
});


/***/ }),

/***/ "./src/util/UDABindAccount.ts":
/*!************************************!*\
  !*** ./src/util/UDABindAccount.ts ***!
  \************************************/
/***/ ((__unused_webpack_module, __webpack_exports__, __webpack_require__) => {

"use strict";
__webpack_require__.r(__webpack_exports__);
/* harmony export */ __webpack_require__.d(__webpack_exports__, {
/* harmony export */   UDABindAccount: () => (/* binding */ UDABindAccount)
/* harmony export */ });
/* harmony import */ var _UDASendSessionData__WEBPACK_IMPORTED_MODULE_0__ = __webpack_require__(/*! ./UDASendSessionData */ "./src/util/UDASendSessionData.ts");
/* harmony import */ var _invokeApi__WEBPACK_IMPORTED_MODULE_1__ = __webpack_require__(/*! ./invokeApi */ "./src/util/invokeApi.ts");
/* harmony import */ var _config_endpoints__WEBPACK_IMPORTED_MODULE_2__ = __webpack_require__(/*! ../config/endpoints */ "./src/config/endpoints.ts");
/* harmony import */ var _config_CustomConfig__WEBPACK_IMPORTED_MODULE_3__ = __webpack_require__(/*! ../config/CustomConfig */ "./src/config/CustomConfig.ts");
/* harmony import */ var _services_UDAStorageService__WEBPACK_IMPORTED_MODULE_4__ = __webpack_require__(/*! ../services/UDAStorageService */ "./src/services/UDAStorageService.ts");
/* harmony import */ var _BrowserConstants__WEBPACK_IMPORTED_MODULE_5__ = __webpack_require__(/*! ../BrowserConstants */ "./src/BrowserConstants.ts");
var __awaiter = (undefined && undefined.__awaiter) || function (thisArg, _arguments, P, generator) {
    function adopt(value) { return value instanceof P ? value : new P(function (resolve) { resolve(value); }); }
    return new (P || (P = Promise))(function (resolve, reject) {
        function fulfilled(value) { try { step(generator.next(value)); } catch (e) { reject(e); } }
        function rejected(value) { try { step(generator["throw"](value)); } catch (e) { reject(e); } }
        function step(result) { result.done ? resolve(result.value) : adopt(result.value).then(fulfilled, rejected); }
        step((generator = generator.apply(thisArg, _arguments || [])).next());
    });
};
//adding the sessionKey to the authid






__webpack_require__.g.UDAGlobalConfig = _config_CustomConfig__WEBPACK_IMPORTED_MODULE_3__.CustomConfig;
/**
 * Binds the user account with UDASessionData.
 * @param {Object} userAuthData - User authentication data.
 * @param {Object} UDASessionData - UDA session data.
 * @param {boolean} renewToken - Flag indicating whether to renew the token.
 * @returns {Promise<void>} Promise that resolves when the binding is complete.
 */
const UDABindAccount = (userAuthData, UDASessionData, renewToken) => __awaiter(void 0, void 0, void 0, function* () {
    const payLoad = { uid: UDASessionData.authData.id, email: UDASessionData.authData.email, realm: __webpack_require__.g.UDAGlobalConfig.realm, clientId: __webpack_require__.g.UDAGlobalConfig.clientId, clientSecret: __webpack_require__.g.UDAGlobalConfig.clientSecret };
    const authToken = yield (0,_invokeApi__WEBPACK_IMPORTED_MODULE_1__.invokeApi)("https://authenticatetest.nistapp.ai/" + _config_endpoints__WEBPACK_IMPORTED_MODULE_2__.ENDPOINT.tokenUrl, "POST", payLoad);
    if (authToken && (authToken === null || authToken === void 0 ? void 0 : authToken.token)) {
        UDASessionData.authData.token = authToken.token;
        let userSessionData = { userauthid: userAuthData.id, usersessionid: UDASessionData.sessionKey };
        let response = yield (0,_invokeApi__WEBPACK_IMPORTED_MODULE_1__.invokeApi)(_config_endpoints__WEBPACK_IMPORTED_MODULE_2__.ENDPOINT.CheckUserSession, "POST", userSessionData);
        if (response) {
            yield _services_UDAStorageService__WEBPACK_IMPORTED_MODULE_4__.UDAStorageService.add(UDASessionData, _BrowserConstants__WEBPACK_IMPORTED_MODULE_5__.UDASessionName);
            yield (0,_UDASendSessionData__WEBPACK_IMPORTED_MODULE_0__.UDASendSessionData)(UDASessionData, "UDAAuthenticatedUserSessionData");
        }
    }
});


/***/ }),

/***/ "./src/util/UDABindAuthenticatedAccount.ts":
/*!*************************************************!*\
  !*** ./src/util/UDABindAuthenticatedAccount.ts ***!
  \*************************************************/
/***/ ((__unused_webpack_module, __webpack_exports__, __webpack_require__) => {

"use strict";
__webpack_require__.r(__webpack_exports__);
/* harmony export */ __webpack_require__.d(__webpack_exports__, {
/* harmony export */   UDABindAuthenticatedAccount: () => (/* binding */ UDABindAuthenticatedAccount)
/* harmony export */ });
/* harmony import */ var _UDABindAccount__WEBPACK_IMPORTED_MODULE_0__ = __webpack_require__(/*! ./UDABindAccount */ "./src/util/UDABindAccount.ts");
/* harmony import */ var _invokeApi__WEBPACK_IMPORTED_MODULE_1__ = __webpack_require__(/*! ./invokeApi */ "./src/util/invokeApi.ts");
/* harmony import */ var _config_endpoints__WEBPACK_IMPORTED_MODULE_2__ = __webpack_require__(/*! ../config/endpoints */ "./src/config/endpoints.ts");
var __awaiter = (undefined && undefined.__awaiter) || function (thisArg, _arguments, P, generator) {
    function adopt(value) { return value instanceof P ? value : new P(function (resolve) { resolve(value); }); }
    return new (P || (P = Promise))(function (resolve, reject) {
        function fulfilled(value) { try { step(generator.next(value)); } catch (e) { reject(e); } }
        function rejected(value) { try { step(generator["throw"](value)); } catch (e) { reject(e); } }
        function step(result) { result.done ? resolve(result.value) : adopt(result.value).then(fulfilled, rejected); }
        step((generator = generator.apply(thisArg, _arguments || [])).next());
    });
};
//binding session key to the authenticated account



/**
 * Binds the authenticated account with UDASessionData.
 * @param {any} sessionData - The UDA session data.
 * @param {boolean} [renewToken=false] - Flag indicating whether to renew the token.
 * @returns {Promise<void>} A Promise that resolves when the binding is complete.
 */
const UDABindAuthenticatedAccount = (sessionData, renewToken = false) => __awaiter(void 0, void 0, void 0, function* () {
    let authData = {
        authid: sessionData.authData.id,
        emailid: sessionData.authData.email,
        authsource: sessionData.authenticationSource
    };
    let response = yield (0,_invokeApi__WEBPACK_IMPORTED_MODULE_1__.invokeApi)(_config_endpoints__WEBPACK_IMPORTED_MODULE_2__.ENDPOINT.CheckUserId, "POST", authData);
    if (response) {
        if (sessionData.sessionKey !== null) {
            yield (0,_UDABindAccount__WEBPACK_IMPORTED_MODULE_0__.UDABindAccount)(response, sessionData, renewToken);
        }
    }
});


/***/ }),

/***/ "./src/util/UDADigestMessage.ts":
/*!**************************************!*\
  !*** ./src/util/UDADigestMessage.ts ***!
  \**************************************/
/***/ ((__unused_webpack_module, __webpack_exports__, __webpack_require__) => {

"use strict";
__webpack_require__.r(__webpack_exports__);
/* harmony export */ __webpack_require__.d(__webpack_exports__, {
/* harmony export */   UDADigestMessage: () => (/* binding */ UDADigestMessage)
/* harmony export */ });
var __awaiter = (undefined && undefined.__awaiter) || function (thisArg, _arguments, P, generator) {
    function adopt(value) { return value instanceof P ? value : new P(function (resolve) { resolve(value); }); }
    return new (P || (P = Promise))(function (resolve, reject) {
        function fulfilled(value) { try { step(generator.next(value)); } catch (e) { reject(e); } }
        function rejected(value) { try { step(generator["throw"](value)); } catch (e) { reject(e); } }
        function step(result) { result.done ? resolve(result.value) : adopt(result.value).then(fulfilled, rejected); }
        step((generator = generator.apply(thisArg, _arguments || [])).next());
    });
};
/**
 *
 * @param textMessage
 * @param algorithm
 * @returns {Promise<ArrayBuffer>}
 * @constructor
 *
 * This is used for encrypting text messages as specified in the docs
 * https://developer.mozilla.org/en-US/docs/Web/API/SubtleCrypto/digest
 *
 */
const UDADigestMessage = (textMessage, algorithm) => __awaiter(void 0, void 0, void 0, function* () {
    const encoder = new TextEncoder();
    const data = encoder.encode(textMessage);
    const hash = yield crypto.subtle.digest(algorithm, data);
    const hashArray = Array.from(new Uint8Array(hash)); // convert buffer to byte array
    const hashHex = hashArray.map(b => b.toString(16).padStart(2, '0')).join(''); // convert bytes to hex string
    return hashHex;
});


/***/ }),

/***/ "./src/util/UDAGetSessionKey.ts":
/*!**************************************!*\
  !*** ./src/util/UDAGetSessionKey.ts ***!
  \**************************************/
/***/ ((__unused_webpack_module, __webpack_exports__, __webpack_require__) => {

"use strict";
__webpack_require__.r(__webpack_exports__);
/* harmony export */ __webpack_require__.d(__webpack_exports__, {
/* harmony export */   UDAGetSessionKey: () => (/* binding */ UDAGetSessionKey)
/* harmony export */ });
/* harmony import */ var _invokeApi__WEBPACK_IMPORTED_MODULE_0__ = __webpack_require__(/*! ./invokeApi */ "./src/util/invokeApi.ts");
/* harmony import */ var _config_endpoints__WEBPACK_IMPORTED_MODULE_1__ = __webpack_require__(/*! ../config/endpoints */ "./src/config/endpoints.ts");
var __awaiter = (undefined && undefined.__awaiter) || function (thisArg, _arguments, P, generator) {
    function adopt(value) { return value instanceof P ? value : new P(function (resolve) { resolve(value); }); }
    return new (P || (P = Promise))(function (resolve, reject) {
        function fulfilled(value) { try { step(generator.next(value)); } catch (e) { reject(e); } }
        function rejected(value) { try { step(generator["throw"](value)); } catch (e) { reject(e); } }
        function step(result) { result.done ? resolve(result.value) : adopt(result.value).then(fulfilled, rejected); }
        step((generator = generator.apply(thisArg, _arguments || [])).next());
    });
};
//getting session key from backend server


const UDAGetSessionKey = (UDASessionData) => __awaiter(void 0, void 0, void 0, function* () {
    let response = yield (0,_invokeApi__WEBPACK_IMPORTED_MODULE_0__.invokeApi)(_config_endpoints__WEBPACK_IMPORTED_MODULE_1__.ENDPOINT.GetSessionKey, "GET", null, false);
    if (!response) {
        return response;
    }
    UDASessionData.sessionKey = response;
    return UDASessionData;
});


/***/ }),

/***/ "./src/util/UDASendSessionData.ts":
/*!****************************************!*\
  !*** ./src/util/UDASendSessionData.ts ***!
  \****************************************/
/***/ ((__unused_webpack_module, __webpack_exports__, __webpack_require__) => {

"use strict";
__webpack_require__.r(__webpack_exports__);
/* harmony export */ __webpack_require__.d(__webpack_exports__, {
/* harmony export */   UDASendSessionData: () => (/* binding */ UDASendSessionData),
/* harmony export */   UDASendSessionDataToBackground: () => (/* binding */ UDASendSessionDataToBackground)
/* harmony export */ });
/* harmony import */ var _getTab__WEBPACK_IMPORTED_MODULE_0__ = __webpack_require__(/*! ./getTab */ "./src/util/getTab.ts");
/* harmony import */ var _BrowserConstants__WEBPACK_IMPORTED_MODULE_1__ = __webpack_require__(/*! ../BrowserConstants */ "./src/BrowserConstants.ts");
/* harmony import */ var _UDABindAuthenticatedAccount__WEBPACK_IMPORTED_MODULE_2__ = __webpack_require__(/*! ./UDABindAuthenticatedAccount */ "./src/util/UDABindAuthenticatedAccount.ts");
var __awaiter = (undefined && undefined.__awaiter) || function (thisArg, _arguments, P, generator) {
    function adopt(value) { return value instanceof P ? value : new P(function (resolve) { resolve(value); }); }
    return new (P || (P = Promise))(function (resolve, reject) {
        function fulfilled(value) { try { step(generator.next(value)); } catch (e) { reject(e); } }
        function rejected(value) { try { step(generator["throw"](value)); } catch (e) { reject(e); } }
        function step(result) { result.done ? resolve(result.value) : adopt(result.value).then(fulfilled, rejected); }
        step((generator = generator.apply(thisArg, _arguments || [])).next());
    });
};



const UDASendSessionData = (udaSessionData, sendAction = "UDAUserSessionData", message = '') => __awaiter(void 0, void 0, void 0, function* () {
    if (_BrowserConstants__WEBPACK_IMPORTED_MODULE_1__.UDABrowserPlugin === true) {
        yield UDASendSessionDataToBackground(udaSessionData, sendAction, message);
    }
    else {
        let sessionEvent = {};
        switch (sendAction) {
            case "UDAUserSessionData":
                sessionEvent = new CustomEvent("UDAUserSessionData", {
                    detail: { data: JSON.stringify(udaSessionData) },
                    bubbles: false,
                    cancelable: false
                });
                break;
            case "UDAAuthenticatedUserSessionData":
                sessionEvent = new CustomEvent("UDAAuthenticatedUserSessionData", {
                    detail: { data: JSON.stringify(udaSessionData) },
                    bubbles: false,
                    cancelable: false
                });
                break;
            case "UDAAlertMessageData":
                sessionEvent = new CustomEvent("UDAAlertMessageData", {
                    detail: { data: message },
                    bubbles: false,
                    cancelable: false
                });
                break;
        }
        document.dispatchEvent(sessionEvent);
    }
});
const UDASendSessionDataToBackground = (udaSessionData, sendAction = "UDAUserSessionData", message = '') => __awaiter(void 0, void 0, void 0, function* () {
    let tab = yield (0,_getTab__WEBPACK_IMPORTED_MODULE_0__.getTab)();
    if (!tab) {
        console.log('No active tab identified.');
        return false;
    }
    if (sendAction === "UDAAlertMessageData") {
        yield _BrowserConstants__WEBPACK_IMPORTED_MODULE_1__.browserVar.tabs.sendMessage(tab.id, { action: sendAction, data: message });
        return true;
    }
    else {
        // Logic to add the authtoken to the session data
        if (!udaSessionData.authData.hasOwnProperty('token')) {
            yield (0,_UDABindAuthenticatedAccount__WEBPACK_IMPORTED_MODULE_2__.UDABindAuthenticatedAccount)(udaSessionData, false);
        }
        else {
            yield _BrowserConstants__WEBPACK_IMPORTED_MODULE_1__.browserVar.tabs.sendMessage(tab.id, { action: sendAction, data: JSON.stringify(udaSessionData) });
        }
        return true;
    }
});


/***/ }),

/***/ "./src/util/getTab.ts":
/*!****************************!*\
  !*** ./src/util/getTab.ts ***!
  \****************************/
/***/ ((__unused_webpack_module, __webpack_exports__, __webpack_require__) => {

"use strict";
__webpack_require__.r(__webpack_exports__);
/* harmony export */ __webpack_require__.d(__webpack_exports__, {
/* harmony export */   getTab: () => (/* binding */ getTab)
/* harmony export */ });
/* harmony import */ var _BrowserConstants__WEBPACK_IMPORTED_MODULE_0__ = __webpack_require__(/*! ../BrowserConstants */ "./src/BrowserConstants.ts");
var __awaiter = (undefined && undefined.__awaiter) || function (thisArg, _arguments, P, generator) {
    function adopt(value) { return value instanceof P ? value : new P(function (resolve) { resolve(value); }); }
    return new (P || (P = Promise))(function (resolve, reject) {
        function fulfilled(value) { try { step(generator.next(value)); } catch (e) { reject(e); } }
        function rejected(value) { try { step(generator["throw"](value)); } catch (e) { reject(e); } }
        function step(result) { result.done ? resolve(result.value) : adopt(result.value).then(fulfilled, rejected); }
        step((generator = generator.apply(thisArg, _arguments || [])).next());
    });
};

/**
 * Retrieves the active tab from the browser.
 *
 * @return {Promise<Object>} The active tab object.
 */
const getTab = () => __awaiter(void 0, void 0, void 0, function* () {
    let queryOptions = { active: true, currentWindow: true };
    let tab = (yield _BrowserConstants__WEBPACK_IMPORTED_MODULE_0__.browserVar.tabs.query(queryOptions))[0];
    if (tab) {
        return tab;
    }
    else if (_BrowserConstants__WEBPACK_IMPORTED_MODULE_0__.activeTabId !== -1) {
        tab = yield _BrowserConstants__WEBPACK_IMPORTED_MODULE_0__.browserVar.tabs.get(_BrowserConstants__WEBPACK_IMPORTED_MODULE_0__.activeTabId);
        if (tab) {
            return tab;
        }
        else {
            console.log('No active tab identified.');
            return false;
        }
    }
    else {
        return false;
    }
});


/***/ }),

/***/ "./src/util/invokeApi.ts":
/*!*******************************!*\
  !*** ./src/util/invokeApi.ts ***!
  \*******************************/
/***/ ((__unused_webpack_module, __webpack_exports__, __webpack_require__) => {

"use strict";
__webpack_require__.r(__webpack_exports__);
/* harmony export */ __webpack_require__.d(__webpack_exports__, {
/* harmony export */   invokeApi: () => (/* binding */ invokeApi)
/* harmony export */ });
/* harmony import */ var _config_CustomConfig__WEBPACK_IMPORTED_MODULE_0__ = __webpack_require__(/*! ../config/CustomConfig */ "./src/config/CustomConfig.ts");
/**
 * Common API call functionality
 */
var __awaiter = (undefined && undefined.__awaiter) || function (thisArg, _arguments, P, generator) {
    function adopt(value) { return value instanceof P ? value : new P(function (resolve) { resolve(value); }); }
    return new (P || (P = Promise))(function (resolve, reject) {
        function fulfilled(value) { try { step(generator.next(value)); } catch (e) { reject(e); } }
        function rejected(value) { try { step(generator["throw"](value)); } catch (e) { reject(e); } }
        function step(result) { result.done ? resolve(result.value) : adopt(result.value).then(fulfilled, rejected); }
        step((generator = generator.apply(thisArg, _arguments || [])).next());
    });
};

__webpack_require__.g.UDAGlobalConfig = _config_CustomConfig__WEBPACK_IMPORTED_MODULE_0__.CustomConfig;
const invokeApi = (url, method, data, parseJson = true) => __awaiter(void 0, void 0, void 0, function* () {
    try {
        const config = {
            method: method,
            headers: {
                'Content-Type': 'application/json',
                'charset': 'UTF-8'
            }
        };
        if (data) {
            config.body = JSON.stringify(data);
        }
        const baseProdURL = "https://udantest.nistapp.ai/api";
        const baseTestURL = "https://udantest.nistapp.ai/api";
        let baseURL = baseProdURL;
        if (url.indexOf("http") === -1) {
            if (__webpack_require__.g.UDAGlobalConfig.environment === 'TEST') {
                baseURL = baseTestURL;
            }
            url = baseURL + url;
        }
        let response = yield fetch(url, config);
        if (response.ok) {
            if (parseJson) {
                return response.json();
            }
            else {
                return response.text();
            }
        }
        else {
            return false;
        }
    }
    catch (e) {
        console.log(e);
        return false;
    }
});


/***/ })

/******/ 	});
/************************************************************************/
/******/ 	// The module cache
/******/ 	var __webpack_module_cache__ = {};
/******/ 	
/******/ 	// The require function
/******/ 	function __webpack_require__(moduleId) {
/******/ 		// Check if module is in cache
/******/ 		var cachedModule = __webpack_module_cache__[moduleId];
/******/ 		if (cachedModule !== undefined) {
/******/ 			return cachedModule.exports;
/******/ 		}
/******/ 		// Create a new module (and put it into the cache)
/******/ 		var module = __webpack_module_cache__[moduleId] = {
/******/ 			// no module.id needed
/******/ 			// no module.loaded needed
/******/ 			exports: {}
/******/ 		};
/******/ 	
/******/ 		// Execute the module function
/******/ 		__webpack_modules__[moduleId](module, module.exports, __webpack_require__);
/******/ 	
/******/ 		// Return the exports of the module
/******/ 		return module.exports;
/******/ 	}
/******/ 	
/************************************************************************/
/******/ 	/* webpack/runtime/define property getters */
/******/ 	(() => {
/******/ 		// define getter functions for harmony exports
/******/ 		__webpack_require__.d = (exports, definition) => {
/******/ 			for(var key in definition) {
/******/ 				if(__webpack_require__.o(definition, key) && !__webpack_require__.o(exports, key)) {
/******/ 					Object.defineProperty(exports, key, { enumerable: true, get: definition[key] });
/******/ 				}
/******/ 			}
/******/ 		};
/******/ 	})();
/******/ 	
/******/ 	/* webpack/runtime/global */
/******/ 	(() => {
/******/ 		__webpack_require__.g = (function() {
/******/ 			if (typeof globalThis === 'object') return globalThis;
/******/ 			try {
/******/ 				return this || new Function('return this')();
/******/ 			} catch (e) {
/******/ 				if (typeof window === 'object') return window;
/******/ 			}
/******/ 		})();
/******/ 	})();
/******/ 	
/******/ 	/* webpack/runtime/hasOwnProperty shorthand */
/******/ 	(() => {
/******/ 		__webpack_require__.o = (obj, prop) => (Object.prototype.hasOwnProperty.call(obj, prop))
/******/ 	})();
/******/ 	
/******/ 	/* webpack/runtime/make namespace object */
/******/ 	(() => {
/******/ 		// define __esModule on exports
/******/ 		__webpack_require__.r = (exports) => {
/******/ 			if(typeof Symbol !== 'undefined' && Symbol.toStringTag) {
/******/ 				Object.defineProperty(exports, Symbol.toStringTag, { value: 'Module' });
/******/ 			}
/******/ 			Object.defineProperty(exports, '__esModule', { value: true });
/******/ 		};
/******/ 	})();
/******/ 	
/************************************************************************/
var __webpack_exports__ = {};
// This entry need to be wrapped in an IIFE because it need to be in strict mode.
(() => {
"use strict";
/*!***************************!*\
  !*** ./src/Background.ts ***!
  \***************************/
__webpack_require__.r(__webpack_exports__);
/* harmony import */ var _BrowserConstants__WEBPACK_IMPORTED_MODULE_0__ = __webpack_require__(/*! ./BrowserConstants */ "./src/BrowserConstants.ts");
/* harmony import */ var _util_LoginWithBrowser__WEBPACK_IMPORTED_MODULE_1__ = __webpack_require__(/*! ./util/LoginWithBrowser */ "./src/util/LoginWithBrowser.ts");
/* harmony import */ var _util_UDASendSessionData__WEBPACK_IMPORTED_MODULE_2__ = __webpack_require__(/*! ./util/UDASendSessionData */ "./src/util/UDASendSessionData.ts");
/* harmony import */ var _models_UDASessionData__WEBPACK_IMPORTED_MODULE_3__ = __webpack_require__(/*! ./models/UDASessionData */ "./src/models/UDASessionData.ts");
/* harmony import */ var _util_UDAGetSessionKey__WEBPACK_IMPORTED_MODULE_4__ = __webpack_require__(/*! ./util/UDAGetSessionKey */ "./src/util/UDAGetSessionKey.ts");
/* harmony import */ var _util_UDABindAuthenticatedAccount__WEBPACK_IMPORTED_MODULE_5__ = __webpack_require__(/*! ./util/UDABindAuthenticatedAccount */ "./src/util/UDABindAuthenticatedAccount.ts");
/* harmony import */ var _services_UDAStorageService__WEBPACK_IMPORTED_MODULE_6__ = __webpack_require__(/*! ./services/UDAStorageService */ "./src/services/UDAStorageService.ts");
/* harmony import */ var _util_KeycloakStore__WEBPACK_IMPORTED_MODULE_7__ = __webpack_require__(/*! ./util/KeycloakStore */ "./src/util/KeycloakStore.ts");

var __awaiter = (undefined && undefined.__awaiter) || function (thisArg, _arguments, P, generator) {
    function adopt(value) { return value instanceof P ? value : new P(function (resolve) { resolve(value); }); }
    return new (P || (P = Promise))(function (resolve, reject) {
        function fulfilled(value) { try { step(generator.next(value)); } catch (e) { reject(e); } }
        function rejected(value) { try { step(generator["throw"](value)); } catch (e) { reject(e); } }
        function step(result) { result.done ? resolve(result.value) : adopt(result.value).then(fulfilled, rejected); }
        step((generator = generator.apply(thisArg, _arguments || [])).next());
    });
};

(0,_BrowserConstants__WEBPACK_IMPORTED_MODULE_0__.updateBrowserPlugin)(true);
/**
 * Storing the active tab id to fetch for further data.
 */
_BrowserConstants__WEBPACK_IMPORTED_MODULE_0__.browserVar.tabs.onActivated.addListener(function (activeInfo) {
    (0,_BrowserConstants__WEBPACK_IMPORTED_MODULE_0__.updateActiveTabId)(activeInfo.tabId);
});







let sessionData = new _models_UDASessionData__WEBPACK_IMPORTED_MODULE_3__.UDASessionData();
// listen for the requests made from webpage for accessing userdata
_BrowserConstants__WEBPACK_IMPORTED_MODULE_0__.browserVar.runtime.onMessage.addListener(function (request, sender, sendResponse) {
    return __awaiter(this, void 0, void 0, function* () {
        if (request.action === "getusersessiondata" || request.action === "UDAGetNewToken") {
            const storedSessionData = yield _services_UDAStorageService__WEBPACK_IMPORTED_MODULE_6__.UDAStorageService.get(_BrowserConstants__WEBPACK_IMPORTED_MODULE_0__.UDASessionName);
            if (!storedSessionData) {
                sessionData = yield (0,_util_UDAGetSessionKey__WEBPACK_IMPORTED_MODULE_4__.UDAGetSessionKey)(sessionData);
                yield (0,_util_LoginWithBrowser__WEBPACK_IMPORTED_MODULE_1__.LoginWithBrowser)(sessionData, false);
            }
            else {
                // looks like browser storage might have changed so changing the reading the data has been changed. For to work with old version have added the new code to else if statement
                if (storedSessionData.hasOwnProperty("sessionKey") && storedSessionData["sessionKey"] && typeof storedSessionData["sessionKey"] != 'object') {
                    sessionData = storedSessionData;
                    if (request.action === "UDAGetNewToken") {
                        yield generateNewToken();
                    }
                    else if (storedSessionData.hasOwnProperty('authenticated') && storedSessionData.authenticated) {
                        yield (0,_util_UDASendSessionData__WEBPACK_IMPORTED_MODULE_2__.UDASendSessionData)(sessionData);
                    }
                    else {
                        yield (0,_util_LoginWithBrowser__WEBPACK_IMPORTED_MODULE_1__.LoginWithBrowser)(sessionData, false);
                    }
                }
                else if (storedSessionData.hasOwnProperty(_BrowserConstants__WEBPACK_IMPORTED_MODULE_0__.UDASessionName) && storedSessionData[_BrowserConstants__WEBPACK_IMPORTED_MODULE_0__.UDASessionName].hasOwnProperty("sessionKey") && storedSessionData[_BrowserConstants__WEBPACK_IMPORTED_MODULE_0__.UDASessionName]["sessionKey"] && typeof storedSessionData[_BrowserConstants__WEBPACK_IMPORTED_MODULE_0__.UDASessionName]["sessionKey"] != 'object') {
                    sessionData = storedSessionData[_BrowserConstants__WEBPACK_IMPORTED_MODULE_0__.UDASessionName];
                    if (storedSessionData.hasOwnProperty('authenticated') && storedSessionData.authenticated) {
                        yield (0,_util_UDASendSessionData__WEBPACK_IMPORTED_MODULE_2__.UDASendSessionData)(sessionData);
                    }
                    else {
                        yield (0,_util_LoginWithBrowser__WEBPACK_IMPORTED_MODULE_1__.LoginWithBrowser)(sessionData, false);
                    }
                }
                else {
                    sessionData = yield (0,_util_UDAGetSessionKey__WEBPACK_IMPORTED_MODULE_4__.UDAGetSessionKey)(sessionData);
                    yield (0,_util_LoginWithBrowser__WEBPACK_IMPORTED_MODULE_1__.LoginWithBrowser)(sessionData, false);
                }
            }
        }
        else if (request.action === "authtenicate") {
            yield (0,_util_LoginWithBrowser__WEBPACK_IMPORTED_MODULE_1__.LoginWithBrowser)(sessionData, false);
        }
        else if (request.action === "createSession") {
            yield (0,_util_KeycloakStore__WEBPACK_IMPORTED_MODULE_7__.keyCloakStore)(sessionData, request.data);
        }
    });
});
function generateNewToken() {
    return __awaiter(this, void 0, void 0, function* () {
        console.log(sessionData);
        yield (0,_util_UDABindAuthenticatedAccount__WEBPACK_IMPORTED_MODULE_5__.UDABindAuthenticatedAccount)(sessionData, true);
    });
}

})();

UdanLibrary = __webpack_exports__;
/******/ })()
;
//# sourceMappingURL=UDABackground.js.map
=======
var UdanLibrary;(()=>{var e={8368:(e,n,t)=>{"use strict";t.r(n),t.d(n,{BotInfo:()=>c,BrowserInfo:()=>o,NodeInfo:()=>r,ReactNativeInfo:()=>l,SearchBotDeviceInfo:()=>s,browserName:()=>g,detect:()=>p,detectOS:()=>m,getNodeVersion:()=>S,parseUserAgent:()=>y});var i=t(6512),a=function(e,n,t){if(t||2===arguments.length)for(var i,a=0,o=n.length;a<o;a++)!i&&a in n||(i||(i=Array.prototype.slice.call(n,0,a)),i[a]=n[a]);return e.concat(i||Array.prototype.slice.call(n))},o=function(e,n,t){this.name=e,this.version=n,this.os=t,this.type="browser"},r=function(e){this.version=e,this.type="node",this.name="node",this.os=i.platform},s=function(e,n,t,i){this.name=e,this.version=n,this.os=t,this.bot=i,this.type="bot-device"},c=function(){this.type="bot",this.bot=!0,this.name="bot",this.version=null,this.os=null},l=function(){this.type="react-native",this.name="react-native",this.version=null,this.os=null},d=/(nuhk|curl|Googlebot|Yammybot|Openbot|Slurp|MSNBot|Ask\ Jeeves\/Teoma|ia_archiver)/,u=3,h=[["aol",/AOLShield\/([0-9\._]+)/],["edge",/Edge\/([0-9\._]+)/],["edge-ios",/EdgiOS\/([0-9\._]+)/],["yandexbrowser",/YaBrowser\/([0-9\._]+)/],["kakaotalk",/KAKAOTALK\s([0-9\.]+)/],["samsung",/SamsungBrowser\/([0-9\.]+)/],["silk",/\bSilk\/([0-9._-]+)\b/],["miui",/MiuiBrowser\/([0-9\.]+)$/],["beaker",/BeakerBrowser\/([0-9\.]+)/],["edge-chromium",/EdgA?\/([0-9\.]+)/],["chromium-webview",/(?!Chrom.*OPR)wv\).*Chrom(?:e|ium)\/([0-9\.]+)(:?\s|$)/],["chrome",/(?!Chrom.*OPR)Chrom(?:e|ium)\/([0-9\.]+)(:?\s|$)/],["phantomjs",/PhantomJS\/([0-9\.]+)(:?\s|$)/],["crios",/CriOS\/([0-9\.]+)(:?\s|$)/],["firefox",/Firefox\/([0-9\.]+)(?:\s|$)/],["fxios",/FxiOS\/([0-9\.]+)/],["opera-mini",/Opera Mini.*Version\/([0-9\.]+)/],["opera",/Opera\/([0-9\.]+)(?:\s|$)/],["opera",/OPR\/([0-9\.]+)(:?\s|$)/],["pie",/^Microsoft Pocket Internet Explorer\/(\d+\.\d+)$/],["pie",/^Mozilla\/\d\.\d+\s\(compatible;\s(?:MSP?IE|MSInternet Explorer) (\d+\.\d+);.*Windows CE.*\)$/],["netfront",/^Mozilla\/\d\.\d+.*NetFront\/(\d.\d)/],["ie",/Trident\/7\.0.*rv\:([0-9\.]+).*\).*Gecko$/],["ie",/MSIE\s([0-9\.]+);.*Trident\/[4-7].0/],["ie",/MSIE\s(7\.0)/],["bb10",/BB10;\sTouch.*Version\/([0-9\.]+)/],["android",/Android\s([0-9\.]+)/],["ios",/Version\/([0-9\._]+).*Mobile.*Safari.*/],["safari",/Version\/([0-9\._]+).*Safari/],["facebook",/FB[AS]V\/([0-9\.]+)/],["instagram",/Instagram\s([0-9\.]+)/],["ios-webview",/AppleWebKit\/([0-9\.]+).*Mobile/],["ios-webview",/AppleWebKit\/([0-9\.]+).*Gecko\)$/],["curl",/^curl\/([0-9\.]+)$/],["searchbot",/alexa|bot|crawl(er|ing)|facebookexternalhit|feedburner|google web preview|nagios|postrank|pingdom|slurp|spider|yahoo!|yandex/]],f=[["iOS",/iP(hone|od|ad)/],["Android OS",/Android/],["BlackBerry OS",/BlackBerry|BB10/],["Windows Mobile",/IEMobile/],["Amazon OS",/Kindle/],["Windows 3.11",/Win16/],["Windows 95",/(Windows 95)|(Win95)|(Windows_95)/],["Windows 98",/(Windows 98)|(Win98)/],["Windows 2000",/(Windows NT 5.0)|(Windows 2000)/],["Windows XP",/(Windows NT 5.1)|(Windows XP)/],["Windows Server 2003",/(Windows NT 5.2)/],["Windows Vista",/(Windows NT 6.0)/],["Windows 7",/(Windows NT 6.1)/],["Windows 8",/(Windows NT 6.2)/],["Windows 8.1",/(Windows NT 6.3)/],["Windows 10",/(Windows NT 10.0)/],["Windows ME",/Windows ME/],["Windows CE",/Windows CE|WinCE|Microsoft Pocket Internet Explorer/],["Open BSD",/OpenBSD/],["Sun OS",/SunOS/],["Chrome OS",/CrOS/],["Linux",/(Linux)|(X11)/],["Mac OS",/(Mac_PowerPC)|(Macintosh)/],["QNX",/QNX/],["BeOS",/BeOS/],["OS/2",/OS\/2/]];function p(e){return e?y(e):"undefined"==typeof document&&"undefined"!=typeof navigator&&"ReactNative"===navigator.product?new l:"undefined"!=typeof navigator?y(navigator.userAgent):S()}function v(e){return""!==e&&h.reduce((function(n,t){var i=t[0],a=t[1];if(n)return n;var o=a.exec(e);return!!o&&[i,o]}),!1)}function g(e){var n=v(e);return n?n[0]:null}function y(e){var n=v(e);if(!n)return null;var t=n[0],i=n[1];if("searchbot"===t)return new c;var r=i[1]&&i[1].split(".").join("_").split("_").slice(0,3);r?r.length<u&&(r=a(a([],r,!0),function(e){for(var n=[],t=0;t<e;t++)n.push("0");return n}(u-r.length),!0)):r=[];var l=r.join("."),h=m(e),f=d.exec(e);return f&&f[1]?new s(t,l,h,f[1]):new o(t,l,h)}function m(e){for(var n=0,t=f.length;n<t;n++){var i=f[n],a=i[0];if(i[1].exec(e))return a}return null}function S(){return void 0!==i&&i.version?new r(i.version.slice(1)):null}},6512:e=>{var n,t,i=e.exports={};function a(){throw new Error("setTimeout has not been defined")}function o(){throw new Error("clearTimeout has not been defined")}function r(e){if(n===setTimeout)return setTimeout(e,0);if((n===a||!n)&&setTimeout)return n=setTimeout,setTimeout(e,0);try{return n(e,0)}catch(t){try{return n.call(null,e,0)}catch(t){return n.call(this,e,0)}}}!function(){try{n="function"==typeof setTimeout?setTimeout:a}catch(e){n=a}try{t="function"==typeof clearTimeout?clearTimeout:o}catch(e){t=o}}();var s,c=[],l=!1,d=-1;function u(){l&&s&&(l=!1,s.length?c=s.concat(c):d=-1,c.length&&h())}function h(){if(!l){var e=r(u);l=!0;for(var n=c.length;n;){for(s=c,c=[];++d<n;)s&&s[d].run();d=-1,n=c.length}s=null,l=!1,function(e){if(t===clearTimeout)return clearTimeout(e);if((t===o||!t)&&clearTimeout)return t=clearTimeout,clearTimeout(e);try{return t(e)}catch(n){try{return t.call(null,e)}catch(n){return t.call(this,e)}}}(e)}}function f(e,n){this.fun=e,this.array=n}function p(){}i.nextTick=function(e){var n=new Array(arguments.length-1);if(arguments.length>1)for(var t=1;t<arguments.length;t++)n[t-1]=arguments[t];c.push(new f(e,n)),1!==c.length||l||r(h)},f.prototype.run=function(){this.fun.apply(null,this.array)},i.title="browser",i.browser=!0,i.env={},i.argv=[],i.version="",i.versions={},i.on=p,i.addListener=p,i.once=p,i.off=p,i.removeListener=p,i.removeAllListeners=p,i.emit=p,i.prependListener=p,i.prependOnceListener=p,i.listeners=function(e){return[]},i.binding=function(e){throw new Error("process.binding is not supported")},i.cwd=function(){return"/"},i.chdir=function(e){throw new Error("process.chdir is not supported")},i.umask=function(){return 0}}},n={};function t(i){var a=n[i];if(void 0!==a)return a.exports;var o=n[i]={exports:{}};return e[i](o,o.exports,t),o.exports}t.d=(e,n)=>{for(var i in n)t.o(n,i)&&!t.o(e,i)&&Object.defineProperty(e,i,{enumerable:!0,get:n[i]})},t.g=function(){if("object"==typeof globalThis)return globalThis;try{return this||new Function("return this")()}catch(e){if("object"==typeof window)return window}}(),t.o=(e,n)=>Object.prototype.hasOwnProperty.call(e,n),t.r=e=>{"undefined"!=typeof Symbol&&Symbol.toStringTag&&Object.defineProperty(e,Symbol.toStringTag,{value:"Module"}),Object.defineProperty(e,"__esModule",{value:!0})};var i={};(()=>{"use strict";t.r(i);const e={current:"TEST",UDADebug:!1,UDA_CONTAINER_CLASS:"udan-main-panel",UDA_CLICK_IGNORE_CLASS:"uda_exclude",UDA_DOMAIN:"https://udan.nistapp.ai/api",UDA_API_URL:"https://udan.nistapp.ai/api/voiceapi",UDASessionID:Math.random().toString(36).substring(2,15)+Math.random().toString(36).substring(2,15),UDA_POST_INTERVAL:1e3,UDALastMutationTime:0,UDALogLevel:0,RECORDING_IS_PLAYING:"UDAIsPlaying",RECORDING_MANUAL_PLAY:"UDAManualPlay",RECORDING_SWITCH_KEY:"UDARecordingSwitch",RECORDING_SEQUENCE:"UDAActiveRecordingData",SELECTED_RECORDING:"UDASelectedRecordedItem",USER_AUTH_DATA_KEY:"udaUserData",UserScreenAcceptance:"udaUserScreenAcceptance",USER_SESSION_KEY:"UDASessionKey",UDAKeyCloakKey:"UDAKeyCloak",USER_SESSION_ID:"UDASessionId",SYNC_INTERVAL:1e3,AUTO_PLAY_SLEEP_TIME:2e3,JARO_WEIGHT:.95,JARO_WEIGHT_PERSONAL:.9,lastClickedTime:null,specialNodeKey:"UDASpecialNodes",enableInfiniteScroll:!0,enableInfiniteScrollPageLength:10,UDA_URL_Param:"UDA_Sequence_id",set Environment(e){this.current=e.toString().toUpperCase(),"PROD"===this.current?this.UDA_DOMAIN="https://udan.nistapp.ai":this.UDA_DOMAIN="https://udantest.nistapp.ai",this.UDA_API_URL=this.UDA_DOMAIN+"/voiceapi"},get Environment(){return this.current},DEBOUNCE_INTERVAL:1e3,indexInterval:1e3,clickObjects:[],nodeId:0,isRecording:!1,htmlIndex:[],invokeTime:2e3,apiInvokeTime:300,maxStringLength:40,playNextAction:!0,navigatedToNextPage:{check:!1,url:""},ignoreElements:["script","h1","h2","h3","link","noscript","style"],ignoreAttributes:["translate","draggable","spellcheck","tabindex","clientHeight","clientLeft","clientTop","clientWidth","offsetHeight","offsetLeft","offsetTop","offsetWidth","scrollHeight","scrollLeft","scrollTop","scrollWidth","baseURI","isConnected","ariaPressed","aria-pressed","nodePosition","outerHTML","innerHTML","style","aria-controls","aria-activedescendant","ariaExpanded","autocomplete","aria-expanded","aria-owns","formAction","ng-star-inserted","ng-star","aria-describedby","width","height","x","y","selectionStart","selectionEnd","required","validationMessage","selectionDirection","naturalWidth","naturalHeight","complete","_indexOf","value","defaultValue","min","max","nodeInfo","data-tooltip-id","addedclickrecord","checked","data-tribute","hasclick","addedClickRecord","hasClick","valueAsNumber","udaIgnoreChildren","udaIgnoreClick","udaignorechildren","udaignoreclick","fdprocessedid","__ngContext__","d","text","textContent","cdk-describedby-host","inert","fill","disabled","hidden"],innerTextWeight:5,ignoreNodesFromIndexing:["ng-dropdown-panel","ckeditor","fusioncharts","ngb-datepicker","ngx-daterangepicker-material","uda-panel","mat-datepicker-content","ng-select"],ignoreNodesContainingClassNames:["cke_dialog_container","cke_notifications_area","gldp-default","ajs-layer","aui-list","herknl","jstBlock"],cancelRecordingDuringRecordingNodes:[],addClickToSpecialNodes:["ng-select","ngb-datepicker"],ignoreClicksOnSpecialNodes:["ngx-daterangepicker-material"],customNameForSpecialNodes:{"ngb-datepicker":"Date selector","mat-datepicker-content":"Date selector","ngx-daterangepicker-material":"Date Range Selector"},specialInputClickClassNames:["ghx-dropdown-trigger","aui-list","jstBlock","mat-form-field-flex","mat-select-trigger"],commonTags:["span","div"],tooltipDisplayedNodes:[],autoplayCompleted:!1,autoplayPaused:!1,invokedActionManually:!1,personalNodeIgnoreAttributes:["innerText","innerHTML","outerText","outerHTML","nodeValue","src","naturalWidth","naturalHeight","currentSrc"],profanity:{enabled:!0,provider:"azure",config:{key1:"bc015cc4090543d58c3056e8dc98cc9b",key2:"bc015cc4090543d58c3056e8dc98cc9b",endPoint:"https://nistapp-content-moderator.cognitiveservices.azure.com/contentmoderator/moderate/v1.0/ProcessText/Screen",region:"eastus"}},multilingual:{enabled:!1,searchInLang:"en-US",selectedLang:"en-US",displayText:"",translatedText:"",translate:{provider:"google",apikey:"AIzaSyAo3C7-hCNZnkMSAEpsPXf2obAdjen_Xfk",translateTo:"en",apiurl:"https://translation.googleapis.com/language/translate/v2"}},bcpLang:[["Afrikaans",["af-ZA"]],["አማርኛ",["am-ET"]],["Azərbaycanca",["az-AZ"]],["বাংলা",["bn-BD","বাংলাদেশ"],["bn-IN","ভারত"]],["Bahasa Indonesia",["id-ID"]],["Bahasa Melayu",["ms-MY"]],["Català",["ca-ES"]],["Čeština",["cs-CZ"]],["Dansk",["da-DK"]],["Deutsch",["de-DE"]],["English",["en-AU","Australia"],["en-CA","Canada"],["en-IN","India"],["en-KE","Kenya"],["en-TZ","Tanzania"],["en-GH","Ghana"],["en-NZ","New Zealand"],["en-NG","Nigeria"],["en-ZA","South Africa"],["en-PH","Philippines"],["en-GB","United Kingdom"],["en-US","United States"]],["Español",["es-AR","Argentina"],["es-BO","Bolivia"],["es-CL","Chile"],["es-CO","Colombia"],["es-CR","Costa Rica"],["es-EC","Ecuador"],["es-SV","El Salvador"],["es-ES","España"],["es-US","Estados Unidos"],["es-GT","Guatemala"],["es-HN","Honduras"],["es-MX","México"],["es-NI","Nicaragua"],["es-PA","Panamá"],["es-PY","Paraguay"],["es-PE","Perú"],["es-PR","Puerto Rico"],["es-DO","República Dominicana"],["es-UY","Uruguay"],["es-VE","Venezuela"]],["Euskara",["eu-ES"]],["Filipino",["fil-PH"]],["Français",["fr-FR"]],["Basa Jawa",["jv-ID"]],["Galego",["gl-ES"]],["ગુજરાતી",["gu-IN"]],["Hrvatski",["hr-HR"]],["IsiZulu",["zu-ZA"]],["Íslenska",["is-IS"]],["Italiano",["it-IT","Italia"],["it-CH","Svizzera"]],["ಕನ್ನಡ",["kn-IN"]],["ភាសាខ្មែរ",["km-KH"]],["Latviešu",["lv-LV"]],["Lietuvių",["lt-LT"]],["മലയാളം",["ml-IN"]],["मराठी",["mr-IN"]],["Magyar",["hu-HU"]],["ລາວ",["lo-LA"]],["Nederlands",["nl-NL"]],["नेपाली भाषा",["ne-NP"]],["Norsk bokmål",["nb-NO"]],["Polski",["pl-PL"]],["Português",["pt-BR","Brasil"],["pt-PT","Portugal"]],["Română",["ro-RO"]],["සිංහල",["si-LK"]],["Slovenščina",["sl-SI"]],["Basa Sunda",["su-ID"]],["Slovenčina",["sk-SK"]],["Suomi",["fi-FI"]],["Svenska",["sv-SE"]],["Kiswahili",["sw-TZ","Tanzania"],["sw-KE","Kenya"]],["ქართული",["ka-GE"]],["Հայերեն",["hy-AM"]],["தமிழ்",["ta-IN","இந்தியா"],["ta-SG","சிங்கப்பூர்"],["ta-LK","இலங்கை"],["ta-MY","மலேசியா"]],["తెలుగు",["te-IN"]],["Tiếng Việt",["vi-VN"]],["Türkçe",["tr-TR"]],["اُردُو",["ur-PK","پاکستان"],["ur-IN","بھارت"]],["Ελληνικά",["el-GR"]],["български",["bg-BG"]],["Pусский",["ru-RU"]],["Српски",["sr-RS"]],["Українська",["uk-UA"]],["한국어",["ko-KR"]],["中文",["cmn-Hans-CN","普通话 (中国大陆)"],["cmn-Hans-HK","普通话 (香港)"],["cmn-Hant-TW","中文 (台灣)"],["yue-Hant-HK","粵語 (香港)"]],["日本語",["ja-JP"]],["हिन्दी",["hi-IN"]],["ภาษาไทย",["th-TH"]]],enableNodeTypeChangeSelection:!0,set enableNodeTypeSelection(e){this.enableNodeTypeChangeSelection=e},get enableNodeTypeSelection(){return e.multilingual.enabled},cspUserAcceptance:{storageName:"uda-csp-enabled",data:{proceed:!0}},screenAcceptance:{storageName:"uda-user-screen-consent",data:{proceed:!0}},ignoreDynamicAttributeText:["_ng","__context","__zone_symbol"]};let n,a=!1,o=e.USER_AUTH_DATA_KEY,r=-1,s=!1;const{detect:c}=t(8368),l=c();switch(l&&l.name){case"edge-chromium":case"edge":case"edge-ios":case"chrome":s=!0,n=chrome;break;default:n=l}var d=function(e,n,t,i){return new(t||(t=Promise))((function(a,o){function r(e){try{c(i.next(e))}catch(e){o(e)}}function s(e){try{c(i.throw(e))}catch(e){o(e)}}function c(e){var n;e.done?a(e.value):(n=e.value,n instanceof t?n:new t((function(e){e(n)}))).then(r,s)}c((i=i.apply(e,n||[])).next())}))};const u=(e,n)=>d(void 0,void 0,void 0,(function*(){const t=(new TextEncoder).encode(e),i=yield crypto.subtle.digest(n,t);return Array.from(new Uint8Array(i)).map((e=>e.toString(16).padStart(2,"0"))).join("")}));var h=function(e,n,t,i){return new(t||(t=Promise))((function(a,o){function r(e){try{c(i.next(e))}catch(e){o(e)}}function s(e){try{c(i.throw(e))}catch(e){o(e)}}function c(e){var n;e.done?a(e.value):(n=e.value,n instanceof t?n:new t((function(e){e(n)}))).then(r,s)}c((i=i.apply(e,n||[])).next())}))};var f=function(e,n,t,i){return new(t||(t=Promise))((function(a,o){function r(e){try{c(i.next(e))}catch(e){o(e)}}function s(e){try{c(i.throw(e))}catch(e){o(e)}}function c(e){var n;e.done?a(e.value):(n=e.value,n instanceof t?n:new t((function(e){e(n)}))).then(r,s)}c((i=i.apply(e,n||[])).next())}))};const p=(e,n="UDAUserSessionData",t="")=>f(void 0,void 0,void 0,(function*(){if(!0===a)yield v(e,n,t);else{let i={};switch(n){case"UDAUserSessionData":i=new CustomEvent("UDAUserSessionData",{detail:{data:JSON.stringify(e)},bubbles:!1,cancelable:!1});break;case"UDAAuthenticatedUserSessionData":i=new CustomEvent("UDAAuthenticatedUserSessionData",{detail:{data:JSON.stringify(e)},bubbles:!1,cancelable:!1});break;case"UDAAlertMessageData":i=new CustomEvent("UDAAlertMessageData",{detail:{data:t},bubbles:!1,cancelable:!1})}document.dispatchEvent(i)}})),v=(e,t="UDAUserSessionData",i="")=>f(void 0,void 0,void 0,(function*(){let a=yield h(void 0,void 0,void 0,(function*(){let e=(yield n.tabs.query({active:!0,currentWindow:!0}))[0];return e||-1!==r&&(e=yield n.tabs.get(r),e||!1)}));return!!a&&("UDAAlertMessageData"===t?(yield n.tabs.sendMessage(a.id,{action:t,data:i}),!0):(e.authData.hasOwnProperty("token")?yield n.tabs.sendMessage(a.id,{action:t,data:JSON.stringify(e)}):yield T(e,!1),!0))})),g={enableEditClickedName:!1,enableSkipDuringPlay:!1,enableTooltipAddition:!0,enableMultilingual:!1,enableNodeTypeSelection:!0,enablePermissions:!1,permissions:{},enableProfanity:!1,enableRecording:!0,enableOverlay:!0,environment:"PROD",enableUdaIcon:!0,udaDivId:"uda-nistapp-logo",enableForAllDomains:!1,enableSpeechToText:!1,enableSlowReplay:!1,enableCustomIcon:!1,customIcon:"https://udan.nistapp.com/uda-logo.jpg",realm:"UDAN",clientId:"backend-service",clientSecret:"iyUCeaZOuVETepRBqTOW0LptUNKpbhyd",enableHidePanelAfterCompletion:!1};var y=function(e,n,t,i){return new(t||(t=Promise))((function(a,o){function r(e){try{c(i.next(e))}catch(e){o(e)}}function s(e){try{c(i.throw(e))}catch(e){o(e)}}function c(e){var n;e.done?a(e.value):(n=e.value,n instanceof t?n:new t((function(e){e(n)}))).then(r,s)}c((i=i.apply(e,n||[])).next())}))};t.g.UDAGlobalConfig=g;const m=(e,n,i,a=!0)=>y(void 0,void 0,void 0,(function*(){try{const o={method:n,headers:{"Content-Type":"application/json",charset:"UTF-8"}};i&&(o.body=JSON.stringify(i));const r="https://udantest.nistapp.ai/api";let s="https://udan.nistapp.ai/api";-1===e.indexOf("http")&&("TEST"===t.g.UDAGlobalConfig.environment&&(s=r),e=s+e);let c=yield fetch(e,o);return!!c.ok&&(a?c.json():c.text())}catch(e){return!1}})),S={CheckUserId:"/user/checkauthid",GetSessionKey:"/user/getsessionkey",CheckUserSession:"/user/checkusersession",Search:"/search/all?query=#keyword#&domain=#domain#&page=#page#&userSessionId=#userSessionId#",SearchWithPermissionsOld:"/clickevents/sequence/search?query=#keyword#&domain=#domain#&page=#page#&additionalParams=#additionalParams#",SearchWithPermissions:"/search/withPermissions?query=#keyword#&domain=#domain#&page=#page#&additionalParams=#additionalParams#&userSessionId=#userSessionId#",ProfanityCheck:"https://nistapp-content-moderator.cognitiveservices.azure.com/contentmoderator/moderate/v1.0/ProcessText/Screen",SpecialNodes:"/clickevents",Record:"/clickevents/clickednode",UpdateRecord:"/clickevents/updateclickednode",RecordSequence:"/clickevents/recordsequencedata",updateRecordSequence:"/clickevents/updatesequencedata",UserClick:"/clickevents/userclick",DeleteSequence:"/clickevents/sequence/delete",fetchRecord:"/search",VoteRecord:"/votes/addVote",fetchVoteRecord:"/votes/",tokenUrl:"user/token"};var b=function(e,n,t,i){return new(t||(t=Promise))((function(a,o){function r(e){try{c(i.next(e))}catch(e){o(e)}}function s(e){try{c(i.throw(e))}catch(e){o(e)}}function c(e){var n;e.done?a(e.value):(n=e.value,n instanceof t?n:new t((function(e){e(n)}))).then(r,s)}c((i=i.apply(e,n||[])).next())}))};const w=(e,t)=>b(void 0,void 0,void 0,(function*(){if(!0===a){let i={};return i[t]=e,yield n.storage.local.set(i)}{const n=JSON.stringify(e);return window.localStorage.setItem(t,n)}})),A=e=>b(void 0,void 0,void 0,(function*(){if(!0===a){return(yield n.storage.local.get([e]))[e]}return window.localStorage.getItem(e)}));var k=function(e,n,t,i){return new(t||(t=Promise))((function(a,o){function r(e){try{c(i.next(e))}catch(e){o(e)}}function s(e){try{c(i.throw(e))}catch(e){o(e)}}function c(e){var n;e.done?a(e.value):(n=e.value,n instanceof t?n:new t((function(e){e(n)}))).then(r,s)}c((i=i.apply(e,n||[])).next())}))};t.g.UDAGlobalConfig=g;var D=function(e,n,t,i){return new(t||(t=Promise))((function(a,o){function r(e){try{c(i.next(e))}catch(e){o(e)}}function s(e){try{c(i.throw(e))}catch(e){o(e)}}function c(e){var n;e.done?a(e.value):(n=e.value,n instanceof t?n:new t((function(e){e(n)}))).then(r,s)}c((i=i.apply(e,n||[])).next())}))};const T=(e,n=!1)=>D(void 0,void 0,void 0,(function*(){let n={authid:e.authData.id,emailid:e.authData.email,authsource:e.authenticationSource},i=yield m(S.CheckUserId,"POST",n);i&&null!==e.sessionKey&&(yield((e,n,i)=>k(void 0,void 0,void 0,(function*(){const i={uid:n.authData.id,email:n.authData.email,realm:t.g.UDAGlobalConfig.realm,clientId:t.g.UDAGlobalConfig.clientId,clientSecret:t.g.UDAGlobalConfig.clientSecret},a=yield m("https://authenticate.nistapp.ai/"+S.tokenUrl,"POST",i);if(a&&(null==a?void 0:a.token)){n.authData.token=a.token;let t={userauthid:e.id,usersessionid:n.sessionKey};(yield m(S.CheckUserSession,"POST",t))&&(yield w(n,o),yield p(n,"UDAAuthenticatedUserSessionData"))}})))(i,e))}));var U=function(e,n,t,i){return new(t||(t=Promise))((function(a,o){function r(e){try{c(i.next(e))}catch(e){o(e)}}function s(e){try{c(i.throw(e))}catch(e){o(e)}}function c(e){var n;e.done?a(e.value):(n=e.value,n instanceof t?n:new t((function(e){e(n)}))).then(r,s)}c((i=i.apply(e,n||[])).next())}))};const N=(e,t)=>U(void 0,void 0,void 0,(function*(){e.authenticationSource="google";const i=yield n.identity.getProfileUserInfo({accountStatus:"ANY"});return""!==i.id&&""!==i.email?(e.authenticated=!0,e.authData=i,u(i.id,"SHA-512").then((n=>U(void 0,void 0,void 0,(function*(){e.authData.id=n,u(i.email,"SHA-512").then((n=>U(void 0,void 0,void 0,(function*(){e.authData.email=n,yield T(e,t)}))))}))))):yield p(e,"UDAAlertMessageData","login"),!0}));class I{constructor(e=null,n=null,t=null){this.id=e,this.email=n,this.token=t}}class E{constructor(e=!1,n=!0,t=null){this.cspEnabled=e,this.udaAllowed=n,this.domain=t}}var P=function(e,n,t,i){return new(t||(t=Promise))((function(a,o){function r(e){try{c(i.next(e))}catch(e){o(e)}}function s(e){try{c(i.throw(e))}catch(e){o(e)}}function c(e){var n;e.done?a(e.value):(n=e.value,n instanceof t?n:new t((function(e){e(n)}))).then(r,s)}c((i=i.apply(e,n||[])).next())}))};const C=e=>P(void 0,void 0,void 0,(function*(){let n=yield m(S.GetSessionKey,"GET",null,!1);return n?(e.sessionKey=n,e):n}));var O=function(e,n,t,i){return new(t||(t=Promise))((function(a,o){function r(e){try{c(i.next(e))}catch(e){o(e)}}function s(e){try{c(i.throw(e))}catch(e){o(e)}}function c(e){var n;e.done?a(e.value):(n=e.value,n instanceof t?n:new t((function(e){e(n)}))).then(r,s)}c((i=i.apply(e,n||[])).next())}))};var x=function(e,n,t,i){return new(t||(t=Promise))((function(a,o){function r(e){try{c(i.next(e))}catch(e){o(e)}}function s(e){try{c(i.throw(e))}catch(e){o(e)}}function c(e){var n;e.done?a(e.value):(n=e.value,n instanceof t?n:new t((function(e){e(n)}))).then(r,s)}c((i=i.apply(e,n||[])).next())}))};a=!0,n.tabs.onActivated.addListener((function(e){var n;n=e.tabId,r=n}));let _=new class{constructor(e=null,n=!1,t=null,i=new I,a=new E){this.sessionKey=e,this.authenticated=n,this.authenticationSource=t,this.authData=i,this.csp=a}};n.runtime.onMessage.addListener((function(e,n,t){return x(this,void 0,void 0,(function*(){if("getusersessiondata"===e.action||"UDAGetNewToken"===e.action){const n=yield A(o);n?n.hasOwnProperty("sessionKey")&&n.sessionKey&&"object"!=typeof n.sessionKey?(_=n,"UDAGetNewToken"===e.action?yield function(){return x(this,void 0,void 0,(function*(){yield T(_,!0)}))}():n.hasOwnProperty("authenticated")&&n.authenticated?yield p(_):yield N(_,!1)):n.hasOwnProperty(o)&&n[o].hasOwnProperty("sessionKey")&&n[o].sessionKey&&"object"!=typeof n[o].sessionKey?(_=n[o],n.hasOwnProperty("authenticated")&&n.authenticated?yield p(_):yield N(_,!1)):(_=yield C(_),yield N(_,!1)):(_=yield C(_),yield N(_,!1))}else"authtenicate"===e.action?yield N(_,!1):"createSession"===e.action&&(yield((e,n)=>O(void 0,void 0,void 0,(function*(){(e=yield C(e)).authData=n,e.authenticated=!0,e.authenticationSource="keycloak",yield T(e)})))(_,e.data))}))}))})(),UdanLibrary=i})();
>>>>>>> 2b9ed30d
<|MERGE_RESOLUTION|>--- conflicted
+++ resolved
@@ -1,1646 +1 @@
-<<<<<<< HEAD
-var UdanLibrary;
-/******/ (() => { // webpackBootstrap
-/******/ 	var __webpack_modules__ = ({
-
-/***/ "./node_modules/detect-browser/es/index.js":
-/*!*************************************************!*\
-  !*** ./node_modules/detect-browser/es/index.js ***!
-  \*************************************************/
-/***/ ((__unused_webpack_module, __webpack_exports__, __webpack_require__) => {
-
-"use strict";
-__webpack_require__.r(__webpack_exports__);
-/* harmony export */ __webpack_require__.d(__webpack_exports__, {
-/* harmony export */   BotInfo: () => (/* binding */ BotInfo),
-/* harmony export */   BrowserInfo: () => (/* binding */ BrowserInfo),
-/* harmony export */   NodeInfo: () => (/* binding */ NodeInfo),
-/* harmony export */   ReactNativeInfo: () => (/* binding */ ReactNativeInfo),
-/* harmony export */   SearchBotDeviceInfo: () => (/* binding */ SearchBotDeviceInfo),
-/* harmony export */   browserName: () => (/* binding */ browserName),
-/* harmony export */   detect: () => (/* binding */ detect),
-/* harmony export */   detectOS: () => (/* binding */ detectOS),
-/* harmony export */   getNodeVersion: () => (/* binding */ getNodeVersion),
-/* harmony export */   parseUserAgent: () => (/* binding */ parseUserAgent)
-/* harmony export */ });
-/* provided dependency */ var process = __webpack_require__(/*! process/browser */ "./node_modules/process/browser.js");
-var __spreadArray = (undefined && undefined.__spreadArray) || function (to, from, pack) {
-    if (pack || arguments.length === 2) for (var i = 0, l = from.length, ar; i < l; i++) {
-        if (ar || !(i in from)) {
-            if (!ar) ar = Array.prototype.slice.call(from, 0, i);
-            ar[i] = from[i];
-        }
-    }
-    return to.concat(ar || Array.prototype.slice.call(from));
-};
-var BrowserInfo = /** @class */ (function () {
-    function BrowserInfo(name, version, os) {
-        this.name = name;
-        this.version = version;
-        this.os = os;
-        this.type = 'browser';
-    }
-    return BrowserInfo;
-}());
-
-var NodeInfo = /** @class */ (function () {
-    function NodeInfo(version) {
-        this.version = version;
-        this.type = 'node';
-        this.name = 'node';
-        this.os = process.platform;
-    }
-    return NodeInfo;
-}());
-
-var SearchBotDeviceInfo = /** @class */ (function () {
-    function SearchBotDeviceInfo(name, version, os, bot) {
-        this.name = name;
-        this.version = version;
-        this.os = os;
-        this.bot = bot;
-        this.type = 'bot-device';
-    }
-    return SearchBotDeviceInfo;
-}());
-
-var BotInfo = /** @class */ (function () {
-    function BotInfo() {
-        this.type = 'bot';
-        this.bot = true; // NOTE: deprecated test name instead
-        this.name = 'bot';
-        this.version = null;
-        this.os = null;
-    }
-    return BotInfo;
-}());
-
-var ReactNativeInfo = /** @class */ (function () {
-    function ReactNativeInfo() {
-        this.type = 'react-native';
-        this.name = 'react-native';
-        this.version = null;
-        this.os = null;
-    }
-    return ReactNativeInfo;
-}());
-
-// tslint:disable-next-line:max-line-length
-var SEARCHBOX_UA_REGEX = /alexa|bot|crawl(er|ing)|facebookexternalhit|feedburner|google web preview|nagios|postrank|pingdom|slurp|spider|yahoo!|yandex/;
-var SEARCHBOT_OS_REGEX = /(nuhk|curl|Googlebot|Yammybot|Openbot|Slurp|MSNBot|Ask\ Jeeves\/Teoma|ia_archiver)/;
-var REQUIRED_VERSION_PARTS = 3;
-var userAgentRules = [
-    ['aol', /AOLShield\/([0-9\._]+)/],
-    ['edge', /Edge\/([0-9\._]+)/],
-    ['edge-ios', /EdgiOS\/([0-9\._]+)/],
-    ['yandexbrowser', /YaBrowser\/([0-9\._]+)/],
-    ['kakaotalk', /KAKAOTALK\s([0-9\.]+)/],
-    ['samsung', /SamsungBrowser\/([0-9\.]+)/],
-    ['silk', /\bSilk\/([0-9._-]+)\b/],
-    ['miui', /MiuiBrowser\/([0-9\.]+)$/],
-    ['beaker', /BeakerBrowser\/([0-9\.]+)/],
-    ['edge-chromium', /EdgA?\/([0-9\.]+)/],
-    [
-        'chromium-webview',
-        /(?!Chrom.*OPR)wv\).*Chrom(?:e|ium)\/([0-9\.]+)(:?\s|$)/,
-    ],
-    ['chrome', /(?!Chrom.*OPR)Chrom(?:e|ium)\/([0-9\.]+)(:?\s|$)/],
-    ['phantomjs', /PhantomJS\/([0-9\.]+)(:?\s|$)/],
-    ['crios', /CriOS\/([0-9\.]+)(:?\s|$)/],
-    ['firefox', /Firefox\/([0-9\.]+)(?:\s|$)/],
-    ['fxios', /FxiOS\/([0-9\.]+)/],
-    ['opera-mini', /Opera Mini.*Version\/([0-9\.]+)/],
-    ['opera', /Opera\/([0-9\.]+)(?:\s|$)/],
-    ['opera', /OPR\/([0-9\.]+)(:?\s|$)/],
-    ['pie', /^Microsoft Pocket Internet Explorer\/(\d+\.\d+)$/],
-    ['pie', /^Mozilla\/\d\.\d+\s\(compatible;\s(?:MSP?IE|MSInternet Explorer) (\d+\.\d+);.*Windows CE.*\)$/],
-    ['netfront', /^Mozilla\/\d\.\d+.*NetFront\/(\d.\d)/],
-    ['ie', /Trident\/7\.0.*rv\:([0-9\.]+).*\).*Gecko$/],
-    ['ie', /MSIE\s([0-9\.]+);.*Trident\/[4-7].0/],
-    ['ie', /MSIE\s(7\.0)/],
-    ['bb10', /BB10;\sTouch.*Version\/([0-9\.]+)/],
-    ['android', /Android\s([0-9\.]+)/],
-    ['ios', /Version\/([0-9\._]+).*Mobile.*Safari.*/],
-    ['safari', /Version\/([0-9\._]+).*Safari/],
-    ['facebook', /FB[AS]V\/([0-9\.]+)/],
-    ['instagram', /Instagram\s([0-9\.]+)/],
-    ['ios-webview', /AppleWebKit\/([0-9\.]+).*Mobile/],
-    ['ios-webview', /AppleWebKit\/([0-9\.]+).*Gecko\)$/],
-    ['curl', /^curl\/([0-9\.]+)$/],
-    ['searchbot', SEARCHBOX_UA_REGEX],
-];
-var operatingSystemRules = [
-    ['iOS', /iP(hone|od|ad)/],
-    ['Android OS', /Android/],
-    ['BlackBerry OS', /BlackBerry|BB10/],
-    ['Windows Mobile', /IEMobile/],
-    ['Amazon OS', /Kindle/],
-    ['Windows 3.11', /Win16/],
-    ['Windows 95', /(Windows 95)|(Win95)|(Windows_95)/],
-    ['Windows 98', /(Windows 98)|(Win98)/],
-    ['Windows 2000', /(Windows NT 5.0)|(Windows 2000)/],
-    ['Windows XP', /(Windows NT 5.1)|(Windows XP)/],
-    ['Windows Server 2003', /(Windows NT 5.2)/],
-    ['Windows Vista', /(Windows NT 6.0)/],
-    ['Windows 7', /(Windows NT 6.1)/],
-    ['Windows 8', /(Windows NT 6.2)/],
-    ['Windows 8.1', /(Windows NT 6.3)/],
-    ['Windows 10', /(Windows NT 10.0)/],
-    ['Windows ME', /Windows ME/],
-    ['Windows CE', /Windows CE|WinCE|Microsoft Pocket Internet Explorer/],
-    ['Open BSD', /OpenBSD/],
-    ['Sun OS', /SunOS/],
-    ['Chrome OS', /CrOS/],
-    ['Linux', /(Linux)|(X11)/],
-    ['Mac OS', /(Mac_PowerPC)|(Macintosh)/],
-    ['QNX', /QNX/],
-    ['BeOS', /BeOS/],
-    ['OS/2', /OS\/2/],
-];
-function detect(userAgent) {
-    if (!!userAgent) {
-        return parseUserAgent(userAgent);
-    }
-    if (typeof document === 'undefined' &&
-        typeof navigator !== 'undefined' &&
-        navigator.product === 'ReactNative') {
-        return new ReactNativeInfo();
-    }
-    if (typeof navigator !== 'undefined') {
-        return parseUserAgent(navigator.userAgent);
-    }
-    return getNodeVersion();
-}
-function matchUserAgent(ua) {
-    // opted for using reduce here rather than Array#first with a regex.test call
-    // this is primarily because using the reduce we only perform the regex
-    // execution once rather than once for the test and for the exec again below
-    // probably something that needs to be benchmarked though
-    return (ua !== '' &&
-        userAgentRules.reduce(function (matched, _a) {
-            var browser = _a[0], regex = _a[1];
-            if (matched) {
-                return matched;
-            }
-            var uaMatch = regex.exec(ua);
-            return !!uaMatch && [browser, uaMatch];
-        }, false));
-}
-function browserName(ua) {
-    var data = matchUserAgent(ua);
-    return data ? data[0] : null;
-}
-function parseUserAgent(ua) {
-    var matchedRule = matchUserAgent(ua);
-    if (!matchedRule) {
-        return null;
-    }
-    var name = matchedRule[0], match = matchedRule[1];
-    if (name === 'searchbot') {
-        return new BotInfo();
-    }
-    // Do not use RegExp for split operation as some browser do not support it (See: http://blog.stevenlevithan.com/archives/cross-browser-split)
-    var versionParts = match[1] && match[1].split('.').join('_').split('_').slice(0, 3);
-    if (versionParts) {
-        if (versionParts.length < REQUIRED_VERSION_PARTS) {
-            versionParts = __spreadArray(__spreadArray([], versionParts, true), createVersionParts(REQUIRED_VERSION_PARTS - versionParts.length), true);
-        }
-    }
-    else {
-        versionParts = [];
-    }
-    var version = versionParts.join('.');
-    var os = detectOS(ua);
-    var searchBotMatch = SEARCHBOT_OS_REGEX.exec(ua);
-    if (searchBotMatch && searchBotMatch[1]) {
-        return new SearchBotDeviceInfo(name, version, os, searchBotMatch[1]);
-    }
-    return new BrowserInfo(name, version, os);
-}
-function detectOS(ua) {
-    for (var ii = 0, count = operatingSystemRules.length; ii < count; ii++) {
-        var _a = operatingSystemRules[ii], os = _a[0], regex = _a[1];
-        var match = regex.exec(ua);
-        if (match) {
-            return os;
-        }
-    }
-    return null;
-}
-function getNodeVersion() {
-    var isNode = typeof process !== 'undefined' && process.version;
-    return isNode ? new NodeInfo(process.version.slice(1)) : null;
-}
-function createVersionParts(count) {
-    var output = [];
-    for (var ii = 0; ii < count; ii++) {
-        output.push('0');
-    }
-    return output;
-}
-
-
-/***/ }),
-
-/***/ "./node_modules/process/browser.js":
-/*!*****************************************!*\
-  !*** ./node_modules/process/browser.js ***!
-  \*****************************************/
-/***/ ((module) => {
-
-// shim for using process in browser
-var process = module.exports = {};
-
-// cached from whatever global is present so that test runners that stub it
-// don't break things.  But we need to wrap it in a try catch in case it is
-// wrapped in strict mode code which doesn't define any globals.  It's inside a
-// function because try/catches deoptimize in certain engines.
-
-var cachedSetTimeout;
-var cachedClearTimeout;
-
-function defaultSetTimout() {
-    throw new Error('setTimeout has not been defined');
-}
-function defaultClearTimeout () {
-    throw new Error('clearTimeout has not been defined');
-}
-(function () {
-    try {
-        if (typeof setTimeout === 'function') {
-            cachedSetTimeout = setTimeout;
-        } else {
-            cachedSetTimeout = defaultSetTimout;
-        }
-    } catch (e) {
-        cachedSetTimeout = defaultSetTimout;
-    }
-    try {
-        if (typeof clearTimeout === 'function') {
-            cachedClearTimeout = clearTimeout;
-        } else {
-            cachedClearTimeout = defaultClearTimeout;
-        }
-    } catch (e) {
-        cachedClearTimeout = defaultClearTimeout;
-    }
-} ())
-function runTimeout(fun) {
-    if (cachedSetTimeout === setTimeout) {
-        //normal enviroments in sane situations
-        return setTimeout(fun, 0);
-    }
-    // if setTimeout wasn't available but was latter defined
-    if ((cachedSetTimeout === defaultSetTimout || !cachedSetTimeout) && setTimeout) {
-        cachedSetTimeout = setTimeout;
-        return setTimeout(fun, 0);
-    }
-    try {
-        // when when somebody has screwed with setTimeout but no I.E. maddness
-        return cachedSetTimeout(fun, 0);
-    } catch(e){
-        try {
-            // When we are in I.E. but the script has been evaled so I.E. doesn't trust the global object when called normally
-            return cachedSetTimeout.call(null, fun, 0);
-        } catch(e){
-            // same as above but when it's a version of I.E. that must have the global object for 'this', hopfully our context correct otherwise it will throw a global error
-            return cachedSetTimeout.call(this, fun, 0);
-        }
-    }
-
-
-}
-function runClearTimeout(marker) {
-    if (cachedClearTimeout === clearTimeout) {
-        //normal enviroments in sane situations
-        return clearTimeout(marker);
-    }
-    // if clearTimeout wasn't available but was latter defined
-    if ((cachedClearTimeout === defaultClearTimeout || !cachedClearTimeout) && clearTimeout) {
-        cachedClearTimeout = clearTimeout;
-        return clearTimeout(marker);
-    }
-    try {
-        // when when somebody has screwed with setTimeout but no I.E. maddness
-        return cachedClearTimeout(marker);
-    } catch (e){
-        try {
-            // When we are in I.E. but the script has been evaled so I.E. doesn't  trust the global object when called normally
-            return cachedClearTimeout.call(null, marker);
-        } catch (e){
-            // same as above but when it's a version of I.E. that must have the global object for 'this', hopfully our context correct otherwise it will throw a global error.
-            // Some versions of I.E. have different rules for clearTimeout vs setTimeout
-            return cachedClearTimeout.call(this, marker);
-        }
-    }
-
-
-
-}
-var queue = [];
-var draining = false;
-var currentQueue;
-var queueIndex = -1;
-
-function cleanUpNextTick() {
-    if (!draining || !currentQueue) {
-        return;
-    }
-    draining = false;
-    if (currentQueue.length) {
-        queue = currentQueue.concat(queue);
-    } else {
-        queueIndex = -1;
-    }
-    if (queue.length) {
-        drainQueue();
-    }
-}
-
-function drainQueue() {
-    if (draining) {
-        return;
-    }
-    var timeout = runTimeout(cleanUpNextTick);
-    draining = true;
-
-    var len = queue.length;
-    while(len) {
-        currentQueue = queue;
-        queue = [];
-        while (++queueIndex < len) {
-            if (currentQueue) {
-                currentQueue[queueIndex].run();
-            }
-        }
-        queueIndex = -1;
-        len = queue.length;
-    }
-    currentQueue = null;
-    draining = false;
-    runClearTimeout(timeout);
-}
-
-process.nextTick = function (fun) {
-    var args = new Array(arguments.length - 1);
-    if (arguments.length > 1) {
-        for (var i = 1; i < arguments.length; i++) {
-            args[i - 1] = arguments[i];
-        }
-    }
-    queue.push(new Item(fun, args));
-    if (queue.length === 1 && !draining) {
-        runTimeout(drainQueue);
-    }
-};
-
-// v8 likes predictible objects
-function Item(fun, array) {
-    this.fun = fun;
-    this.array = array;
-}
-Item.prototype.run = function () {
-    this.fun.apply(null, this.array);
-};
-process.title = 'browser';
-process.browser = true;
-process.env = {};
-process.argv = [];
-process.version = ''; // empty string to avoid regexp issues
-process.versions = {};
-
-function noop() {}
-
-process.on = noop;
-process.addListener = noop;
-process.once = noop;
-process.off = noop;
-process.removeListener = noop;
-process.removeAllListeners = noop;
-process.emit = noop;
-process.prependListener = noop;
-process.prependOnceListener = noop;
-
-process.listeners = function (name) { return [] }
-
-process.binding = function (name) {
-    throw new Error('process.binding is not supported');
-};
-
-process.cwd = function () { return '/' };
-process.chdir = function (dir) {
-    throw new Error('process.chdir is not supported');
-};
-process.umask = function() { return 0; };
-
-
-/***/ }),
-
-/***/ "./src/BrowserConstants.ts":
-/*!*********************************!*\
-  !*** ./src/BrowserConstants.ts ***!
-  \*********************************/
-/***/ ((__unused_webpack_module, __webpack_exports__, __webpack_require__) => {
-
-"use strict";
-__webpack_require__.r(__webpack_exports__);
-/* harmony export */ __webpack_require__.d(__webpack_exports__, {
-/* harmony export */   UDABrowserPlugin: () => (/* binding */ UDABrowserPlugin),
-/* harmony export */   UDASessionName: () => (/* binding */ UDASessionName),
-/* harmony export */   activeTabId: () => (/* binding */ activeTabId),
-/* harmony export */   browserVar: () => (/* binding */ browserVar),
-/* harmony export */   enablePlugin: () => (/* binding */ enablePlugin),
-/* harmony export */   updateActiveTabId: () => (/* binding */ updateActiveTabId),
-/* harmony export */   updateBrowserPlugin: () => (/* binding */ updateBrowserPlugin),
-/* harmony export */   updateSessionName: () => (/* binding */ updateSessionName)
-/* harmony export */ });
-/* harmony import */ var _config__WEBPACK_IMPORTED_MODULE_0__ = __webpack_require__(/*! ./config */ "./src/config/index.ts");
-
-let UDABrowserPlugin = false;
-let UDASessionName = _config__WEBPACK_IMPORTED_MODULE_0__.CONFIG.USER_AUTH_DATA_KEY;
-let activeTabId = -1;
-let enablePlugin = false;
-let browserVar;
-const { detect } = __webpack_require__(/*! detect-browser */ "./node_modules/detect-browser/es/index.js");
-const browser = detect();
-switch (browser && browser.name) {
-    case 'edge-chromium':
-    case 'edge':
-    case 'edge-ios':
-    case 'chrome':
-        enablePlugin = true;
-        browserVar = chrome;
-        break;
-    default:
-        browserVar = browser;
-        break;
-}
-const updateBrowserPlugin = (plugin) => {
-    UDABrowserPlugin = plugin;
-};
-const updateSessionName = (sessionName) => {
-    UDASessionName = UDASessionName + "-" + sessionName;
-};
-const updateActiveTabId = (tabId) => {
-    activeTabId = tabId;
-};
-
-
-/***/ }),
-
-/***/ "./src/config/CustomConfig.ts":
-/*!************************************!*\
-  !*** ./src/config/CustomConfig.ts ***!
-  \************************************/
-/***/ ((__unused_webpack_module, __webpack_exports__, __webpack_require__) => {
-
-"use strict";
-__webpack_require__.r(__webpack_exports__);
-/* harmony export */ __webpack_require__.d(__webpack_exports__, {
-/* harmony export */   CustomConfig: () => (/* binding */ CustomConfig)
-/* harmony export */ });
-/**
- * Author: Yureswar Ravuri
- * Type: MAP
- * Objective: Config Objects
- */
-// assigning default values to the default configuration
-const CustomConfig = {
-    enableEditClickedName: false,
-    enableSkipDuringPlay: false,
-    enableTooltipAddition: true,
-    enableMultilingual: false,
-    enableNodeTypeSelection: true,
-    enablePermissions: false,
-    permissions: {},
-    enableProfanity: false,
-    enableRecording: true,
-    enableOverlay: true,
-    environment: 'PROD',
-    enableUdaIcon: true,
-    udaDivId: 'uda-nistapp-logo',
-    enableForAllDomains: false,
-    enableSpeechToText: false,
-    enableSlowReplay: false,
-    enableCustomIcon: false,
-    customIcon: 'https://udan.nistapp.com/uda-logo.jpg',
-    realm: "UDAN",
-    clientId: "backend-service",
-    clientSecret: "cXA2yFTq3ORQfrio2mGXttFaOTfvIC7N",
-    enableHidePanelAfterCompletion: false
-};
-
-
-/***/ }),
-
-/***/ "./src/config/endpoints.ts":
-/*!*********************************!*\
-  !*** ./src/config/endpoints.ts ***!
-  \*********************************/
-/***/ ((__unused_webpack_module, __webpack_exports__, __webpack_require__) => {
-
-"use strict";
-__webpack_require__.r(__webpack_exports__);
-/* harmony export */ __webpack_require__.d(__webpack_exports__, {
-/* harmony export */   ENDPOINT: () => (/* binding */ ENDPOINT)
-/* harmony export */ });
-/**
- * Author: Lakshman Veti
- * Type: MAP
- * Objective: HTTP Endpoints
- */
-const ENDPOINT = {
-    CheckUserId: `/user/checkauthid`,
-    GetSessionKey: `/user/getsessionkey`,
-    CheckUserSession: `/user/checkusersession`,
-    Search: `/search/all?query=#keyword#&domain=#domain#&page=#page#&userSessionId=#userSessionId#`,
-    SearchWithPermissionsOld: `/clickevents/sequence/search?query=#keyword#&domain=#domain#&page=#page#&additionalParams=#additionalParams#`,
-    SearchWithPermissions: `/search/withPermissions?query=#keyword#&domain=#domain#&page=#page#&additionalParams=#additionalParams#&userSessionId=#userSessionId#`,
-    ProfanityCheck: `https://nistapp-content-moderator.cognitiveservices.azure.com/contentmoderator/moderate/v1.0/ProcessText/Screen`,
-    SpecialNodes: `/clickevents`,
-    Record: `/clickevents/clickednode`,
-    UpdateRecord: `/clickevents/updateclickednode`,
-    RecordSequence: `/clickevents/recordsequencedata`,
-    updateRecordSequence: `/clickevents/updatesequencedata`,
-    UserClick: `/clickevents/userclick`,
-    DeleteSequence: `/clickevents/sequence/delete`,
-    fetchRecord: '/search',
-    VoteRecord: `/votes/addVote`,
-    fetchVoteRecord: `/votes/`,
-    tokenUrl: 'user/token'
-};
-
-
-/***/ }),
-
-/***/ "./src/config/index.ts":
-/*!*****************************!*\
-  !*** ./src/config/index.ts ***!
-  \*****************************/
-/***/ ((__unused_webpack_module, __webpack_exports__, __webpack_require__) => {
-
-"use strict";
-__webpack_require__.r(__webpack_exports__);
-/* harmony export */ __webpack_require__.d(__webpack_exports__, {
-/* harmony export */   CONFIG: () => (/* binding */ CONFIG)
-/* harmony export */ });
-/**
- * Author: Lakshman Veti
- * Type: MAP
- * Objective: Config Objects
- */
-const CONFIG = {
-    current: "TEST",
-    UDADebug: false,
-    UDA_CONTAINER_CLASS: "udan-main-panel",
-    UDA_CLICK_IGNORE_CLASS: "uda_exclude",
-    UDA_DOMAIN: "https://udantest.nistapp.ai/api",
-    UDA_API_URL: "https://udantest.nistapp.ai/api" + "/voiceapi",
-    UDASessionID: (Math.random().toString(36).substring(2, 15) +
-        Math.random().toString(36).substring(2, 15)),
-    UDA_POST_INTERVAL: 1000,
-    UDALastMutationTime: 0,
-    UDALogLevel: 0,
-    RECORDING_IS_PLAYING: "UDAIsPlaying",
-    RECORDING_MANUAL_PLAY: "UDAManualPlay",
-    RECORDING_SWITCH_KEY: "UDARecordingSwitch",
-    RECORDING_SEQUENCE: "UDAActiveRecordingData",
-    SELECTED_RECORDING: "UDASelectedRecordedItem",
-    USER_AUTH_DATA_KEY: "udaUserData",
-    UserScreenAcceptance: "udaUserScreenAcceptance",
-    USER_SESSION_KEY: "UDASessionKey",
-    UDAKeyCloakKey: "UDAKeyCloak",
-    USER_SESSION_ID: "UDASessionId",
-    SYNC_INTERVAL: 1000,
-    AUTO_PLAY_SLEEP_TIME: 2000,
-    JARO_WEIGHT: 0.95,
-    JARO_WEIGHT_PERSONAL: 0.90,
-    lastClickedTime: null,
-    specialNodeKey: "UDASpecialNodes",
-    enableInfiniteScroll: true,
-    enableInfiniteScrollPageLength: 10,
-    UDA_URL_Param: 'UDA_Sequence_id',
-    set Environment(value) {
-        this.current = value.toString().toUpperCase();
-        if (this.current === "PROD") {
-            this.UDA_DOMAIN = "https://udan.nistapp.ai";
-        }
-        else {
-            this.UDA_DOMAIN = "https://udantest.nistapp.ai";
-        }
-        this.UDA_API_URL = this.UDA_DOMAIN + "/voiceapi";
-    },
-    get Environment() {
-        return this.current;
-    },
-    DEBOUNCE_INTERVAL: 1000,
-    indexInterval: 1000,
-    clickObjects: [],
-    nodeId: 0,
-    isRecording: false,
-    htmlIndex: [],
-    invokeTime: 2000,
-    apiInvokeTime: 300,
-    maxStringLength: 40,
-    playNextAction: true,
-    navigatedToNextPage: { check: false, url: '' },
-    ignoreElements: ["script", "h1", "h2", "h3", "link", "noscript", "style"],
-    ignoreAttributes: [
-        'translate', 'draggable', 'spellcheck', 'tabindex', 'clientHeight', 'clientLeft', 'clientTop', 'clientWidth',
-        'offsetHeight', 'offsetLeft', 'offsetTop', 'offsetWidth', 'scrollHeight', 'scrollLeft', 'scrollTop', 'scrollWidth',
-        'baseURI', 'isConnected', 'ariaPressed', 'aria-pressed', 'nodePosition', 'outerHTML', 'innerHTML', 'style',
-        'aria-controls', 'aria-activedescendant', 'ariaExpanded', 'autocomplete', 'aria-expanded', 'aria-owns', 'formAction',
-        'ng-star-inserted', 'ng-star', 'aria-describedby', 'width', 'height', 'x', 'y', 'selectionStart', 'selectionEnd', 'required', 'validationMessage', 'selectionDirection',
-        'naturalWidth', 'naturalHeight', 'complete', '_indexOf', 'value', 'defaultValue', 'min', 'max', 'nodeInfo', 'data-tooltip-id', 'addedclickrecord', 'checked', 'data-tribute',
-        'hasclick', 'addedClickRecord', 'hasClick', 'valueAsNumber', 'udaIgnoreChildren', 'udaIgnoreClick', 'udaignorechildren', 'udaignoreclick', 'fdprocessedid', '__ngContext__', 'd', 'text', 'textContent', 'cdk-describedby-host', 'inert', 'fill', 'disabled', 'hidden'
-    ],
-    innerTextWeight: 5,
-    ignoreNodesFromIndexing: ['ng-dropdown-panel', 'ckeditor', 'fusioncharts', 'ngb-datepicker', 'ngx-daterangepicker-material', 'uda-panel', 'mat-datepicker-content', 'ng-select'],
-    ignoreNodesContainingClassNames: ['cke_dialog_container', 'cke_notifications_area', 'gldp-default', 'ajs-layer', 'aui-list', 'herknl', 'jstBlock'],
-    cancelRecordingDuringRecordingNodes: [],
-    addClickToSpecialNodes: ['ng-select', 'ngb-datepicker'],
-    ignoreClicksOnSpecialNodes: ['ngx-daterangepicker-material'],
-    customNameForSpecialNodes: {
-        'ngb-datepicker': 'Date selector',
-        'mat-datepicker-content': 'Date selector',
-        'ngx-daterangepicker-material': 'Date Range Selector'
-    },
-    specialInputClickClassNames: ['ghx-dropdown-trigger', 'aui-list', 'jstBlock', 'mat-form-field-flex', 'mat-select-trigger'],
-    commonTags: ['span', 'div'],
-    tooltipDisplayedNodes: [],
-    // replay variables
-    autoplayCompleted: false,
-    autoplayPaused: false,
-    // manual click variables
-    invokedActionManually: false,
-    // personal node ignore attributes
-    personalNodeIgnoreAttributes: [
-        "innerText",
-        "innerHTML",
-        "outerText",
-        "outerHTML",
-        "nodeValue",
-        "src",
-        "naturalWidth",
-        "naturalHeight",
-        "currentSrc",
-    ],
-    //Azure content moderator attributes
-    profanity: {
-        enabled: true,
-        provider: "azure",
-        config: {
-            key1: "bc015cc4090543d58c3056e8dc98cc9b",
-            key2: "bc015cc4090543d58c3056e8dc98cc9b",
-            endPoint: "https://nistapp-content-moderator.cognitiveservices.azure.com/contentmoderator/moderate/v1.0/ProcessText/Screen",
-            region: "eastus",
-        },
-    },
-    multilingual: {
-        enabled: false,
-        searchInLang: "en-US",
-        selectedLang: "en-US",
-        displayText: "",
-        translatedText: "",
-        translate: {
-            provider: "google",
-            apikey: "AIzaSyD3XUOZEMz9Y_e5YpDWZEsQT_7zJPF0H4k",
-            translateTo: "en",
-            apiurl: "https://translation.googleapis.com/language/translate/v2",
-        },
-    },
-    // BCP list of languages
-    bcpLang: [
-        ["Afrikaans", ["af-ZA"]],
-        ["አማርኛ", ["am-ET"]],
-        ["Azərbaycanca", ["az-AZ"]],
-        ["বাংলা", ["bn-BD", "বাংলাদেশ"], ["bn-IN", "ভারত"]],
-        ["Bahasa Indonesia", ["id-ID"]],
-        ["Bahasa Melayu", ["ms-MY"]],
-        ["Català", ["ca-ES"]],
-        ["Čeština", ["cs-CZ"]],
-        ["Dansk", ["da-DK"]],
-        ["Deutsch", ["de-DE"]],
-        [
-            "English",
-            ["en-AU", "Australia"],
-            ["en-CA", "Canada"],
-            ["en-IN", "India"],
-            ["en-KE", "Kenya"],
-            ["en-TZ", "Tanzania"],
-            ["en-GH", "Ghana"],
-            ["en-NZ", "New Zealand"],
-            ["en-NG", "Nigeria"],
-            ["en-ZA", "South Africa"],
-            ["en-PH", "Philippines"],
-            ["en-GB", "United Kingdom"],
-            ["en-US", "United States"],
-        ],
-        [
-            "Español",
-            ["es-AR", "Argentina"],
-            ["es-BO", "Bolivia"],
-            ["es-CL", "Chile"],
-            ["es-CO", "Colombia"],
-            ["es-CR", "Costa Rica"],
-            ["es-EC", "Ecuador"],
-            ["es-SV", "El Salvador"],
-            ["es-ES", "España"],
-            ["es-US", "Estados Unidos"],
-            ["es-GT", "Guatemala"],
-            ["es-HN", "Honduras"],
-            ["es-MX", "México"],
-            ["es-NI", "Nicaragua"],
-            ["es-PA", "Panamá"],
-            ["es-PY", "Paraguay"],
-            ["es-PE", "Perú"],
-            ["es-PR", "Puerto Rico"],
-            ["es-DO", "República Dominicana"],
-            ["es-UY", "Uruguay"],
-            ["es-VE", "Venezuela"],
-        ],
-        ["Euskara", ["eu-ES"]],
-        ["Filipino", ["fil-PH"]],
-        ["Français", ["fr-FR"]],
-        ["Basa Jawa", ["jv-ID"]],
-        ["Galego", ["gl-ES"]],
-        ["ગુજરાતી", ["gu-IN"]],
-        ["Hrvatski", ["hr-HR"]],
-        ["IsiZulu", ["zu-ZA"]],
-        ["Íslenska", ["is-IS"]],
-        ["Italiano", ["it-IT", "Italia"], ["it-CH", "Svizzera"]],
-        ["ಕನ್ನಡ", ["kn-IN"]],
-        ["ភាសាខ្មែរ", ["km-KH"]],
-        ["Latviešu", ["lv-LV"]],
-        ["Lietuvių", ["lt-LT"]],
-        ["മലയാളം", ["ml-IN"]],
-        ["मराठी", ["mr-IN"]],
-        ["Magyar", ["hu-HU"]],
-        ["ລາວ", ["lo-LA"]],
-        ["Nederlands", ["nl-NL"]],
-        ["नेपाली भाषा", ["ne-NP"]],
-        ["Norsk bokmål", ["nb-NO"]],
-        ["Polski", ["pl-PL"]],
-        ["Português", ["pt-BR", "Brasil"], ["pt-PT", "Portugal"]],
-        ["Română", ["ro-RO"]],
-        ["සිංහල", ["si-LK"]],
-        ["Slovenščina", ["sl-SI"]],
-        ["Basa Sunda", ["su-ID"]],
-        ["Slovenčina", ["sk-SK"]],
-        ["Suomi", ["fi-FI"]],
-        ["Svenska", ["sv-SE"]],
-        ["Kiswahili", ["sw-TZ", "Tanzania"], ["sw-KE", "Kenya"]],
-        ["ქართული", ["ka-GE"]],
-        ["Հայերեն", ["hy-AM"]],
-        [
-            "தமிழ்",
-            ["ta-IN", "இந்தியா"],
-            ["ta-SG", "சிங்கப்பூர்"],
-            ["ta-LK", "இலங்கை"],
-            ["ta-MY", "மலேசியா"],
-        ],
-        ["తెలుగు", ["te-IN"]],
-        ["Tiếng Việt", ["vi-VN"]],
-        ["Türkçe", ["tr-TR"]],
-        ["اُردُو", ["ur-PK", "پاکستان"], ["ur-IN", "بھارت"]],
-        ["Ελληνικά", ["el-GR"]],
-        ["български", ["bg-BG"]],
-        ["Pусский", ["ru-RU"]],
-        ["Српски", ["sr-RS"]],
-        ["Українська", ["uk-UA"]],
-        ["한국어", ["ko-KR"]],
-        [
-            "中文",
-            ["cmn-Hans-CN", "普通话 (中国大陆)"],
-            ["cmn-Hans-HK", "普通话 (香港)"],
-            ["cmn-Hant-TW", "中文 (台灣)"],
-            ["yue-Hant-HK", "粵語 (香港)"],
-        ],
-        ["日本語", ["ja-JP"]],
-        ["हिन्दी", ["hi-IN"]],
-        ["ภาษาไทย", ["th-TH"]],
-    ],
-    // Flag to enable node type detection
-    enableNodeTypeChangeSelection: true,
-    set enableNodeTypeSelection(val) {
-        this.enableNodeTypeChangeSelection = val;
-        // this.showhtml();
-    },
-    get enableNodeTypeSelection() {
-        return CONFIG.multilingual.enabled;
-    },
-    cspUserAcceptance: {
-        storageName: "uda-csp-enabled",
-        data: { proceed: true },
-    },
-    screenAcceptance: {
-        storageName: "uda-user-screen-consent",
-        data: { proceed: true },
-    },
-    ignoreDynamicAttributeText: ['_ng', '__context', '__zone_symbol']
-};
-
-
-/***/ }),
-
-/***/ "./src/models/AuthData.ts":
-/*!********************************!*\
-  !*** ./src/models/AuthData.ts ***!
-  \********************************/
-/***/ ((__unused_webpack_module, __webpack_exports__, __webpack_require__) => {
-
-"use strict";
-__webpack_require__.r(__webpack_exports__);
-/* harmony export */ __webpack_require__.d(__webpack_exports__, {
-/* harmony export */   AuthData: () => (/* binding */ AuthData)
-/* harmony export */ });
-class AuthData {
-    constructor(id = null, email = null, token = null) {
-        this.id = id;
-        this.email = email;
-        this.token = token;
-    }
-}
-
-
-/***/ }),
-
-/***/ "./src/models/CSPData.ts":
-/*!*******************************!*\
-  !*** ./src/models/CSPData.ts ***!
-  \*******************************/
-/***/ ((__unused_webpack_module, __webpack_exports__, __webpack_require__) => {
-
-"use strict";
-__webpack_require__.r(__webpack_exports__);
-/* harmony export */ __webpack_require__.d(__webpack_exports__, {
-/* harmony export */   CSPData: () => (/* binding */ CSPData)
-/* harmony export */ });
-class CSPData {
-    constructor(cspEnabled = false, udaAllowed = true, domain = null) {
-        this.cspEnabled = cspEnabled;
-        this.udaAllowed = udaAllowed;
-        this.domain = domain;
-    }
-}
-
-
-/***/ }),
-
-/***/ "./src/models/UDASessionData.ts":
-/*!**************************************!*\
-  !*** ./src/models/UDASessionData.ts ***!
-  \**************************************/
-/***/ ((__unused_webpack_module, __webpack_exports__, __webpack_require__) => {
-
-"use strict";
-__webpack_require__.r(__webpack_exports__);
-/* harmony export */ __webpack_require__.d(__webpack_exports__, {
-/* harmony export */   UDASessionData: () => (/* binding */ UDASessionData)
-/* harmony export */ });
-/* harmony import */ var _AuthData__WEBPACK_IMPORTED_MODULE_0__ = __webpack_require__(/*! ./AuthData */ "./src/models/AuthData.ts");
-/* harmony import */ var _CSPData__WEBPACK_IMPORTED_MODULE_1__ = __webpack_require__(/*! ./CSPData */ "./src/models/CSPData.ts");
-
-
-class UDASessionData {
-    constructor(sessionKey = null, authenticated = false, authenticationSource = null, authData = new _AuthData__WEBPACK_IMPORTED_MODULE_0__.AuthData(), csp = new _CSPData__WEBPACK_IMPORTED_MODULE_1__.CSPData()) {
-        this.sessionKey = sessionKey;
-        this.authenticated = authenticated;
-        this.authenticationSource = authenticationSource;
-        this.authData = authData;
-        this.csp = csp;
-    }
-}
-
-
-/***/ }),
-
-/***/ "./src/services/UDAStorageService.ts":
-/*!*******************************************!*\
-  !*** ./src/services/UDAStorageService.ts ***!
-  \*******************************************/
-/***/ ((__unused_webpack_module, __webpack_exports__, __webpack_require__) => {
-
-"use strict";
-__webpack_require__.r(__webpack_exports__);
-/* harmony export */ __webpack_require__.d(__webpack_exports__, {
-/* harmony export */   UDAStorageService: () => (/* binding */ UDAStorageService)
-/* harmony export */ });
-/* harmony import */ var _BrowserConstants__WEBPACK_IMPORTED_MODULE_0__ = __webpack_require__(/*! ../BrowserConstants */ "./src/BrowserConstants.ts");
-var __awaiter = (undefined && undefined.__awaiter) || function (thisArg, _arguments, P, generator) {
-    function adopt(value) { return value instanceof P ? value : new P(function (resolve) { resolve(value); }); }
-    return new (P || (P = Promise))(function (resolve, reject) {
-        function fulfilled(value) { try { step(generator.next(value)); } catch (e) { reject(e); } }
-        function rejected(value) { try { step(generator["throw"](value)); } catch (e) { reject(e); } }
-        function step(result) { result.done ? resolve(result.value) : adopt(result.value).then(fulfilled, rejected); }
-        step((generator = generator.apply(thisArg, _arguments || [])).next());
-    });
-};
-//storing the data to local storage
-
-const UDAStorageService = {
-    /**
-     * Adds data to the storage.
-     * @param {any} data - The data to be added.
-     * @param {string} key - The key to store the data under.
-     * @returns {Promise<void>} - A Promise that resolves when the data is added to the storage.
-     */
-    add: (data, key) => __awaiter(void 0, void 0, void 0, function* () {
-        if (_BrowserConstants__WEBPACK_IMPORTED_MODULE_0__.UDABrowserPlugin === true) {
-            let storageData = {};
-            storageData[key] = data;
-            return yield _BrowserConstants__WEBPACK_IMPORTED_MODULE_0__.browserVar.storage.local.set(storageData);
-        }
-        else {
-            const storageData = JSON.stringify(data);
-            return window.localStorage.setItem(key, storageData);
-        }
-    }),
-    /**
-     * Retrieves data from the storage.
-     *
-     * @param {string} key - The key associated with the data to be retrieved.
-     * @returns {Promise<any>} - A Promise that resolves with the retrieved data.
-     */
-    get: (key) => __awaiter(void 0, void 0, void 0, function* () {
-        if (_BrowserConstants__WEBPACK_IMPORTED_MODULE_0__.UDABrowserPlugin === true) {
-            let result = yield _BrowserConstants__WEBPACK_IMPORTED_MODULE_0__.browserVar.storage.local.get([key]);
-            return result[key];
-        }
-        else {
-            return window.localStorage.getItem(key);
-        }
-    }),
-    /**
-     * Removes data from the storage.
-     *
-     * @param {string} key - The key associated with the data to be removed.
-     * @returns {Promise<void>} - A Promise that resolves when the data is successfully removed from the storage.
-     */
-    remove: (key) => __awaiter(void 0, void 0, void 0, function* () {
-        if (_BrowserConstants__WEBPACK_IMPORTED_MODULE_0__.UDABrowserPlugin === true) {
-            return yield _BrowserConstants__WEBPACK_IMPORTED_MODULE_0__.browserVar.storage.local.remove([key]);
-        }
-        else {
-            return window.localStorage.removeItem(key);
-        }
-    })
-};
-
-
-/***/ }),
-
-/***/ "./src/util/KeycloakStore.ts":
-/*!***********************************!*\
-  !*** ./src/util/KeycloakStore.ts ***!
-  \***********************************/
-/***/ ((__unused_webpack_module, __webpack_exports__, __webpack_require__) => {
-
-"use strict";
-__webpack_require__.r(__webpack_exports__);
-/* harmony export */ __webpack_require__.d(__webpack_exports__, {
-/* harmony export */   keyCloakStore: () => (/* binding */ keyCloakStore)
-/* harmony export */ });
-/* harmony import */ var _UDAGetSessionKey__WEBPACK_IMPORTED_MODULE_0__ = __webpack_require__(/*! ./UDAGetSessionKey */ "./src/util/UDAGetSessionKey.ts");
-/* harmony import */ var _UDABindAuthenticatedAccount__WEBPACK_IMPORTED_MODULE_1__ = __webpack_require__(/*! ./UDABindAuthenticatedAccount */ "./src/util/UDABindAuthenticatedAccount.ts");
-var __awaiter = (undefined && undefined.__awaiter) || function (thisArg, _arguments, P, generator) {
-    function adopt(value) { return value instanceof P ? value : new P(function (resolve) { resolve(value); }); }
-    return new (P || (P = Promise))(function (resolve, reject) {
-        function fulfilled(value) { try { step(generator.next(value)); } catch (e) { reject(e); } }
-        function rejected(value) { try { step(generator["throw"](value)); } catch (e) { reject(e); } }
-        function step(result) { result.done ? resolve(result.value) : adopt(result.value).then(fulfilled, rejected); }
-        step((generator = generator.apply(thisArg, _arguments || [])).next());
-    });
-};
-
-
-/**
- * Store keycloak data in chrome extension storage for retrival for other sites
- */
-const keyCloakStore = (sessionData, data) => __awaiter(void 0, void 0, void 0, function* () {
-    sessionData = yield (0,_UDAGetSessionKey__WEBPACK_IMPORTED_MODULE_0__.UDAGetSessionKey)(sessionData);
-    sessionData.authData = data;
-    sessionData.authenticated = true;
-    sessionData.authenticationSource = 'keycloak';
-    yield (0,_UDABindAuthenticatedAccount__WEBPACK_IMPORTED_MODULE_1__.UDABindAuthenticatedAccount)(sessionData);
-});
-
-
-/***/ }),
-
-/***/ "./src/util/LoginWithBrowser.ts":
-/*!**************************************!*\
-  !*** ./src/util/LoginWithBrowser.ts ***!
-  \**************************************/
-/***/ ((__unused_webpack_module, __webpack_exports__, __webpack_require__) => {
-
-"use strict";
-__webpack_require__.r(__webpack_exports__);
-/* harmony export */ __webpack_require__.d(__webpack_exports__, {
-/* harmony export */   LoginWithBrowser: () => (/* binding */ LoginWithBrowser)
-/* harmony export */ });
-/* harmony import */ var _UDADigestMessage__WEBPACK_IMPORTED_MODULE_0__ = __webpack_require__(/*! ./UDADigestMessage */ "./src/util/UDADigestMessage.ts");
-/* harmony import */ var _UDABindAuthenticatedAccount__WEBPACK_IMPORTED_MODULE_1__ = __webpack_require__(/*! ./UDABindAuthenticatedAccount */ "./src/util/UDABindAuthenticatedAccount.ts");
-/* harmony import */ var _UDASendSessionData__WEBPACK_IMPORTED_MODULE_2__ = __webpack_require__(/*! ./UDASendSessionData */ "./src/util/UDASendSessionData.ts");
-/* harmony import */ var _BrowserConstants__WEBPACK_IMPORTED_MODULE_3__ = __webpack_require__(/*! ../BrowserConstants */ "./src/BrowserConstants.ts");
-var __awaiter = (undefined && undefined.__awaiter) || function (thisArg, _arguments, P, generator) {
-    function adopt(value) { return value instanceof P ? value : new P(function (resolve) { resolve(value); }); }
-    return new (P || (P = Promise))(function (resolve, reject) {
-        function fulfilled(value) { try { step(generator.next(value)); } catch (e) { reject(e); } }
-        function rejected(value) { try { step(generator["throw"](value)); } catch (e) { reject(e); } }
-        function step(result) { result.done ? resolve(result.value) : adopt(result.value).then(fulfilled, rejected); }
-        step((generator = generator.apply(thisArg, _arguments || [])).next());
-    });
-};
-
-
-
-
-const LoginWithBrowser = (sessionData, renewToken) => __awaiter(void 0, void 0, void 0, function* () {
-    sessionData.authenticationSource = "google";
-    const data = yield _BrowserConstants__WEBPACK_IMPORTED_MODULE_3__.browserVar.identity.getProfileUserInfo({ accountStatus: 'ANY' });
-    if (data.id !== '' && data.email !== "") {
-        sessionData.authenticated = true;
-        sessionData.authData = data;
-        (0,_UDADigestMessage__WEBPACK_IMPORTED_MODULE_0__.UDADigestMessage)(data.id, "SHA-512").then((encryptedId) => __awaiter(void 0, void 0, void 0, function* () {
-            sessionData.authData.id = encryptedId;
-            (0,_UDADigestMessage__WEBPACK_IMPORTED_MODULE_0__.UDADigestMessage)(data.email, "SHA-512").then((encryptedEmail) => __awaiter(void 0, void 0, void 0, function* () {
-                sessionData.authData.email = encryptedEmail;
-                yield (0,_UDABindAuthenticatedAccount__WEBPACK_IMPORTED_MODULE_1__.UDABindAuthenticatedAccount)(sessionData, renewToken);
-            }));
-        }));
-    }
-    else {
-        yield (0,_UDASendSessionData__WEBPACK_IMPORTED_MODULE_2__.UDASendSessionData)(sessionData, "UDAAlertMessageData", "login");
-    }
-    // await sendSessionData("UDAAlertMessageData", "login");
-    return true;
-});
-
-
-/***/ }),
-
-/***/ "./src/util/UDABindAccount.ts":
-/*!************************************!*\
-  !*** ./src/util/UDABindAccount.ts ***!
-  \************************************/
-/***/ ((__unused_webpack_module, __webpack_exports__, __webpack_require__) => {
-
-"use strict";
-__webpack_require__.r(__webpack_exports__);
-/* harmony export */ __webpack_require__.d(__webpack_exports__, {
-/* harmony export */   UDABindAccount: () => (/* binding */ UDABindAccount)
-/* harmony export */ });
-/* harmony import */ var _UDASendSessionData__WEBPACK_IMPORTED_MODULE_0__ = __webpack_require__(/*! ./UDASendSessionData */ "./src/util/UDASendSessionData.ts");
-/* harmony import */ var _invokeApi__WEBPACK_IMPORTED_MODULE_1__ = __webpack_require__(/*! ./invokeApi */ "./src/util/invokeApi.ts");
-/* harmony import */ var _config_endpoints__WEBPACK_IMPORTED_MODULE_2__ = __webpack_require__(/*! ../config/endpoints */ "./src/config/endpoints.ts");
-/* harmony import */ var _config_CustomConfig__WEBPACK_IMPORTED_MODULE_3__ = __webpack_require__(/*! ../config/CustomConfig */ "./src/config/CustomConfig.ts");
-/* harmony import */ var _services_UDAStorageService__WEBPACK_IMPORTED_MODULE_4__ = __webpack_require__(/*! ../services/UDAStorageService */ "./src/services/UDAStorageService.ts");
-/* harmony import */ var _BrowserConstants__WEBPACK_IMPORTED_MODULE_5__ = __webpack_require__(/*! ../BrowserConstants */ "./src/BrowserConstants.ts");
-var __awaiter = (undefined && undefined.__awaiter) || function (thisArg, _arguments, P, generator) {
-    function adopt(value) { return value instanceof P ? value : new P(function (resolve) { resolve(value); }); }
-    return new (P || (P = Promise))(function (resolve, reject) {
-        function fulfilled(value) { try { step(generator.next(value)); } catch (e) { reject(e); } }
-        function rejected(value) { try { step(generator["throw"](value)); } catch (e) { reject(e); } }
-        function step(result) { result.done ? resolve(result.value) : adopt(result.value).then(fulfilled, rejected); }
-        step((generator = generator.apply(thisArg, _arguments || [])).next());
-    });
-};
-//adding the sessionKey to the authid
-
-
-
-
-
-
-__webpack_require__.g.UDAGlobalConfig = _config_CustomConfig__WEBPACK_IMPORTED_MODULE_3__.CustomConfig;
-/**
- * Binds the user account with UDASessionData.
- * @param {Object} userAuthData - User authentication data.
- * @param {Object} UDASessionData - UDA session data.
- * @param {boolean} renewToken - Flag indicating whether to renew the token.
- * @returns {Promise<void>} Promise that resolves when the binding is complete.
- */
-const UDABindAccount = (userAuthData, UDASessionData, renewToken) => __awaiter(void 0, void 0, void 0, function* () {
-    const payLoad = { uid: UDASessionData.authData.id, email: UDASessionData.authData.email, realm: __webpack_require__.g.UDAGlobalConfig.realm, clientId: __webpack_require__.g.UDAGlobalConfig.clientId, clientSecret: __webpack_require__.g.UDAGlobalConfig.clientSecret };
-    const authToken = yield (0,_invokeApi__WEBPACK_IMPORTED_MODULE_1__.invokeApi)("https://authenticatetest.nistapp.ai/" + _config_endpoints__WEBPACK_IMPORTED_MODULE_2__.ENDPOINT.tokenUrl, "POST", payLoad);
-    if (authToken && (authToken === null || authToken === void 0 ? void 0 : authToken.token)) {
-        UDASessionData.authData.token = authToken.token;
-        let userSessionData = { userauthid: userAuthData.id, usersessionid: UDASessionData.sessionKey };
-        let response = yield (0,_invokeApi__WEBPACK_IMPORTED_MODULE_1__.invokeApi)(_config_endpoints__WEBPACK_IMPORTED_MODULE_2__.ENDPOINT.CheckUserSession, "POST", userSessionData);
-        if (response) {
-            yield _services_UDAStorageService__WEBPACK_IMPORTED_MODULE_4__.UDAStorageService.add(UDASessionData, _BrowserConstants__WEBPACK_IMPORTED_MODULE_5__.UDASessionName);
-            yield (0,_UDASendSessionData__WEBPACK_IMPORTED_MODULE_0__.UDASendSessionData)(UDASessionData, "UDAAuthenticatedUserSessionData");
-        }
-    }
-});
-
-
-/***/ }),
-
-/***/ "./src/util/UDABindAuthenticatedAccount.ts":
-/*!*************************************************!*\
-  !*** ./src/util/UDABindAuthenticatedAccount.ts ***!
-  \*************************************************/
-/***/ ((__unused_webpack_module, __webpack_exports__, __webpack_require__) => {
-
-"use strict";
-__webpack_require__.r(__webpack_exports__);
-/* harmony export */ __webpack_require__.d(__webpack_exports__, {
-/* harmony export */   UDABindAuthenticatedAccount: () => (/* binding */ UDABindAuthenticatedAccount)
-/* harmony export */ });
-/* harmony import */ var _UDABindAccount__WEBPACK_IMPORTED_MODULE_0__ = __webpack_require__(/*! ./UDABindAccount */ "./src/util/UDABindAccount.ts");
-/* harmony import */ var _invokeApi__WEBPACK_IMPORTED_MODULE_1__ = __webpack_require__(/*! ./invokeApi */ "./src/util/invokeApi.ts");
-/* harmony import */ var _config_endpoints__WEBPACK_IMPORTED_MODULE_2__ = __webpack_require__(/*! ../config/endpoints */ "./src/config/endpoints.ts");
-var __awaiter = (undefined && undefined.__awaiter) || function (thisArg, _arguments, P, generator) {
-    function adopt(value) { return value instanceof P ? value : new P(function (resolve) { resolve(value); }); }
-    return new (P || (P = Promise))(function (resolve, reject) {
-        function fulfilled(value) { try { step(generator.next(value)); } catch (e) { reject(e); } }
-        function rejected(value) { try { step(generator["throw"](value)); } catch (e) { reject(e); } }
-        function step(result) { result.done ? resolve(result.value) : adopt(result.value).then(fulfilled, rejected); }
-        step((generator = generator.apply(thisArg, _arguments || [])).next());
-    });
-};
-//binding session key to the authenticated account
-
-
-
-/**
- * Binds the authenticated account with UDASessionData.
- * @param {any} sessionData - The UDA session data.
- * @param {boolean} [renewToken=false] - Flag indicating whether to renew the token.
- * @returns {Promise<void>} A Promise that resolves when the binding is complete.
- */
-const UDABindAuthenticatedAccount = (sessionData, renewToken = false) => __awaiter(void 0, void 0, void 0, function* () {
-    let authData = {
-        authid: sessionData.authData.id,
-        emailid: sessionData.authData.email,
-        authsource: sessionData.authenticationSource
-    };
-    let response = yield (0,_invokeApi__WEBPACK_IMPORTED_MODULE_1__.invokeApi)(_config_endpoints__WEBPACK_IMPORTED_MODULE_2__.ENDPOINT.CheckUserId, "POST", authData);
-    if (response) {
-        if (sessionData.sessionKey !== null) {
-            yield (0,_UDABindAccount__WEBPACK_IMPORTED_MODULE_0__.UDABindAccount)(response, sessionData, renewToken);
-        }
-    }
-});
-
-
-/***/ }),
-
-/***/ "./src/util/UDADigestMessage.ts":
-/*!**************************************!*\
-  !*** ./src/util/UDADigestMessage.ts ***!
-  \**************************************/
-/***/ ((__unused_webpack_module, __webpack_exports__, __webpack_require__) => {
-
-"use strict";
-__webpack_require__.r(__webpack_exports__);
-/* harmony export */ __webpack_require__.d(__webpack_exports__, {
-/* harmony export */   UDADigestMessage: () => (/* binding */ UDADigestMessage)
-/* harmony export */ });
-var __awaiter = (undefined && undefined.__awaiter) || function (thisArg, _arguments, P, generator) {
-    function adopt(value) { return value instanceof P ? value : new P(function (resolve) { resolve(value); }); }
-    return new (P || (P = Promise))(function (resolve, reject) {
-        function fulfilled(value) { try { step(generator.next(value)); } catch (e) { reject(e); } }
-        function rejected(value) { try { step(generator["throw"](value)); } catch (e) { reject(e); } }
-        function step(result) { result.done ? resolve(result.value) : adopt(result.value).then(fulfilled, rejected); }
-        step((generator = generator.apply(thisArg, _arguments || [])).next());
-    });
-};
-/**
- *
- * @param textMessage
- * @param algorithm
- * @returns {Promise<ArrayBuffer>}
- * @constructor
- *
- * This is used for encrypting text messages as specified in the docs
- * https://developer.mozilla.org/en-US/docs/Web/API/SubtleCrypto/digest
- *
- */
-const UDADigestMessage = (textMessage, algorithm) => __awaiter(void 0, void 0, void 0, function* () {
-    const encoder = new TextEncoder();
-    const data = encoder.encode(textMessage);
-    const hash = yield crypto.subtle.digest(algorithm, data);
-    const hashArray = Array.from(new Uint8Array(hash)); // convert buffer to byte array
-    const hashHex = hashArray.map(b => b.toString(16).padStart(2, '0')).join(''); // convert bytes to hex string
-    return hashHex;
-});
-
-
-/***/ }),
-
-/***/ "./src/util/UDAGetSessionKey.ts":
-/*!**************************************!*\
-  !*** ./src/util/UDAGetSessionKey.ts ***!
-  \**************************************/
-/***/ ((__unused_webpack_module, __webpack_exports__, __webpack_require__) => {
-
-"use strict";
-__webpack_require__.r(__webpack_exports__);
-/* harmony export */ __webpack_require__.d(__webpack_exports__, {
-/* harmony export */   UDAGetSessionKey: () => (/* binding */ UDAGetSessionKey)
-/* harmony export */ });
-/* harmony import */ var _invokeApi__WEBPACK_IMPORTED_MODULE_0__ = __webpack_require__(/*! ./invokeApi */ "./src/util/invokeApi.ts");
-/* harmony import */ var _config_endpoints__WEBPACK_IMPORTED_MODULE_1__ = __webpack_require__(/*! ../config/endpoints */ "./src/config/endpoints.ts");
-var __awaiter = (undefined && undefined.__awaiter) || function (thisArg, _arguments, P, generator) {
-    function adopt(value) { return value instanceof P ? value : new P(function (resolve) { resolve(value); }); }
-    return new (P || (P = Promise))(function (resolve, reject) {
-        function fulfilled(value) { try { step(generator.next(value)); } catch (e) { reject(e); } }
-        function rejected(value) { try { step(generator["throw"](value)); } catch (e) { reject(e); } }
-        function step(result) { result.done ? resolve(result.value) : adopt(result.value).then(fulfilled, rejected); }
-        step((generator = generator.apply(thisArg, _arguments || [])).next());
-    });
-};
-//getting session key from backend server
-
-
-const UDAGetSessionKey = (UDASessionData) => __awaiter(void 0, void 0, void 0, function* () {
-    let response = yield (0,_invokeApi__WEBPACK_IMPORTED_MODULE_0__.invokeApi)(_config_endpoints__WEBPACK_IMPORTED_MODULE_1__.ENDPOINT.GetSessionKey, "GET", null, false);
-    if (!response) {
-        return response;
-    }
-    UDASessionData.sessionKey = response;
-    return UDASessionData;
-});
-
-
-/***/ }),
-
-/***/ "./src/util/UDASendSessionData.ts":
-/*!****************************************!*\
-  !*** ./src/util/UDASendSessionData.ts ***!
-  \****************************************/
-/***/ ((__unused_webpack_module, __webpack_exports__, __webpack_require__) => {
-
-"use strict";
-__webpack_require__.r(__webpack_exports__);
-/* harmony export */ __webpack_require__.d(__webpack_exports__, {
-/* harmony export */   UDASendSessionData: () => (/* binding */ UDASendSessionData),
-/* harmony export */   UDASendSessionDataToBackground: () => (/* binding */ UDASendSessionDataToBackground)
-/* harmony export */ });
-/* harmony import */ var _getTab__WEBPACK_IMPORTED_MODULE_0__ = __webpack_require__(/*! ./getTab */ "./src/util/getTab.ts");
-/* harmony import */ var _BrowserConstants__WEBPACK_IMPORTED_MODULE_1__ = __webpack_require__(/*! ../BrowserConstants */ "./src/BrowserConstants.ts");
-/* harmony import */ var _UDABindAuthenticatedAccount__WEBPACK_IMPORTED_MODULE_2__ = __webpack_require__(/*! ./UDABindAuthenticatedAccount */ "./src/util/UDABindAuthenticatedAccount.ts");
-var __awaiter = (undefined && undefined.__awaiter) || function (thisArg, _arguments, P, generator) {
-    function adopt(value) { return value instanceof P ? value : new P(function (resolve) { resolve(value); }); }
-    return new (P || (P = Promise))(function (resolve, reject) {
-        function fulfilled(value) { try { step(generator.next(value)); } catch (e) { reject(e); } }
-        function rejected(value) { try { step(generator["throw"](value)); } catch (e) { reject(e); } }
-        function step(result) { result.done ? resolve(result.value) : adopt(result.value).then(fulfilled, rejected); }
-        step((generator = generator.apply(thisArg, _arguments || [])).next());
-    });
-};
-
-
-
-const UDASendSessionData = (udaSessionData, sendAction = "UDAUserSessionData", message = '') => __awaiter(void 0, void 0, void 0, function* () {
-    if (_BrowserConstants__WEBPACK_IMPORTED_MODULE_1__.UDABrowserPlugin === true) {
-        yield UDASendSessionDataToBackground(udaSessionData, sendAction, message);
-    }
-    else {
-        let sessionEvent = {};
-        switch (sendAction) {
-            case "UDAUserSessionData":
-                sessionEvent = new CustomEvent("UDAUserSessionData", {
-                    detail: { data: JSON.stringify(udaSessionData) },
-                    bubbles: false,
-                    cancelable: false
-                });
-                break;
-            case "UDAAuthenticatedUserSessionData":
-                sessionEvent = new CustomEvent("UDAAuthenticatedUserSessionData", {
-                    detail: { data: JSON.stringify(udaSessionData) },
-                    bubbles: false,
-                    cancelable: false
-                });
-                break;
-            case "UDAAlertMessageData":
-                sessionEvent = new CustomEvent("UDAAlertMessageData", {
-                    detail: { data: message },
-                    bubbles: false,
-                    cancelable: false
-                });
-                break;
-        }
-        document.dispatchEvent(sessionEvent);
-    }
-});
-const UDASendSessionDataToBackground = (udaSessionData, sendAction = "UDAUserSessionData", message = '') => __awaiter(void 0, void 0, void 0, function* () {
-    let tab = yield (0,_getTab__WEBPACK_IMPORTED_MODULE_0__.getTab)();
-    if (!tab) {
-        console.log('No active tab identified.');
-        return false;
-    }
-    if (sendAction === "UDAAlertMessageData") {
-        yield _BrowserConstants__WEBPACK_IMPORTED_MODULE_1__.browserVar.tabs.sendMessage(tab.id, { action: sendAction, data: message });
-        return true;
-    }
-    else {
-        // Logic to add the authtoken to the session data
-        if (!udaSessionData.authData.hasOwnProperty('token')) {
-            yield (0,_UDABindAuthenticatedAccount__WEBPACK_IMPORTED_MODULE_2__.UDABindAuthenticatedAccount)(udaSessionData, false);
-        }
-        else {
-            yield _BrowserConstants__WEBPACK_IMPORTED_MODULE_1__.browserVar.tabs.sendMessage(tab.id, { action: sendAction, data: JSON.stringify(udaSessionData) });
-        }
-        return true;
-    }
-});
-
-
-/***/ }),
-
-/***/ "./src/util/getTab.ts":
-/*!****************************!*\
-  !*** ./src/util/getTab.ts ***!
-  \****************************/
-/***/ ((__unused_webpack_module, __webpack_exports__, __webpack_require__) => {
-
-"use strict";
-__webpack_require__.r(__webpack_exports__);
-/* harmony export */ __webpack_require__.d(__webpack_exports__, {
-/* harmony export */   getTab: () => (/* binding */ getTab)
-/* harmony export */ });
-/* harmony import */ var _BrowserConstants__WEBPACK_IMPORTED_MODULE_0__ = __webpack_require__(/*! ../BrowserConstants */ "./src/BrowserConstants.ts");
-var __awaiter = (undefined && undefined.__awaiter) || function (thisArg, _arguments, P, generator) {
-    function adopt(value) { return value instanceof P ? value : new P(function (resolve) { resolve(value); }); }
-    return new (P || (P = Promise))(function (resolve, reject) {
-        function fulfilled(value) { try { step(generator.next(value)); } catch (e) { reject(e); } }
-        function rejected(value) { try { step(generator["throw"](value)); } catch (e) { reject(e); } }
-        function step(result) { result.done ? resolve(result.value) : adopt(result.value).then(fulfilled, rejected); }
-        step((generator = generator.apply(thisArg, _arguments || [])).next());
-    });
-};
-
-/**
- * Retrieves the active tab from the browser.
- *
- * @return {Promise<Object>} The active tab object.
- */
-const getTab = () => __awaiter(void 0, void 0, void 0, function* () {
-    let queryOptions = { active: true, currentWindow: true };
-    let tab = (yield _BrowserConstants__WEBPACK_IMPORTED_MODULE_0__.browserVar.tabs.query(queryOptions))[0];
-    if (tab) {
-        return tab;
-    }
-    else if (_BrowserConstants__WEBPACK_IMPORTED_MODULE_0__.activeTabId !== -1) {
-        tab = yield _BrowserConstants__WEBPACK_IMPORTED_MODULE_0__.browserVar.tabs.get(_BrowserConstants__WEBPACK_IMPORTED_MODULE_0__.activeTabId);
-        if (tab) {
-            return tab;
-        }
-        else {
-            console.log('No active tab identified.');
-            return false;
-        }
-    }
-    else {
-        return false;
-    }
-});
-
-
-/***/ }),
-
-/***/ "./src/util/invokeApi.ts":
-/*!*******************************!*\
-  !*** ./src/util/invokeApi.ts ***!
-  \*******************************/
-/***/ ((__unused_webpack_module, __webpack_exports__, __webpack_require__) => {
-
-"use strict";
-__webpack_require__.r(__webpack_exports__);
-/* harmony export */ __webpack_require__.d(__webpack_exports__, {
-/* harmony export */   invokeApi: () => (/* binding */ invokeApi)
-/* harmony export */ });
-/* harmony import */ var _config_CustomConfig__WEBPACK_IMPORTED_MODULE_0__ = __webpack_require__(/*! ../config/CustomConfig */ "./src/config/CustomConfig.ts");
-/**
- * Common API call functionality
- */
-var __awaiter = (undefined && undefined.__awaiter) || function (thisArg, _arguments, P, generator) {
-    function adopt(value) { return value instanceof P ? value : new P(function (resolve) { resolve(value); }); }
-    return new (P || (P = Promise))(function (resolve, reject) {
-        function fulfilled(value) { try { step(generator.next(value)); } catch (e) { reject(e); } }
-        function rejected(value) { try { step(generator["throw"](value)); } catch (e) { reject(e); } }
-        function step(result) { result.done ? resolve(result.value) : adopt(result.value).then(fulfilled, rejected); }
-        step((generator = generator.apply(thisArg, _arguments || [])).next());
-    });
-};
-
-__webpack_require__.g.UDAGlobalConfig = _config_CustomConfig__WEBPACK_IMPORTED_MODULE_0__.CustomConfig;
-const invokeApi = (url, method, data, parseJson = true) => __awaiter(void 0, void 0, void 0, function* () {
-    try {
-        const config = {
-            method: method,
-            headers: {
-                'Content-Type': 'application/json',
-                'charset': 'UTF-8'
-            }
-        };
-        if (data) {
-            config.body = JSON.stringify(data);
-        }
-        const baseProdURL = "https://udantest.nistapp.ai/api";
-        const baseTestURL = "https://udantest.nistapp.ai/api";
-        let baseURL = baseProdURL;
-        if (url.indexOf("http") === -1) {
-            if (__webpack_require__.g.UDAGlobalConfig.environment === 'TEST') {
-                baseURL = baseTestURL;
-            }
-            url = baseURL + url;
-        }
-        let response = yield fetch(url, config);
-        if (response.ok) {
-            if (parseJson) {
-                return response.json();
-            }
-            else {
-                return response.text();
-            }
-        }
-        else {
-            return false;
-        }
-    }
-    catch (e) {
-        console.log(e);
-        return false;
-    }
-});
-
-
-/***/ })
-
-/******/ 	});
-/************************************************************************/
-/******/ 	// The module cache
-/******/ 	var __webpack_module_cache__ = {};
-/******/ 	
-/******/ 	// The require function
-/******/ 	function __webpack_require__(moduleId) {
-/******/ 		// Check if module is in cache
-/******/ 		var cachedModule = __webpack_module_cache__[moduleId];
-/******/ 		if (cachedModule !== undefined) {
-/******/ 			return cachedModule.exports;
-/******/ 		}
-/******/ 		// Create a new module (and put it into the cache)
-/******/ 		var module = __webpack_module_cache__[moduleId] = {
-/******/ 			// no module.id needed
-/******/ 			// no module.loaded needed
-/******/ 			exports: {}
-/******/ 		};
-/******/ 	
-/******/ 		// Execute the module function
-/******/ 		__webpack_modules__[moduleId](module, module.exports, __webpack_require__);
-/******/ 	
-/******/ 		// Return the exports of the module
-/******/ 		return module.exports;
-/******/ 	}
-/******/ 	
-/************************************************************************/
-/******/ 	/* webpack/runtime/define property getters */
-/******/ 	(() => {
-/******/ 		// define getter functions for harmony exports
-/******/ 		__webpack_require__.d = (exports, definition) => {
-/******/ 			for(var key in definition) {
-/******/ 				if(__webpack_require__.o(definition, key) && !__webpack_require__.o(exports, key)) {
-/******/ 					Object.defineProperty(exports, key, { enumerable: true, get: definition[key] });
-/******/ 				}
-/******/ 			}
-/******/ 		};
-/******/ 	})();
-/******/ 	
-/******/ 	/* webpack/runtime/global */
-/******/ 	(() => {
-/******/ 		__webpack_require__.g = (function() {
-/******/ 			if (typeof globalThis === 'object') return globalThis;
-/******/ 			try {
-/******/ 				return this || new Function('return this')();
-/******/ 			} catch (e) {
-/******/ 				if (typeof window === 'object') return window;
-/******/ 			}
-/******/ 		})();
-/******/ 	})();
-/******/ 	
-/******/ 	/* webpack/runtime/hasOwnProperty shorthand */
-/******/ 	(() => {
-/******/ 		__webpack_require__.o = (obj, prop) => (Object.prototype.hasOwnProperty.call(obj, prop))
-/******/ 	})();
-/******/ 	
-/******/ 	/* webpack/runtime/make namespace object */
-/******/ 	(() => {
-/******/ 		// define __esModule on exports
-/******/ 		__webpack_require__.r = (exports) => {
-/******/ 			if(typeof Symbol !== 'undefined' && Symbol.toStringTag) {
-/******/ 				Object.defineProperty(exports, Symbol.toStringTag, { value: 'Module' });
-/******/ 			}
-/******/ 			Object.defineProperty(exports, '__esModule', { value: true });
-/******/ 		};
-/******/ 	})();
-/******/ 	
-/************************************************************************/
-var __webpack_exports__ = {};
-// This entry need to be wrapped in an IIFE because it need to be in strict mode.
-(() => {
-"use strict";
-/*!***************************!*\
-  !*** ./src/Background.ts ***!
-  \***************************/
-__webpack_require__.r(__webpack_exports__);
-/* harmony import */ var _BrowserConstants__WEBPACK_IMPORTED_MODULE_0__ = __webpack_require__(/*! ./BrowserConstants */ "./src/BrowserConstants.ts");
-/* harmony import */ var _util_LoginWithBrowser__WEBPACK_IMPORTED_MODULE_1__ = __webpack_require__(/*! ./util/LoginWithBrowser */ "./src/util/LoginWithBrowser.ts");
-/* harmony import */ var _util_UDASendSessionData__WEBPACK_IMPORTED_MODULE_2__ = __webpack_require__(/*! ./util/UDASendSessionData */ "./src/util/UDASendSessionData.ts");
-/* harmony import */ var _models_UDASessionData__WEBPACK_IMPORTED_MODULE_3__ = __webpack_require__(/*! ./models/UDASessionData */ "./src/models/UDASessionData.ts");
-/* harmony import */ var _util_UDAGetSessionKey__WEBPACK_IMPORTED_MODULE_4__ = __webpack_require__(/*! ./util/UDAGetSessionKey */ "./src/util/UDAGetSessionKey.ts");
-/* harmony import */ var _util_UDABindAuthenticatedAccount__WEBPACK_IMPORTED_MODULE_5__ = __webpack_require__(/*! ./util/UDABindAuthenticatedAccount */ "./src/util/UDABindAuthenticatedAccount.ts");
-/* harmony import */ var _services_UDAStorageService__WEBPACK_IMPORTED_MODULE_6__ = __webpack_require__(/*! ./services/UDAStorageService */ "./src/services/UDAStorageService.ts");
-/* harmony import */ var _util_KeycloakStore__WEBPACK_IMPORTED_MODULE_7__ = __webpack_require__(/*! ./util/KeycloakStore */ "./src/util/KeycloakStore.ts");
-
-var __awaiter = (undefined && undefined.__awaiter) || function (thisArg, _arguments, P, generator) {
-    function adopt(value) { return value instanceof P ? value : new P(function (resolve) { resolve(value); }); }
-    return new (P || (P = Promise))(function (resolve, reject) {
-        function fulfilled(value) { try { step(generator.next(value)); } catch (e) { reject(e); } }
-        function rejected(value) { try { step(generator["throw"](value)); } catch (e) { reject(e); } }
-        function step(result) { result.done ? resolve(result.value) : adopt(result.value).then(fulfilled, rejected); }
-        step((generator = generator.apply(thisArg, _arguments || [])).next());
-    });
-};
-
-(0,_BrowserConstants__WEBPACK_IMPORTED_MODULE_0__.updateBrowserPlugin)(true);
-/**
- * Storing the active tab id to fetch for further data.
- */
-_BrowserConstants__WEBPACK_IMPORTED_MODULE_0__.browserVar.tabs.onActivated.addListener(function (activeInfo) {
-    (0,_BrowserConstants__WEBPACK_IMPORTED_MODULE_0__.updateActiveTabId)(activeInfo.tabId);
-});
-
-
-
-
-
-
-
-let sessionData = new _models_UDASessionData__WEBPACK_IMPORTED_MODULE_3__.UDASessionData();
-// listen for the requests made from webpage for accessing userdata
-_BrowserConstants__WEBPACK_IMPORTED_MODULE_0__.browserVar.runtime.onMessage.addListener(function (request, sender, sendResponse) {
-    return __awaiter(this, void 0, void 0, function* () {
-        if (request.action === "getusersessiondata" || request.action === "UDAGetNewToken") {
-            const storedSessionData = yield _services_UDAStorageService__WEBPACK_IMPORTED_MODULE_6__.UDAStorageService.get(_BrowserConstants__WEBPACK_IMPORTED_MODULE_0__.UDASessionName);
-            if (!storedSessionData) {
-                sessionData = yield (0,_util_UDAGetSessionKey__WEBPACK_IMPORTED_MODULE_4__.UDAGetSessionKey)(sessionData);
-                yield (0,_util_LoginWithBrowser__WEBPACK_IMPORTED_MODULE_1__.LoginWithBrowser)(sessionData, false);
-            }
-            else {
-                // looks like browser storage might have changed so changing the reading the data has been changed. For to work with old version have added the new code to else if statement
-                if (storedSessionData.hasOwnProperty("sessionKey") && storedSessionData["sessionKey"] && typeof storedSessionData["sessionKey"] != 'object') {
-                    sessionData = storedSessionData;
-                    if (request.action === "UDAGetNewToken") {
-                        yield generateNewToken();
-                    }
-                    else if (storedSessionData.hasOwnProperty('authenticated') && storedSessionData.authenticated) {
-                        yield (0,_util_UDASendSessionData__WEBPACK_IMPORTED_MODULE_2__.UDASendSessionData)(sessionData);
-                    }
-                    else {
-                        yield (0,_util_LoginWithBrowser__WEBPACK_IMPORTED_MODULE_1__.LoginWithBrowser)(sessionData, false);
-                    }
-                }
-                else if (storedSessionData.hasOwnProperty(_BrowserConstants__WEBPACK_IMPORTED_MODULE_0__.UDASessionName) && storedSessionData[_BrowserConstants__WEBPACK_IMPORTED_MODULE_0__.UDASessionName].hasOwnProperty("sessionKey") && storedSessionData[_BrowserConstants__WEBPACK_IMPORTED_MODULE_0__.UDASessionName]["sessionKey"] && typeof storedSessionData[_BrowserConstants__WEBPACK_IMPORTED_MODULE_0__.UDASessionName]["sessionKey"] != 'object') {
-                    sessionData = storedSessionData[_BrowserConstants__WEBPACK_IMPORTED_MODULE_0__.UDASessionName];
-                    if (storedSessionData.hasOwnProperty('authenticated') && storedSessionData.authenticated) {
-                        yield (0,_util_UDASendSessionData__WEBPACK_IMPORTED_MODULE_2__.UDASendSessionData)(sessionData);
-                    }
-                    else {
-                        yield (0,_util_LoginWithBrowser__WEBPACK_IMPORTED_MODULE_1__.LoginWithBrowser)(sessionData, false);
-                    }
-                }
-                else {
-                    sessionData = yield (0,_util_UDAGetSessionKey__WEBPACK_IMPORTED_MODULE_4__.UDAGetSessionKey)(sessionData);
-                    yield (0,_util_LoginWithBrowser__WEBPACK_IMPORTED_MODULE_1__.LoginWithBrowser)(sessionData, false);
-                }
-            }
-        }
-        else if (request.action === "authtenicate") {
-            yield (0,_util_LoginWithBrowser__WEBPACK_IMPORTED_MODULE_1__.LoginWithBrowser)(sessionData, false);
-        }
-        else if (request.action === "createSession") {
-            yield (0,_util_KeycloakStore__WEBPACK_IMPORTED_MODULE_7__.keyCloakStore)(sessionData, request.data);
-        }
-    });
-});
-function generateNewToken() {
-    return __awaiter(this, void 0, void 0, function* () {
-        console.log(sessionData);
-        yield (0,_util_UDABindAuthenticatedAccount__WEBPACK_IMPORTED_MODULE_5__.UDABindAuthenticatedAccount)(sessionData, true);
-    });
-}
-
-})();
-
-UdanLibrary = __webpack_exports__;
-/******/ })()
-;
-//# sourceMappingURL=UDABackground.js.map
-=======
-var UdanLibrary;(()=>{var e={8368:(e,n,t)=>{"use strict";t.r(n),t.d(n,{BotInfo:()=>c,BrowserInfo:()=>o,NodeInfo:()=>r,ReactNativeInfo:()=>l,SearchBotDeviceInfo:()=>s,browserName:()=>g,detect:()=>p,detectOS:()=>m,getNodeVersion:()=>S,parseUserAgent:()=>y});var i=t(6512),a=function(e,n,t){if(t||2===arguments.length)for(var i,a=0,o=n.length;a<o;a++)!i&&a in n||(i||(i=Array.prototype.slice.call(n,0,a)),i[a]=n[a]);return e.concat(i||Array.prototype.slice.call(n))},o=function(e,n,t){this.name=e,this.version=n,this.os=t,this.type="browser"},r=function(e){this.version=e,this.type="node",this.name="node",this.os=i.platform},s=function(e,n,t,i){this.name=e,this.version=n,this.os=t,this.bot=i,this.type="bot-device"},c=function(){this.type="bot",this.bot=!0,this.name="bot",this.version=null,this.os=null},l=function(){this.type="react-native",this.name="react-native",this.version=null,this.os=null},d=/(nuhk|curl|Googlebot|Yammybot|Openbot|Slurp|MSNBot|Ask\ Jeeves\/Teoma|ia_archiver)/,u=3,h=[["aol",/AOLShield\/([0-9\._]+)/],["edge",/Edge\/([0-9\._]+)/],["edge-ios",/EdgiOS\/([0-9\._]+)/],["yandexbrowser",/YaBrowser\/([0-9\._]+)/],["kakaotalk",/KAKAOTALK\s([0-9\.]+)/],["samsung",/SamsungBrowser\/([0-9\.]+)/],["silk",/\bSilk\/([0-9._-]+)\b/],["miui",/MiuiBrowser\/([0-9\.]+)$/],["beaker",/BeakerBrowser\/([0-9\.]+)/],["edge-chromium",/EdgA?\/([0-9\.]+)/],["chromium-webview",/(?!Chrom.*OPR)wv\).*Chrom(?:e|ium)\/([0-9\.]+)(:?\s|$)/],["chrome",/(?!Chrom.*OPR)Chrom(?:e|ium)\/([0-9\.]+)(:?\s|$)/],["phantomjs",/PhantomJS\/([0-9\.]+)(:?\s|$)/],["crios",/CriOS\/([0-9\.]+)(:?\s|$)/],["firefox",/Firefox\/([0-9\.]+)(?:\s|$)/],["fxios",/FxiOS\/([0-9\.]+)/],["opera-mini",/Opera Mini.*Version\/([0-9\.]+)/],["opera",/Opera\/([0-9\.]+)(?:\s|$)/],["opera",/OPR\/([0-9\.]+)(:?\s|$)/],["pie",/^Microsoft Pocket Internet Explorer\/(\d+\.\d+)$/],["pie",/^Mozilla\/\d\.\d+\s\(compatible;\s(?:MSP?IE|MSInternet Explorer) (\d+\.\d+);.*Windows CE.*\)$/],["netfront",/^Mozilla\/\d\.\d+.*NetFront\/(\d.\d)/],["ie",/Trident\/7\.0.*rv\:([0-9\.]+).*\).*Gecko$/],["ie",/MSIE\s([0-9\.]+);.*Trident\/[4-7].0/],["ie",/MSIE\s(7\.0)/],["bb10",/BB10;\sTouch.*Version\/([0-9\.]+)/],["android",/Android\s([0-9\.]+)/],["ios",/Version\/([0-9\._]+).*Mobile.*Safari.*/],["safari",/Version\/([0-9\._]+).*Safari/],["facebook",/FB[AS]V\/([0-9\.]+)/],["instagram",/Instagram\s([0-9\.]+)/],["ios-webview",/AppleWebKit\/([0-9\.]+).*Mobile/],["ios-webview",/AppleWebKit\/([0-9\.]+).*Gecko\)$/],["curl",/^curl\/([0-9\.]+)$/],["searchbot",/alexa|bot|crawl(er|ing)|facebookexternalhit|feedburner|google web preview|nagios|postrank|pingdom|slurp|spider|yahoo!|yandex/]],f=[["iOS",/iP(hone|od|ad)/],["Android OS",/Android/],["BlackBerry OS",/BlackBerry|BB10/],["Windows Mobile",/IEMobile/],["Amazon OS",/Kindle/],["Windows 3.11",/Win16/],["Windows 95",/(Windows 95)|(Win95)|(Windows_95)/],["Windows 98",/(Windows 98)|(Win98)/],["Windows 2000",/(Windows NT 5.0)|(Windows 2000)/],["Windows XP",/(Windows NT 5.1)|(Windows XP)/],["Windows Server 2003",/(Windows NT 5.2)/],["Windows Vista",/(Windows NT 6.0)/],["Windows 7",/(Windows NT 6.1)/],["Windows 8",/(Windows NT 6.2)/],["Windows 8.1",/(Windows NT 6.3)/],["Windows 10",/(Windows NT 10.0)/],["Windows ME",/Windows ME/],["Windows CE",/Windows CE|WinCE|Microsoft Pocket Internet Explorer/],["Open BSD",/OpenBSD/],["Sun OS",/SunOS/],["Chrome OS",/CrOS/],["Linux",/(Linux)|(X11)/],["Mac OS",/(Mac_PowerPC)|(Macintosh)/],["QNX",/QNX/],["BeOS",/BeOS/],["OS/2",/OS\/2/]];function p(e){return e?y(e):"undefined"==typeof document&&"undefined"!=typeof navigator&&"ReactNative"===navigator.product?new l:"undefined"!=typeof navigator?y(navigator.userAgent):S()}function v(e){return""!==e&&h.reduce((function(n,t){var i=t[0],a=t[1];if(n)return n;var o=a.exec(e);return!!o&&[i,o]}),!1)}function g(e){var n=v(e);return n?n[0]:null}function y(e){var n=v(e);if(!n)return null;var t=n[0],i=n[1];if("searchbot"===t)return new c;var r=i[1]&&i[1].split(".").join("_").split("_").slice(0,3);r?r.length<u&&(r=a(a([],r,!0),function(e){for(var n=[],t=0;t<e;t++)n.push("0");return n}(u-r.length),!0)):r=[];var l=r.join("."),h=m(e),f=d.exec(e);return f&&f[1]?new s(t,l,h,f[1]):new o(t,l,h)}function m(e){for(var n=0,t=f.length;n<t;n++){var i=f[n],a=i[0];if(i[1].exec(e))return a}return null}function S(){return void 0!==i&&i.version?new r(i.version.slice(1)):null}},6512:e=>{var n,t,i=e.exports={};function a(){throw new Error("setTimeout has not been defined")}function o(){throw new Error("clearTimeout has not been defined")}function r(e){if(n===setTimeout)return setTimeout(e,0);if((n===a||!n)&&setTimeout)return n=setTimeout,setTimeout(e,0);try{return n(e,0)}catch(t){try{return n.call(null,e,0)}catch(t){return n.call(this,e,0)}}}!function(){try{n="function"==typeof setTimeout?setTimeout:a}catch(e){n=a}try{t="function"==typeof clearTimeout?clearTimeout:o}catch(e){t=o}}();var s,c=[],l=!1,d=-1;function u(){l&&s&&(l=!1,s.length?c=s.concat(c):d=-1,c.length&&h())}function h(){if(!l){var e=r(u);l=!0;for(var n=c.length;n;){for(s=c,c=[];++d<n;)s&&s[d].run();d=-1,n=c.length}s=null,l=!1,function(e){if(t===clearTimeout)return clearTimeout(e);if((t===o||!t)&&clearTimeout)return t=clearTimeout,clearTimeout(e);try{return t(e)}catch(n){try{return t.call(null,e)}catch(n){return t.call(this,e)}}}(e)}}function f(e,n){this.fun=e,this.array=n}function p(){}i.nextTick=function(e){var n=new Array(arguments.length-1);if(arguments.length>1)for(var t=1;t<arguments.length;t++)n[t-1]=arguments[t];c.push(new f(e,n)),1!==c.length||l||r(h)},f.prototype.run=function(){this.fun.apply(null,this.array)},i.title="browser",i.browser=!0,i.env={},i.argv=[],i.version="",i.versions={},i.on=p,i.addListener=p,i.once=p,i.off=p,i.removeListener=p,i.removeAllListeners=p,i.emit=p,i.prependListener=p,i.prependOnceListener=p,i.listeners=function(e){return[]},i.binding=function(e){throw new Error("process.binding is not supported")},i.cwd=function(){return"/"},i.chdir=function(e){throw new Error("process.chdir is not supported")},i.umask=function(){return 0}}},n={};function t(i){var a=n[i];if(void 0!==a)return a.exports;var o=n[i]={exports:{}};return e[i](o,o.exports,t),o.exports}t.d=(e,n)=>{for(var i in n)t.o(n,i)&&!t.o(e,i)&&Object.defineProperty(e,i,{enumerable:!0,get:n[i]})},t.g=function(){if("object"==typeof globalThis)return globalThis;try{return this||new Function("return this")()}catch(e){if("object"==typeof window)return window}}(),t.o=(e,n)=>Object.prototype.hasOwnProperty.call(e,n),t.r=e=>{"undefined"!=typeof Symbol&&Symbol.toStringTag&&Object.defineProperty(e,Symbol.toStringTag,{value:"Module"}),Object.defineProperty(e,"__esModule",{value:!0})};var i={};(()=>{"use strict";t.r(i);const e={current:"TEST",UDADebug:!1,UDA_CONTAINER_CLASS:"udan-main-panel",UDA_CLICK_IGNORE_CLASS:"uda_exclude",UDA_DOMAIN:"https://udan.nistapp.ai/api",UDA_API_URL:"https://udan.nistapp.ai/api/voiceapi",UDASessionID:Math.random().toString(36).substring(2,15)+Math.random().toString(36).substring(2,15),UDA_POST_INTERVAL:1e3,UDALastMutationTime:0,UDALogLevel:0,RECORDING_IS_PLAYING:"UDAIsPlaying",RECORDING_MANUAL_PLAY:"UDAManualPlay",RECORDING_SWITCH_KEY:"UDARecordingSwitch",RECORDING_SEQUENCE:"UDAActiveRecordingData",SELECTED_RECORDING:"UDASelectedRecordedItem",USER_AUTH_DATA_KEY:"udaUserData",UserScreenAcceptance:"udaUserScreenAcceptance",USER_SESSION_KEY:"UDASessionKey",UDAKeyCloakKey:"UDAKeyCloak",USER_SESSION_ID:"UDASessionId",SYNC_INTERVAL:1e3,AUTO_PLAY_SLEEP_TIME:2e3,JARO_WEIGHT:.95,JARO_WEIGHT_PERSONAL:.9,lastClickedTime:null,specialNodeKey:"UDASpecialNodes",enableInfiniteScroll:!0,enableInfiniteScrollPageLength:10,UDA_URL_Param:"UDA_Sequence_id",set Environment(e){this.current=e.toString().toUpperCase(),"PROD"===this.current?this.UDA_DOMAIN="https://udan.nistapp.ai":this.UDA_DOMAIN="https://udantest.nistapp.ai",this.UDA_API_URL=this.UDA_DOMAIN+"/voiceapi"},get Environment(){return this.current},DEBOUNCE_INTERVAL:1e3,indexInterval:1e3,clickObjects:[],nodeId:0,isRecording:!1,htmlIndex:[],invokeTime:2e3,apiInvokeTime:300,maxStringLength:40,playNextAction:!0,navigatedToNextPage:{check:!1,url:""},ignoreElements:["script","h1","h2","h3","link","noscript","style"],ignoreAttributes:["translate","draggable","spellcheck","tabindex","clientHeight","clientLeft","clientTop","clientWidth","offsetHeight","offsetLeft","offsetTop","offsetWidth","scrollHeight","scrollLeft","scrollTop","scrollWidth","baseURI","isConnected","ariaPressed","aria-pressed","nodePosition","outerHTML","innerHTML","style","aria-controls","aria-activedescendant","ariaExpanded","autocomplete","aria-expanded","aria-owns","formAction","ng-star-inserted","ng-star","aria-describedby","width","height","x","y","selectionStart","selectionEnd","required","validationMessage","selectionDirection","naturalWidth","naturalHeight","complete","_indexOf","value","defaultValue","min","max","nodeInfo","data-tooltip-id","addedclickrecord","checked","data-tribute","hasclick","addedClickRecord","hasClick","valueAsNumber","udaIgnoreChildren","udaIgnoreClick","udaignorechildren","udaignoreclick","fdprocessedid","__ngContext__","d","text","textContent","cdk-describedby-host","inert","fill","disabled","hidden"],innerTextWeight:5,ignoreNodesFromIndexing:["ng-dropdown-panel","ckeditor","fusioncharts","ngb-datepicker","ngx-daterangepicker-material","uda-panel","mat-datepicker-content","ng-select"],ignoreNodesContainingClassNames:["cke_dialog_container","cke_notifications_area","gldp-default","ajs-layer","aui-list","herknl","jstBlock"],cancelRecordingDuringRecordingNodes:[],addClickToSpecialNodes:["ng-select","ngb-datepicker"],ignoreClicksOnSpecialNodes:["ngx-daterangepicker-material"],customNameForSpecialNodes:{"ngb-datepicker":"Date selector","mat-datepicker-content":"Date selector","ngx-daterangepicker-material":"Date Range Selector"},specialInputClickClassNames:["ghx-dropdown-trigger","aui-list","jstBlock","mat-form-field-flex","mat-select-trigger"],commonTags:["span","div"],tooltipDisplayedNodes:[],autoplayCompleted:!1,autoplayPaused:!1,invokedActionManually:!1,personalNodeIgnoreAttributes:["innerText","innerHTML","outerText","outerHTML","nodeValue","src","naturalWidth","naturalHeight","currentSrc"],profanity:{enabled:!0,provider:"azure",config:{key1:"bc015cc4090543d58c3056e8dc98cc9b",key2:"bc015cc4090543d58c3056e8dc98cc9b",endPoint:"https://nistapp-content-moderator.cognitiveservices.azure.com/contentmoderator/moderate/v1.0/ProcessText/Screen",region:"eastus"}},multilingual:{enabled:!1,searchInLang:"en-US",selectedLang:"en-US",displayText:"",translatedText:"",translate:{provider:"google",apikey:"AIzaSyAo3C7-hCNZnkMSAEpsPXf2obAdjen_Xfk",translateTo:"en",apiurl:"https://translation.googleapis.com/language/translate/v2"}},bcpLang:[["Afrikaans",["af-ZA"]],["አማርኛ",["am-ET"]],["Azərbaycanca",["az-AZ"]],["বাংলা",["bn-BD","বাংলাদেশ"],["bn-IN","ভারত"]],["Bahasa Indonesia",["id-ID"]],["Bahasa Melayu",["ms-MY"]],["Català",["ca-ES"]],["Čeština",["cs-CZ"]],["Dansk",["da-DK"]],["Deutsch",["de-DE"]],["English",["en-AU","Australia"],["en-CA","Canada"],["en-IN","India"],["en-KE","Kenya"],["en-TZ","Tanzania"],["en-GH","Ghana"],["en-NZ","New Zealand"],["en-NG","Nigeria"],["en-ZA","South Africa"],["en-PH","Philippines"],["en-GB","United Kingdom"],["en-US","United States"]],["Español",["es-AR","Argentina"],["es-BO","Bolivia"],["es-CL","Chile"],["es-CO","Colombia"],["es-CR","Costa Rica"],["es-EC","Ecuador"],["es-SV","El Salvador"],["es-ES","España"],["es-US","Estados Unidos"],["es-GT","Guatemala"],["es-HN","Honduras"],["es-MX","México"],["es-NI","Nicaragua"],["es-PA","Panamá"],["es-PY","Paraguay"],["es-PE","Perú"],["es-PR","Puerto Rico"],["es-DO","República Dominicana"],["es-UY","Uruguay"],["es-VE","Venezuela"]],["Euskara",["eu-ES"]],["Filipino",["fil-PH"]],["Français",["fr-FR"]],["Basa Jawa",["jv-ID"]],["Galego",["gl-ES"]],["ગુજરાતી",["gu-IN"]],["Hrvatski",["hr-HR"]],["IsiZulu",["zu-ZA"]],["Íslenska",["is-IS"]],["Italiano",["it-IT","Italia"],["it-CH","Svizzera"]],["ಕನ್ನಡ",["kn-IN"]],["ភាសាខ្មែរ",["km-KH"]],["Latviešu",["lv-LV"]],["Lietuvių",["lt-LT"]],["മലയാളം",["ml-IN"]],["मराठी",["mr-IN"]],["Magyar",["hu-HU"]],["ລາວ",["lo-LA"]],["Nederlands",["nl-NL"]],["नेपाली भाषा",["ne-NP"]],["Norsk bokmål",["nb-NO"]],["Polski",["pl-PL"]],["Português",["pt-BR","Brasil"],["pt-PT","Portugal"]],["Română",["ro-RO"]],["සිංහල",["si-LK"]],["Slovenščina",["sl-SI"]],["Basa Sunda",["su-ID"]],["Slovenčina",["sk-SK"]],["Suomi",["fi-FI"]],["Svenska",["sv-SE"]],["Kiswahili",["sw-TZ","Tanzania"],["sw-KE","Kenya"]],["ქართული",["ka-GE"]],["Հայերեն",["hy-AM"]],["தமிழ்",["ta-IN","இந்தியா"],["ta-SG","சிங்கப்பூர்"],["ta-LK","இலங்கை"],["ta-MY","மலேசியா"]],["తెలుగు",["te-IN"]],["Tiếng Việt",["vi-VN"]],["Türkçe",["tr-TR"]],["اُردُو",["ur-PK","پاکستان"],["ur-IN","بھارت"]],["Ελληνικά",["el-GR"]],["български",["bg-BG"]],["Pусский",["ru-RU"]],["Српски",["sr-RS"]],["Українська",["uk-UA"]],["한국어",["ko-KR"]],["中文",["cmn-Hans-CN","普通话 (中国大陆)"],["cmn-Hans-HK","普通话 (香港)"],["cmn-Hant-TW","中文 (台灣)"],["yue-Hant-HK","粵語 (香港)"]],["日本語",["ja-JP"]],["हिन्दी",["hi-IN"]],["ภาษาไทย",["th-TH"]]],enableNodeTypeChangeSelection:!0,set enableNodeTypeSelection(e){this.enableNodeTypeChangeSelection=e},get enableNodeTypeSelection(){return e.multilingual.enabled},cspUserAcceptance:{storageName:"uda-csp-enabled",data:{proceed:!0}},screenAcceptance:{storageName:"uda-user-screen-consent",data:{proceed:!0}},ignoreDynamicAttributeText:["_ng","__context","__zone_symbol"]};let n,a=!1,o=e.USER_AUTH_DATA_KEY,r=-1,s=!1;const{detect:c}=t(8368),l=c();switch(l&&l.name){case"edge-chromium":case"edge":case"edge-ios":case"chrome":s=!0,n=chrome;break;default:n=l}var d=function(e,n,t,i){return new(t||(t=Promise))((function(a,o){function r(e){try{c(i.next(e))}catch(e){o(e)}}function s(e){try{c(i.throw(e))}catch(e){o(e)}}function c(e){var n;e.done?a(e.value):(n=e.value,n instanceof t?n:new t((function(e){e(n)}))).then(r,s)}c((i=i.apply(e,n||[])).next())}))};const u=(e,n)=>d(void 0,void 0,void 0,(function*(){const t=(new TextEncoder).encode(e),i=yield crypto.subtle.digest(n,t);return Array.from(new Uint8Array(i)).map((e=>e.toString(16).padStart(2,"0"))).join("")}));var h=function(e,n,t,i){return new(t||(t=Promise))((function(a,o){function r(e){try{c(i.next(e))}catch(e){o(e)}}function s(e){try{c(i.throw(e))}catch(e){o(e)}}function c(e){var n;e.done?a(e.value):(n=e.value,n instanceof t?n:new t((function(e){e(n)}))).then(r,s)}c((i=i.apply(e,n||[])).next())}))};var f=function(e,n,t,i){return new(t||(t=Promise))((function(a,o){function r(e){try{c(i.next(e))}catch(e){o(e)}}function s(e){try{c(i.throw(e))}catch(e){o(e)}}function c(e){var n;e.done?a(e.value):(n=e.value,n instanceof t?n:new t((function(e){e(n)}))).then(r,s)}c((i=i.apply(e,n||[])).next())}))};const p=(e,n="UDAUserSessionData",t="")=>f(void 0,void 0,void 0,(function*(){if(!0===a)yield v(e,n,t);else{let i={};switch(n){case"UDAUserSessionData":i=new CustomEvent("UDAUserSessionData",{detail:{data:JSON.stringify(e)},bubbles:!1,cancelable:!1});break;case"UDAAuthenticatedUserSessionData":i=new CustomEvent("UDAAuthenticatedUserSessionData",{detail:{data:JSON.stringify(e)},bubbles:!1,cancelable:!1});break;case"UDAAlertMessageData":i=new CustomEvent("UDAAlertMessageData",{detail:{data:t},bubbles:!1,cancelable:!1})}document.dispatchEvent(i)}})),v=(e,t="UDAUserSessionData",i="")=>f(void 0,void 0,void 0,(function*(){let a=yield h(void 0,void 0,void 0,(function*(){let e=(yield n.tabs.query({active:!0,currentWindow:!0}))[0];return e||-1!==r&&(e=yield n.tabs.get(r),e||!1)}));return!!a&&("UDAAlertMessageData"===t?(yield n.tabs.sendMessage(a.id,{action:t,data:i}),!0):(e.authData.hasOwnProperty("token")?yield n.tabs.sendMessage(a.id,{action:t,data:JSON.stringify(e)}):yield T(e,!1),!0))})),g={enableEditClickedName:!1,enableSkipDuringPlay:!1,enableTooltipAddition:!0,enableMultilingual:!1,enableNodeTypeSelection:!0,enablePermissions:!1,permissions:{},enableProfanity:!1,enableRecording:!0,enableOverlay:!0,environment:"PROD",enableUdaIcon:!0,udaDivId:"uda-nistapp-logo",enableForAllDomains:!1,enableSpeechToText:!1,enableSlowReplay:!1,enableCustomIcon:!1,customIcon:"https://udan.nistapp.com/uda-logo.jpg",realm:"UDAN",clientId:"backend-service",clientSecret:"iyUCeaZOuVETepRBqTOW0LptUNKpbhyd",enableHidePanelAfterCompletion:!1};var y=function(e,n,t,i){return new(t||(t=Promise))((function(a,o){function r(e){try{c(i.next(e))}catch(e){o(e)}}function s(e){try{c(i.throw(e))}catch(e){o(e)}}function c(e){var n;e.done?a(e.value):(n=e.value,n instanceof t?n:new t((function(e){e(n)}))).then(r,s)}c((i=i.apply(e,n||[])).next())}))};t.g.UDAGlobalConfig=g;const m=(e,n,i,a=!0)=>y(void 0,void 0,void 0,(function*(){try{const o={method:n,headers:{"Content-Type":"application/json",charset:"UTF-8"}};i&&(o.body=JSON.stringify(i));const r="https://udantest.nistapp.ai/api";let s="https://udan.nistapp.ai/api";-1===e.indexOf("http")&&("TEST"===t.g.UDAGlobalConfig.environment&&(s=r),e=s+e);let c=yield fetch(e,o);return!!c.ok&&(a?c.json():c.text())}catch(e){return!1}})),S={CheckUserId:"/user/checkauthid",GetSessionKey:"/user/getsessionkey",CheckUserSession:"/user/checkusersession",Search:"/search/all?query=#keyword#&domain=#domain#&page=#page#&userSessionId=#userSessionId#",SearchWithPermissionsOld:"/clickevents/sequence/search?query=#keyword#&domain=#domain#&page=#page#&additionalParams=#additionalParams#",SearchWithPermissions:"/search/withPermissions?query=#keyword#&domain=#domain#&page=#page#&additionalParams=#additionalParams#&userSessionId=#userSessionId#",ProfanityCheck:"https://nistapp-content-moderator.cognitiveservices.azure.com/contentmoderator/moderate/v1.0/ProcessText/Screen",SpecialNodes:"/clickevents",Record:"/clickevents/clickednode",UpdateRecord:"/clickevents/updateclickednode",RecordSequence:"/clickevents/recordsequencedata",updateRecordSequence:"/clickevents/updatesequencedata",UserClick:"/clickevents/userclick",DeleteSequence:"/clickevents/sequence/delete",fetchRecord:"/search",VoteRecord:"/votes/addVote",fetchVoteRecord:"/votes/",tokenUrl:"user/token"};var b=function(e,n,t,i){return new(t||(t=Promise))((function(a,o){function r(e){try{c(i.next(e))}catch(e){o(e)}}function s(e){try{c(i.throw(e))}catch(e){o(e)}}function c(e){var n;e.done?a(e.value):(n=e.value,n instanceof t?n:new t((function(e){e(n)}))).then(r,s)}c((i=i.apply(e,n||[])).next())}))};const w=(e,t)=>b(void 0,void 0,void 0,(function*(){if(!0===a){let i={};return i[t]=e,yield n.storage.local.set(i)}{const n=JSON.stringify(e);return window.localStorage.setItem(t,n)}})),A=e=>b(void 0,void 0,void 0,(function*(){if(!0===a){return(yield n.storage.local.get([e]))[e]}return window.localStorage.getItem(e)}));var k=function(e,n,t,i){return new(t||(t=Promise))((function(a,o){function r(e){try{c(i.next(e))}catch(e){o(e)}}function s(e){try{c(i.throw(e))}catch(e){o(e)}}function c(e){var n;e.done?a(e.value):(n=e.value,n instanceof t?n:new t((function(e){e(n)}))).then(r,s)}c((i=i.apply(e,n||[])).next())}))};t.g.UDAGlobalConfig=g;var D=function(e,n,t,i){return new(t||(t=Promise))((function(a,o){function r(e){try{c(i.next(e))}catch(e){o(e)}}function s(e){try{c(i.throw(e))}catch(e){o(e)}}function c(e){var n;e.done?a(e.value):(n=e.value,n instanceof t?n:new t((function(e){e(n)}))).then(r,s)}c((i=i.apply(e,n||[])).next())}))};const T=(e,n=!1)=>D(void 0,void 0,void 0,(function*(){let n={authid:e.authData.id,emailid:e.authData.email,authsource:e.authenticationSource},i=yield m(S.CheckUserId,"POST",n);i&&null!==e.sessionKey&&(yield((e,n,i)=>k(void 0,void 0,void 0,(function*(){const i={uid:n.authData.id,email:n.authData.email,realm:t.g.UDAGlobalConfig.realm,clientId:t.g.UDAGlobalConfig.clientId,clientSecret:t.g.UDAGlobalConfig.clientSecret},a=yield m("https://authenticate.nistapp.ai/"+S.tokenUrl,"POST",i);if(a&&(null==a?void 0:a.token)){n.authData.token=a.token;let t={userauthid:e.id,usersessionid:n.sessionKey};(yield m(S.CheckUserSession,"POST",t))&&(yield w(n,o),yield p(n,"UDAAuthenticatedUserSessionData"))}})))(i,e))}));var U=function(e,n,t,i){return new(t||(t=Promise))((function(a,o){function r(e){try{c(i.next(e))}catch(e){o(e)}}function s(e){try{c(i.throw(e))}catch(e){o(e)}}function c(e){var n;e.done?a(e.value):(n=e.value,n instanceof t?n:new t((function(e){e(n)}))).then(r,s)}c((i=i.apply(e,n||[])).next())}))};const N=(e,t)=>U(void 0,void 0,void 0,(function*(){e.authenticationSource="google";const i=yield n.identity.getProfileUserInfo({accountStatus:"ANY"});return""!==i.id&&""!==i.email?(e.authenticated=!0,e.authData=i,u(i.id,"SHA-512").then((n=>U(void 0,void 0,void 0,(function*(){e.authData.id=n,u(i.email,"SHA-512").then((n=>U(void 0,void 0,void 0,(function*(){e.authData.email=n,yield T(e,t)}))))}))))):yield p(e,"UDAAlertMessageData","login"),!0}));class I{constructor(e=null,n=null,t=null){this.id=e,this.email=n,this.token=t}}class E{constructor(e=!1,n=!0,t=null){this.cspEnabled=e,this.udaAllowed=n,this.domain=t}}var P=function(e,n,t,i){return new(t||(t=Promise))((function(a,o){function r(e){try{c(i.next(e))}catch(e){o(e)}}function s(e){try{c(i.throw(e))}catch(e){o(e)}}function c(e){var n;e.done?a(e.value):(n=e.value,n instanceof t?n:new t((function(e){e(n)}))).then(r,s)}c((i=i.apply(e,n||[])).next())}))};const C=e=>P(void 0,void 0,void 0,(function*(){let n=yield m(S.GetSessionKey,"GET",null,!1);return n?(e.sessionKey=n,e):n}));var O=function(e,n,t,i){return new(t||(t=Promise))((function(a,o){function r(e){try{c(i.next(e))}catch(e){o(e)}}function s(e){try{c(i.throw(e))}catch(e){o(e)}}function c(e){var n;e.done?a(e.value):(n=e.value,n instanceof t?n:new t((function(e){e(n)}))).then(r,s)}c((i=i.apply(e,n||[])).next())}))};var x=function(e,n,t,i){return new(t||(t=Promise))((function(a,o){function r(e){try{c(i.next(e))}catch(e){o(e)}}function s(e){try{c(i.throw(e))}catch(e){o(e)}}function c(e){var n;e.done?a(e.value):(n=e.value,n instanceof t?n:new t((function(e){e(n)}))).then(r,s)}c((i=i.apply(e,n||[])).next())}))};a=!0,n.tabs.onActivated.addListener((function(e){var n;n=e.tabId,r=n}));let _=new class{constructor(e=null,n=!1,t=null,i=new I,a=new E){this.sessionKey=e,this.authenticated=n,this.authenticationSource=t,this.authData=i,this.csp=a}};n.runtime.onMessage.addListener((function(e,n,t){return x(this,void 0,void 0,(function*(){if("getusersessiondata"===e.action||"UDAGetNewToken"===e.action){const n=yield A(o);n?n.hasOwnProperty("sessionKey")&&n.sessionKey&&"object"!=typeof n.sessionKey?(_=n,"UDAGetNewToken"===e.action?yield function(){return x(this,void 0,void 0,(function*(){yield T(_,!0)}))}():n.hasOwnProperty("authenticated")&&n.authenticated?yield p(_):yield N(_,!1)):n.hasOwnProperty(o)&&n[o].hasOwnProperty("sessionKey")&&n[o].sessionKey&&"object"!=typeof n[o].sessionKey?(_=n[o],n.hasOwnProperty("authenticated")&&n.authenticated?yield p(_):yield N(_,!1)):(_=yield C(_),yield N(_,!1)):(_=yield C(_),yield N(_,!1))}else"authtenicate"===e.action?yield N(_,!1):"createSession"===e.action&&(yield((e,n)=>O(void 0,void 0,void 0,(function*(){(e=yield C(e)).authData=n,e.authenticated=!0,e.authenticationSource="keycloak",yield T(e)})))(_,e.data))}))}))})(),UdanLibrary=i})();
->>>>>>> 2b9ed30d
+var UdanLibrary;(()=>{var e={8368:(e,n,t)=>{"use strict";t.r(n),t.d(n,{BotInfo:()=>c,BrowserInfo:()=>o,NodeInfo:()=>r,ReactNativeInfo:()=>l,SearchBotDeviceInfo:()=>s,browserName:()=>g,detect:()=>p,detectOS:()=>m,getNodeVersion:()=>S,parseUserAgent:()=>y});var i=t(6512),a=function(e,n,t){if(t||2===arguments.length)for(var i,a=0,o=n.length;a<o;a++)!i&&a in n||(i||(i=Array.prototype.slice.call(n,0,a)),i[a]=n[a]);return e.concat(i||Array.prototype.slice.call(n))},o=function(e,n,t){this.name=e,this.version=n,this.os=t,this.type="browser"},r=function(e){this.version=e,this.type="node",this.name="node",this.os=i.platform},s=function(e,n,t,i){this.name=e,this.version=n,this.os=t,this.bot=i,this.type="bot-device"},c=function(){this.type="bot",this.bot=!0,this.name="bot",this.version=null,this.os=null},l=function(){this.type="react-native",this.name="react-native",this.version=null,this.os=null},d=/(nuhk|curl|Googlebot|Yammybot|Openbot|Slurp|MSNBot|Ask\ Jeeves\/Teoma|ia_archiver)/,u=3,h=[["aol",/AOLShield\/([0-9\._]+)/],["edge",/Edge\/([0-9\._]+)/],["edge-ios",/EdgiOS\/([0-9\._]+)/],["yandexbrowser",/YaBrowser\/([0-9\._]+)/],["kakaotalk",/KAKAOTALK\s([0-9\.]+)/],["samsung",/SamsungBrowser\/([0-9\.]+)/],["silk",/\bSilk\/([0-9._-]+)\b/],["miui",/MiuiBrowser\/([0-9\.]+)$/],["beaker",/BeakerBrowser\/([0-9\.]+)/],["edge-chromium",/EdgA?\/([0-9\.]+)/],["chromium-webview",/(?!Chrom.*OPR)wv\).*Chrom(?:e|ium)\/([0-9\.]+)(:?\s|$)/],["chrome",/(?!Chrom.*OPR)Chrom(?:e|ium)\/([0-9\.]+)(:?\s|$)/],["phantomjs",/PhantomJS\/([0-9\.]+)(:?\s|$)/],["crios",/CriOS\/([0-9\.]+)(:?\s|$)/],["firefox",/Firefox\/([0-9\.]+)(?:\s|$)/],["fxios",/FxiOS\/([0-9\.]+)/],["opera-mini",/Opera Mini.*Version\/([0-9\.]+)/],["opera",/Opera\/([0-9\.]+)(?:\s|$)/],["opera",/OPR\/([0-9\.]+)(:?\s|$)/],["pie",/^Microsoft Pocket Internet Explorer\/(\d+\.\d+)$/],["pie",/^Mozilla\/\d\.\d+\s\(compatible;\s(?:MSP?IE|MSInternet Explorer) (\d+\.\d+);.*Windows CE.*\)$/],["netfront",/^Mozilla\/\d\.\d+.*NetFront\/(\d.\d)/],["ie",/Trident\/7\.0.*rv\:([0-9\.]+).*\).*Gecko$/],["ie",/MSIE\s([0-9\.]+);.*Trident\/[4-7].0/],["ie",/MSIE\s(7\.0)/],["bb10",/BB10;\sTouch.*Version\/([0-9\.]+)/],["android",/Android\s([0-9\.]+)/],["ios",/Version\/([0-9\._]+).*Mobile.*Safari.*/],["safari",/Version\/([0-9\._]+).*Safari/],["facebook",/FB[AS]V\/([0-9\.]+)/],["instagram",/Instagram\s([0-9\.]+)/],["ios-webview",/AppleWebKit\/([0-9\.]+).*Mobile/],["ios-webview",/AppleWebKit\/([0-9\.]+).*Gecko\)$/],["curl",/^curl\/([0-9\.]+)$/],["searchbot",/alexa|bot|crawl(er|ing)|facebookexternalhit|feedburner|google web preview|nagios|postrank|pingdom|slurp|spider|yahoo!|yandex/]],f=[["iOS",/iP(hone|od|ad)/],["Android OS",/Android/],["BlackBerry OS",/BlackBerry|BB10/],["Windows Mobile",/IEMobile/],["Amazon OS",/Kindle/],["Windows 3.11",/Win16/],["Windows 95",/(Windows 95)|(Win95)|(Windows_95)/],["Windows 98",/(Windows 98)|(Win98)/],["Windows 2000",/(Windows NT 5.0)|(Windows 2000)/],["Windows XP",/(Windows NT 5.1)|(Windows XP)/],["Windows Server 2003",/(Windows NT 5.2)/],["Windows Vista",/(Windows NT 6.0)/],["Windows 7",/(Windows NT 6.1)/],["Windows 8",/(Windows NT 6.2)/],["Windows 8.1",/(Windows NT 6.3)/],["Windows 10",/(Windows NT 10.0)/],["Windows ME",/Windows ME/],["Windows CE",/Windows CE|WinCE|Microsoft Pocket Internet Explorer/],["Open BSD",/OpenBSD/],["Sun OS",/SunOS/],["Chrome OS",/CrOS/],["Linux",/(Linux)|(X11)/],["Mac OS",/(Mac_PowerPC)|(Macintosh)/],["QNX",/QNX/],["BeOS",/BeOS/],["OS/2",/OS\/2/]];function p(e){return e?y(e):"undefined"==typeof document&&"undefined"!=typeof navigator&&"ReactNative"===navigator.product?new l:"undefined"!=typeof navigator?y(navigator.userAgent):S()}function v(e){return""!==e&&h.reduce((function(n,t){var i=t[0],a=t[1];if(n)return n;var o=a.exec(e);return!!o&&[i,o]}),!1)}function g(e){var n=v(e);return n?n[0]:null}function y(e){var n=v(e);if(!n)return null;var t=n[0],i=n[1];if("searchbot"===t)return new c;var r=i[1]&&i[1].split(".").join("_").split("_").slice(0,3);r?r.length<u&&(r=a(a([],r,!0),function(e){for(var n=[],t=0;t<e;t++)n.push("0");return n}(u-r.length),!0)):r=[];var l=r.join("."),h=m(e),f=d.exec(e);return f&&f[1]?new s(t,l,h,f[1]):new o(t,l,h)}function m(e){for(var n=0,t=f.length;n<t;n++){var i=f[n],a=i[0];if(i[1].exec(e))return a}return null}function S(){return void 0!==i&&i.version?new r(i.version.slice(1)):null}},6512:e=>{var n,t,i=e.exports={};function a(){throw new Error("setTimeout has not been defined")}function o(){throw new Error("clearTimeout has not been defined")}function r(e){if(n===setTimeout)return setTimeout(e,0);if((n===a||!n)&&setTimeout)return n=setTimeout,setTimeout(e,0);try{return n(e,0)}catch(t){try{return n.call(null,e,0)}catch(t){return n.call(this,e,0)}}}!function(){try{n="function"==typeof setTimeout?setTimeout:a}catch(e){n=a}try{t="function"==typeof clearTimeout?clearTimeout:o}catch(e){t=o}}();var s,c=[],l=!1,d=-1;function u(){l&&s&&(l=!1,s.length?c=s.concat(c):d=-1,c.length&&h())}function h(){if(!l){var e=r(u);l=!0;for(var n=c.length;n;){for(s=c,c=[];++d<n;)s&&s[d].run();d=-1,n=c.length}s=null,l=!1,function(e){if(t===clearTimeout)return clearTimeout(e);if((t===o||!t)&&clearTimeout)return t=clearTimeout,clearTimeout(e);try{return t(e)}catch(n){try{return t.call(null,e)}catch(n){return t.call(this,e)}}}(e)}}function f(e,n){this.fun=e,this.array=n}function p(){}i.nextTick=function(e){var n=new Array(arguments.length-1);if(arguments.length>1)for(var t=1;t<arguments.length;t++)n[t-1]=arguments[t];c.push(new f(e,n)),1!==c.length||l||r(h)},f.prototype.run=function(){this.fun.apply(null,this.array)},i.title="browser",i.browser=!0,i.env={},i.argv=[],i.version="",i.versions={},i.on=p,i.addListener=p,i.once=p,i.off=p,i.removeListener=p,i.removeAllListeners=p,i.emit=p,i.prependListener=p,i.prependOnceListener=p,i.listeners=function(e){return[]},i.binding=function(e){throw new Error("process.binding is not supported")},i.cwd=function(){return"/"},i.chdir=function(e){throw new Error("process.chdir is not supported")},i.umask=function(){return 0}}},n={};function t(i){var a=n[i];if(void 0!==a)return a.exports;var o=n[i]={exports:{}};return e[i](o,o.exports,t),o.exports}t.d=(e,n)=>{for(var i in n)t.o(n,i)&&!t.o(e,i)&&Object.defineProperty(e,i,{enumerable:!0,get:n[i]})},t.g=function(){if("object"==typeof globalThis)return globalThis;try{return this||new Function("return this")()}catch(e){if("object"==typeof window)return window}}(),t.o=(e,n)=>Object.prototype.hasOwnProperty.call(e,n),t.r=e=>{"undefined"!=typeof Symbol&&Symbol.toStringTag&&Object.defineProperty(e,Symbol.toStringTag,{value:"Module"}),Object.defineProperty(e,"__esModule",{value:!0})};var i={};(()=>{"use strict";t.r(i);const e={current:"TEST",UDADebug:!1,UDA_CONTAINER_CLASS:"udan-main-panel",UDA_CLICK_IGNORE_CLASS:"uda_exclude",UDA_DOMAIN:"https://udan.nistapp.ai/api",UDA_API_URL:"https://udan.nistapp.ai/api/voiceapi",UDASessionID:Math.random().toString(36).substring(2,15)+Math.random().toString(36).substring(2,15),UDA_POST_INTERVAL:1e3,UDALastMutationTime:0,UDALogLevel:0,RECORDING_IS_PLAYING:"UDAIsPlaying",RECORDING_MANUAL_PLAY:"UDAManualPlay",RECORDING_SWITCH_KEY:"UDARecordingSwitch",RECORDING_SEQUENCE:"UDAActiveRecordingData",SELECTED_RECORDING:"UDASelectedRecordedItem",USER_AUTH_DATA_KEY:"udaUserData",UserScreenAcceptance:"udaUserScreenAcceptance",USER_SESSION_KEY:"UDASessionKey",UDAKeyCloakKey:"UDAKeyCloak",USER_SESSION_ID:"UDASessionId",SYNC_INTERVAL:1e3,AUTO_PLAY_SLEEP_TIME:2e3,JARO_WEIGHT:.95,JARO_WEIGHT_PERSONAL:.9,lastClickedTime:null,specialNodeKey:"UDASpecialNodes",enableInfiniteScroll:!0,enableInfiniteScrollPageLength:10,UDA_URL_Param:"UDA_Sequence_id",set Environment(e){this.current=e.toString().toUpperCase(),"PROD"===this.current?this.UDA_DOMAIN="https://udan.nistapp.ai":this.UDA_DOMAIN="https://udantest.nistapp.ai",this.UDA_API_URL=this.UDA_DOMAIN+"/voiceapi"},get Environment(){return this.current},DEBOUNCE_INTERVAL:1e3,indexInterval:1e3,clickObjects:[],nodeId:0,isRecording:!1,htmlIndex:[],invokeTime:2e3,apiInvokeTime:300,maxStringLength:40,playNextAction:!0,navigatedToNextPage:{check:!1,url:""},ignoreElements:["script","h1","h2","h3","link","noscript","style"],ignoreAttributes:["translate","draggable","spellcheck","tabindex","clientHeight","clientLeft","clientTop","clientWidth","offsetHeight","offsetLeft","offsetTop","offsetWidth","scrollHeight","scrollLeft","scrollTop","scrollWidth","baseURI","isConnected","ariaPressed","aria-pressed","nodePosition","outerHTML","innerHTML","style","aria-controls","aria-activedescendant","ariaExpanded","autocomplete","aria-expanded","aria-owns","formAction","ng-star-inserted","ng-star","aria-describedby","width","height","x","y","selectionStart","selectionEnd","required","validationMessage","selectionDirection","naturalWidth","naturalHeight","complete","_indexOf","value","defaultValue","min","max","nodeInfo","data-tooltip-id","addedclickrecord","checked","data-tribute","hasclick","addedClickRecord","hasClick","valueAsNumber","udaIgnoreChildren","udaIgnoreClick","udaignorechildren","udaignoreclick","fdprocessedid","__ngContext__","d","text","textContent","cdk-describedby-host","inert","fill","disabled","hidden"],innerTextWeight:5,ignoreNodesFromIndexing:["ng-dropdown-panel","ckeditor","fusioncharts","ngb-datepicker","ngx-daterangepicker-material","uda-panel","mat-datepicker-content","ng-select"],ignoreNodesContainingClassNames:["cke_dialog_container","cke_notifications_area","gldp-default","ajs-layer","aui-list","herknl","jstBlock"],cancelRecordingDuringRecordingNodes:[],addClickToSpecialNodes:["ng-select","ngb-datepicker"],ignoreClicksOnSpecialNodes:["ngx-daterangepicker-material"],customNameForSpecialNodes:{"ngb-datepicker":"Date selector","mat-datepicker-content":"Date selector","ngx-daterangepicker-material":"Date Range Selector"},specialInputClickClassNames:["ghx-dropdown-trigger","aui-list","jstBlock","mat-form-field-flex","mat-select-trigger"],commonTags:["span","div"],tooltipDisplayedNodes:[],autoplayCompleted:!1,autoplayPaused:!1,invokedActionManually:!1,personalNodeIgnoreAttributes:["innerText","innerHTML","outerText","outerHTML","nodeValue","src","naturalWidth","naturalHeight","currentSrc"],profanity:{enabled:!0,provider:"azure",config:{key1:"bc015cc4090543d58c3056e8dc98cc9b",key2:"bc015cc4090543d58c3056e8dc98cc9b",endPoint:"https://nistapp-content-moderator.cognitiveservices.azure.com/contentmoderator/moderate/v1.0/ProcessText/Screen",region:"eastus"}},multilingual:{enabled:!1,searchInLang:"en-US",selectedLang:"en-US",displayText:"",translatedText:"",translate:{provider:"google",apikey:"AIzaSyAo3C7-hCNZnkMSAEpsPXf2obAdjen_Xfk",translateTo:"en",apiurl:"https://translation.googleapis.com/language/translate/v2"}},bcpLang:[["Afrikaans",["af-ZA"]],["አማርኛ",["am-ET"]],["Azərbaycanca",["az-AZ"]],["বাংলা",["bn-BD","বাংলাদেশ"],["bn-IN","ভারত"]],["Bahasa Indonesia",["id-ID"]],["Bahasa Melayu",["ms-MY"]],["Català",["ca-ES"]],["Čeština",["cs-CZ"]],["Dansk",["da-DK"]],["Deutsch",["de-DE"]],["English",["en-AU","Australia"],["en-CA","Canada"],["en-IN","India"],["en-KE","Kenya"],["en-TZ","Tanzania"],["en-GH","Ghana"],["en-NZ","New Zealand"],["en-NG","Nigeria"],["en-ZA","South Africa"],["en-PH","Philippines"],["en-GB","United Kingdom"],["en-US","United States"]],["Español",["es-AR","Argentina"],["es-BO","Bolivia"],["es-CL","Chile"],["es-CO","Colombia"],["es-CR","Costa Rica"],["es-EC","Ecuador"],["es-SV","El Salvador"],["es-ES","España"],["es-US","Estados Unidos"],["es-GT","Guatemala"],["es-HN","Honduras"],["es-MX","México"],["es-NI","Nicaragua"],["es-PA","Panamá"],["es-PY","Paraguay"],["es-PE","Perú"],["es-PR","Puerto Rico"],["es-DO","República Dominicana"],["es-UY","Uruguay"],["es-VE","Venezuela"]],["Euskara",["eu-ES"]],["Filipino",["fil-PH"]],["Français",["fr-FR"]],["Basa Jawa",["jv-ID"]],["Galego",["gl-ES"]],["ગુજરાતી",["gu-IN"]],["Hrvatski",["hr-HR"]],["IsiZulu",["zu-ZA"]],["Íslenska",["is-IS"]],["Italiano",["it-IT","Italia"],["it-CH","Svizzera"]],["ಕನ್ನಡ",["kn-IN"]],["ភាសាខ្មែរ",["km-KH"]],["Latviešu",["lv-LV"]],["Lietuvių",["lt-LT"]],["മലയാളം",["ml-IN"]],["मराठी",["mr-IN"]],["Magyar",["hu-HU"]],["ລາວ",["lo-LA"]],["Nederlands",["nl-NL"]],["नेपाली भाषा",["ne-NP"]],["Norsk bokmål",["nb-NO"]],["Polski",["pl-PL"]],["Português",["pt-BR","Brasil"],["pt-PT","Portugal"]],["Română",["ro-RO"]],["සිංහල",["si-LK"]],["Slovenščina",["sl-SI"]],["Basa Sunda",["su-ID"]],["Slovenčina",["sk-SK"]],["Suomi",["fi-FI"]],["Svenska",["sv-SE"]],["Kiswahili",["sw-TZ","Tanzania"],["sw-KE","Kenya"]],["ქართული",["ka-GE"]],["Հայերեն",["hy-AM"]],["தமிழ்",["ta-IN","இந்தியா"],["ta-SG","சிங்கப்பூர்"],["ta-LK","இலங்கை"],["ta-MY","மலேசியா"]],["తెలుగు",["te-IN"]],["Tiếng Việt",["vi-VN"]],["Türkçe",["tr-TR"]],["اُردُو",["ur-PK","پاکستان"],["ur-IN","بھارت"]],["Ελληνικά",["el-GR"]],["български",["bg-BG"]],["Pусский",["ru-RU"]],["Српски",["sr-RS"]],["Українська",["uk-UA"]],["한국어",["ko-KR"]],["中文",["cmn-Hans-CN","普通话 (中国大陆)"],["cmn-Hans-HK","普通话 (香港)"],["cmn-Hant-TW","中文 (台灣)"],["yue-Hant-HK","粵語 (香港)"]],["日本語",["ja-JP"]],["हिन्दी",["hi-IN"]],["ภาษาไทย",["th-TH"]]],enableNodeTypeChangeSelection:!0,set enableNodeTypeSelection(e){this.enableNodeTypeChangeSelection=e},get enableNodeTypeSelection(){return e.multilingual.enabled},cspUserAcceptance:{storageName:"uda-csp-enabled",data:{proceed:!0}},screenAcceptance:{storageName:"uda-user-screen-consent",data:{proceed:!0}},ignoreDynamicAttributeText:["_ng","__context","__zone_symbol"]};let n,a=!1,o=e.USER_AUTH_DATA_KEY,r=-1,s=!1;const{detect:c}=t(8368),l=c();switch(l&&l.name){case"edge-chromium":case"edge":case"edge-ios":case"chrome":s=!0,n=chrome;break;default:n=l}var d=function(e,n,t,i){return new(t||(t=Promise))((function(a,o){function r(e){try{c(i.next(e))}catch(e){o(e)}}function s(e){try{c(i.throw(e))}catch(e){o(e)}}function c(e){var n;e.done?a(e.value):(n=e.value,n instanceof t?n:new t((function(e){e(n)}))).then(r,s)}c((i=i.apply(e,n||[])).next())}))};const u=(e,n)=>d(void 0,void 0,void 0,(function*(){const t=(new TextEncoder).encode(e),i=yield crypto.subtle.digest(n,t);return Array.from(new Uint8Array(i)).map((e=>e.toString(16).padStart(2,"0"))).join("")}));var h=function(e,n,t,i){return new(t||(t=Promise))((function(a,o){function r(e){try{c(i.next(e))}catch(e){o(e)}}function s(e){try{c(i.throw(e))}catch(e){o(e)}}function c(e){var n;e.done?a(e.value):(n=e.value,n instanceof t?n:new t((function(e){e(n)}))).then(r,s)}c((i=i.apply(e,n||[])).next())}))};var f=function(e,n,t,i){return new(t||(t=Promise))((function(a,o){function r(e){try{c(i.next(e))}catch(e){o(e)}}function s(e){try{c(i.throw(e))}catch(e){o(e)}}function c(e){var n;e.done?a(e.value):(n=e.value,n instanceof t?n:new t((function(e){e(n)}))).then(r,s)}c((i=i.apply(e,n||[])).next())}))};const p=(e,n="UDAUserSessionData",t="")=>f(void 0,void 0,void 0,(function*(){if(!0===a)yield v(e,n,t);else{let i={};switch(n){case"UDAUserSessionData":i=new CustomEvent("UDAUserSessionData",{detail:{data:JSON.stringify(e)},bubbles:!1,cancelable:!1});break;case"UDAAuthenticatedUserSessionData":i=new CustomEvent("UDAAuthenticatedUserSessionData",{detail:{data:JSON.stringify(e)},bubbles:!1,cancelable:!1});break;case"UDAAlertMessageData":i=new CustomEvent("UDAAlertMessageData",{detail:{data:t},bubbles:!1,cancelable:!1})}document.dispatchEvent(i)}})),v=(e,t="UDAUserSessionData",i="")=>f(void 0,void 0,void 0,(function*(){let a=yield h(void 0,void 0,void 0,(function*(){let e=(yield n.tabs.query({active:!0,currentWindow:!0}))[0];return e||-1!==r&&(e=yield n.tabs.get(r),e||!1)}));return!!a&&("UDAAlertMessageData"===t?(yield n.tabs.sendMessage(a.id,{action:t,data:i}),!0):(e.authData.hasOwnProperty("token")?yield n.tabs.sendMessage(a.id,{action:t,data:JSON.stringify(e)}):yield T(e,!1),!0))})),g={enableEditClickedName:!1,enableSkipDuringPlay:!1,enableTooltipAddition:!0,enableMultilingual:!1,enableNodeTypeSelection:!0,enablePermissions:!1,permissions:{},enableProfanity:!1,enableRecording:!0,enableOverlay:!0,environment:"PROD",enableUdaIcon:!0,udaDivId:"uda-nistapp-logo",enableForAllDomains:!1,enableSpeechToText:!1,enableSlowReplay:!1,enableCustomIcon:!1,customIcon:"https://udan.nistapp.com/uda-logo.jpg",realm:"UDAN",clientId:"backend-service",clientSecret:"iyUCeaZOuVETepRBqTOW0LptUNKpbhyd",enableHidePanelAfterCompletion:!1};var y=function(e,n,t,i){return new(t||(t=Promise))((function(a,o){function r(e){try{c(i.next(e))}catch(e){o(e)}}function s(e){try{c(i.throw(e))}catch(e){o(e)}}function c(e){var n;e.done?a(e.value):(n=e.value,n instanceof t?n:new t((function(e){e(n)}))).then(r,s)}c((i=i.apply(e,n||[])).next())}))};t.g.UDAGlobalConfig=g;const m=(e,n,i,a=!0)=>y(void 0,void 0,void 0,(function*(){try{const o={method:n,headers:{"Content-Type":"application/json",charset:"UTF-8"}};i&&(o.body=JSON.stringify(i));const r="https://udantest.nistapp.ai/api";let s="https://udan.nistapp.ai/api";-1===e.indexOf("http")&&("TEST"===t.g.UDAGlobalConfig.environment&&(s=r),e=s+e);let c=yield fetch(e,o);return!!c.ok&&(a?c.json():c.text())}catch(e){return!1}})),S={CheckUserId:"/user/checkauthid",GetSessionKey:"/user/getsessionkey",CheckUserSession:"/user/checkusersession",Search:"/search/all?query=#keyword#&domain=#domain#&page=#page#&userSessionId=#userSessionId#",SearchWithPermissionsOld:"/clickevents/sequence/search?query=#keyword#&domain=#domain#&page=#page#&additionalParams=#additionalParams#",SearchWithPermissions:"/search/withPermissions?query=#keyword#&domain=#domain#&page=#page#&additionalParams=#additionalParams#&userSessionId=#userSessionId#",ProfanityCheck:"https://nistapp-content-moderator.cognitiveservices.azure.com/contentmoderator/moderate/v1.0/ProcessText/Screen",SpecialNodes:"/clickevents",Record:"/clickevents/clickednode",UpdateRecord:"/clickevents/updateclickednode",RecordSequence:"/clickevents/recordsequencedata",updateRecordSequence:"/clickevents/updatesequencedata",UserClick:"/clickevents/userclick",DeleteSequence:"/clickevents/sequence/delete",fetchRecord:"/search",VoteRecord:"/votes/addVote",fetchVoteRecord:"/votes/",tokenUrl:"user/token"};var b=function(e,n,t,i){return new(t||(t=Promise))((function(a,o){function r(e){try{c(i.next(e))}catch(e){o(e)}}function s(e){try{c(i.throw(e))}catch(e){o(e)}}function c(e){var n;e.done?a(e.value):(n=e.value,n instanceof t?n:new t((function(e){e(n)}))).then(r,s)}c((i=i.apply(e,n||[])).next())}))};const w=(e,t)=>b(void 0,void 0,void 0,(function*(){if(!0===a){let i={};return i[t]=e,yield n.storage.local.set(i)}{const n=JSON.stringify(e);return window.localStorage.setItem(t,n)}})),A=e=>b(void 0,void 0,void 0,(function*(){if(!0===a){return(yield n.storage.local.get([e]))[e]}return window.localStorage.getItem(e)}));var k=function(e,n,t,i){return new(t||(t=Promise))((function(a,o){function r(e){try{c(i.next(e))}catch(e){o(e)}}function s(e){try{c(i.throw(e))}catch(e){o(e)}}function c(e){var n;e.done?a(e.value):(n=e.value,n instanceof t?n:new t((function(e){e(n)}))).then(r,s)}c((i=i.apply(e,n||[])).next())}))};t.g.UDAGlobalConfig=g;var D=function(e,n,t,i){return new(t||(t=Promise))((function(a,o){function r(e){try{c(i.next(e))}catch(e){o(e)}}function s(e){try{c(i.throw(e))}catch(e){o(e)}}function c(e){var n;e.done?a(e.value):(n=e.value,n instanceof t?n:new t((function(e){e(n)}))).then(r,s)}c((i=i.apply(e,n||[])).next())}))};const T=(e,n=!1)=>D(void 0,void 0,void 0,(function*(){let n={authid:e.authData.id,emailid:e.authData.email,authsource:e.authenticationSource},i=yield m(S.CheckUserId,"POST",n);i&&null!==e.sessionKey&&(yield((e,n,i)=>k(void 0,void 0,void 0,(function*(){const i={uid:n.authData.id,email:n.authData.email,realm:t.g.UDAGlobalConfig.realm,clientId:t.g.UDAGlobalConfig.clientId,clientSecret:t.g.UDAGlobalConfig.clientSecret},a=yield m("https://authenticate.nistapp.ai/"+S.tokenUrl,"POST",i);if(a&&(null==a?void 0:a.token)){n.authData.token=a.token;let t={userauthid:e.id,usersessionid:n.sessionKey};(yield m(S.CheckUserSession,"POST",t))&&(yield w(n,o),yield p(n,"UDAAuthenticatedUserSessionData"))}})))(i,e))}));var U=function(e,n,t,i){return new(t||(t=Promise))((function(a,o){function r(e){try{c(i.next(e))}catch(e){o(e)}}function s(e){try{c(i.throw(e))}catch(e){o(e)}}function c(e){var n;e.done?a(e.value):(n=e.value,n instanceof t?n:new t((function(e){e(n)}))).then(r,s)}c((i=i.apply(e,n||[])).next())}))};const N=(e,t)=>U(void 0,void 0,void 0,(function*(){e.authenticationSource="google";const i=yield n.identity.getProfileUserInfo({accountStatus:"ANY"});return""!==i.id&&""!==i.email?(e.authenticated=!0,e.authData=i,u(i.id,"SHA-512").then((n=>U(void 0,void 0,void 0,(function*(){e.authData.id=n,u(i.email,"SHA-512").then((n=>U(void 0,void 0,void 0,(function*(){e.authData.email=n,yield T(e,t)}))))}))))):yield p(e,"UDAAlertMessageData","login"),!0}));class I{constructor(e=null,n=null,t=null){this.id=e,this.email=n,this.token=t}}class E{constructor(e=!1,n=!0,t=null){this.cspEnabled=e,this.udaAllowed=n,this.domain=t}}var P=function(e,n,t,i){return new(t||(t=Promise))((function(a,o){function r(e){try{c(i.next(e))}catch(e){o(e)}}function s(e){try{c(i.throw(e))}catch(e){o(e)}}function c(e){var n;e.done?a(e.value):(n=e.value,n instanceof t?n:new t((function(e){e(n)}))).then(r,s)}c((i=i.apply(e,n||[])).next())}))};const C=e=>P(void 0,void 0,void 0,(function*(){let n=yield m(S.GetSessionKey,"GET",null,!1);return n?(e.sessionKey=n,e):n}));var O=function(e,n,t,i){return new(t||(t=Promise))((function(a,o){function r(e){try{c(i.next(e))}catch(e){o(e)}}function s(e){try{c(i.throw(e))}catch(e){o(e)}}function c(e){var n;e.done?a(e.value):(n=e.value,n instanceof t?n:new t((function(e){e(n)}))).then(r,s)}c((i=i.apply(e,n||[])).next())}))};var x=function(e,n,t,i){return new(t||(t=Promise))((function(a,o){function r(e){try{c(i.next(e))}catch(e){o(e)}}function s(e){try{c(i.throw(e))}catch(e){o(e)}}function c(e){var n;e.done?a(e.value):(n=e.value,n instanceof t?n:new t((function(e){e(n)}))).then(r,s)}c((i=i.apply(e,n||[])).next())}))};a=!0,n.tabs.onActivated.addListener((function(e){var n;n=e.tabId,r=n}));let _=new class{constructor(e=null,n=!1,t=null,i=new I,a=new E){this.sessionKey=e,this.authenticated=n,this.authenticationSource=t,this.authData=i,this.csp=a}};n.runtime.onMessage.addListener((function(e,n,t){return x(this,void 0,void 0,(function*(){if("getusersessiondata"===e.action||"UDAGetNewToken"===e.action){const n=yield A(o);n?n.hasOwnProperty("sessionKey")&&n.sessionKey&&"object"!=typeof n.sessionKey?(_=n,"UDAGetNewToken"===e.action?yield function(){return x(this,void 0,void 0,(function*(){yield T(_,!0)}))}():n.hasOwnProperty("authenticated")&&n.authenticated?yield p(_):yield N(_,!1)):n.hasOwnProperty(o)&&n[o].hasOwnProperty("sessionKey")&&n[o].sessionKey&&"object"!=typeof n[o].sessionKey?(_=n[o],n.hasOwnProperty("authenticated")&&n.authenticated?yield p(_):yield N(_,!1)):(_=yield C(_),yield N(_,!1)):(_=yield C(_),yield N(_,!1))}else"authtenicate"===e.action?yield N(_,!1):"createSession"===e.action&&(yield((e,n)=>O(void 0,void 0,void 0,(function*(){(e=yield C(e)).authData=n,e.authenticated=!0,e.authenticationSource="keycloak",yield T(e)})))(_,e.data))}))}))})(),UdanLibrary=i})();
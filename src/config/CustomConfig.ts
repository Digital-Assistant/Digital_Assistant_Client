/**
 * Author: Yureswar Ravuri
 * Type: MAP
 * Objective: Config Objects
 */

export interface CustomConfigPropTypes {
  enableEditClickedName: boolean,
  enableSkipDuringPlay: boolean,
  enableTooltipAddition: boolean,
  enableMultilingual: boolean,
  enablePermissions: boolean,
  permissions: object,
  enableProfanity: boolean,
  enableNodeTypeSelection: boolean
  enableRecording: boolean,
  enableOverlay: boolean,
  environment: string,
  enableUdaIcon: boolean,
  udaDivId: string,
  enableForAllDomains: boolean,
  enableSpeechToText: boolean,
  enableSlowReplay: boolean
}

// assigning default values to the default configuration
export const CustomConfig: CustomConfigPropTypes = {
  enableEditClickedName: false, // Flag for editing the clicked element
  enableSkipDuringPlay: false, // Flag for enabling skip functionality
  enableTooltipAddition: false, // Flag for adding custom tooltip information
  enableMultilingual: false, // Flag for enabling multilingual search with speech
  enableNodeTypeSelection: false, // Flag for enabling node type selection
  enablePermissions: false, // Flag for enabling permissions addition
  permissions: {}, // Object where the permissions can be passed
<<<<<<< HEAD
  enableProfanity: true, // Flag for enabling profanity check
  enableRecording: false, // Flag for enabling recording functionality
=======
  enableProfanity: false, // Flag for enabling profanity check
  enableRecording: true, // Flag for enabling recording functionality
>>>>>>> c0e9e9cf
  enableOverlay: true, // Flag for enabling overlay functionality or enabling squeeze functionality
  environment: 'TEST',
  enableUdaIcon: true,
  udaDivId: 'uda-nistapp-logo',
  enableForAllDomains: false, // Flag to enable all the recording to be visible across all domains
  enableSpeechToText: false, // Flag to enable speech to text
  enableSlowReplay: false // Flag to enable slow playback
};<|MERGE_RESOLUTION|>--- conflicted
+++ resolved
@@ -32,13 +32,8 @@
   enableNodeTypeSelection: false, // Flag for enabling node type selection
   enablePermissions: false, // Flag for enabling permissions addition
   permissions: {}, // Object where the permissions can be passed
-<<<<<<< HEAD
-  enableProfanity: true, // Flag for enabling profanity check
-  enableRecording: false, // Flag for enabling recording functionality
-=======
   enableProfanity: false, // Flag for enabling profanity check
   enableRecording: true, // Flag for enabling recording functionality
->>>>>>> c0e9e9cf
   enableOverlay: true, // Flag for enabling overlay functionality or enabling squeeze functionality
   environment: 'TEST',
   enableUdaIcon: true,

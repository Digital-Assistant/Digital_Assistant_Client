--- conflicted
+++ resolved
@@ -37,216 +37,6 @@
  */
 
 export const RecordedData = (props: MProps) => {
-<<<<<<< HEAD
-  const [name, setName] = useState<string>("");
-  const [labels, setLabels] = useState<any>([]);
-  const [disableForm, setDisableForm] = useState<boolean>(false);
-  const [recordData, setRecordData] = useState<any>(props.data || []);
-  const [advBtnShow, setAdvBtnShow] = useState<boolean>(false);
-  const [tmpPermissionsObj, setTmpPermissionsObj] = useState<any>({});
-  const [inputAlert, setInputAlert] = useState<any>({});
-  const [inputError, setInputError] = useState<any>({});
-  const [tooltip, setToolTip] = useState<string>("");
-  const [disableTooltipSubmitBtn, setDisableTooltipSubmitBtn] = useState<boolean>(false);
-  const [inputAt, setInputAt] = useState<string>('');
-  const [formSubmit, setFormSubmit] = useState<boolean>(false);
-  const [checkingProfanity, setCheckingProfanity] = useState<boolean>(false);
-  // variable for uploading percentage data
-  const [savedClickedDataPercent, setSavedClickedDataPercent] = useState<number>(0);
-  const [savingError, setSavingError] = useState<boolean>(false);
-
-  useEffect(() => {
-    setRecordData([...(props.data || [])]);
-  }, [props.data]);
-
-  /**
-   * @param data
-   */
-
-  useEffect(() => {
-    let permissions = {...props?.config?.permissions};
-    setTmpPermissionsObj(permissions);
-  }, [props.config.permissions]);
-
-  const storeRecording = (data: any) => {
-    setRecordData([...data]);
-    setToStore(data, CONFIG.RECORDING_SEQUENCE, false);
-  };
-
-  const setEdit = (index: number) => {
-    if (props.config.enableEditClickedName === true) {
-      recordData[index].editable = true;
-      storeRecording(recordData);
-    }
-  };
-
-  const checkProfanity = async (keyword: any) => {
-    await setCheckingProfanity(true);
-    if (!props.config.enableProfanity) return keyword.trim();
-    const response: any = await profanityCheck(keyword);
-    if (response.Terms && response.Terms.length > 0) {
-      response.Terms.forEach(function (term) {
-        keyword = keyword.replaceAll(term.Term, '');
-      });
-    }
-    await setCheckingProfanity(false);
-    return keyword.trim();
-  };
-
-  /**check profanity for input text */
-  const validateClickedInputName = async (index: number, inputValue: string) => {
-    let valid: boolean = true;
-    if (!validateInput(inputValue)) {
-      setInputError({...inputError, clickedNodeName: true});
-      valid = false;
-    } else {
-      setInputError({...inputError, clickedNodeName: false});
-      valid = true;
-    }
-
-    await setInputAt('clickedNodeName');
-
-    const _objData: any = getObjData(recordData[index]?.objectdata);
-    _objData.meta.displayText = inputValue;
-    recordData[index].objectdata = TSON.stringify(_objData);
-    storeRecording(recordData);
-    setRecordData([...recordData]);
-    return valid;
-  }
-
-
-  /**
-   * Check for each extra label entered in the
-   * @param index
-   * @param inputValue
-   */
-  const checkProfanityForGivenLabel = async (index: number, inputValue: string) => {
-    if(!inputValue || inputValue===''){
-      return ;
-    }
-    if(inputValue.trim()===''){
-      return ;
-    }
-    let changedName: any = await checkProfanity(inputValue);
-    if(inputValue.trim() !== changedName){
-      setInputAlert({...inputAlert, clickedInputNameProfanity: true});
-    } else {
-      setInputAlert({...inputAlert, clickedInputNameProfanity: false});
-    }
-    changedName = changedName.trim();
-    await validateClickedInputName(index, changedName);
-    if(changedName !== '') {
-      delete recordData[index].profanity;
-      await setInputAt('');
-      const _objData: any = getObjData(recordData[index]?.objectdata);
-      _objData.meta.displayText = inputValue;
-      recordData[index].objectdata = TSON.stringify(_objData);
-      if (!_.isEmpty(_objData)) {
-        _objData.meta.displayText = changedName.trim();
-        recordData[index].objectdata = TSON.stringify(_objData);
-        storeRecording(recordData);
-        await setRecordData([...recordData]);
-        return true;
-      }
-    } else {
-      return false;
-    }
-  };
-
-  const handlePersonal = (index: number) => async () => {
-    await updatePersonalOrSkipPlay("isPersonal", index);
-  };
-
-  const handleSkipPlay = (index: number) => async () => {
-    await updatePersonalOrSkipPlay("skipDuringPlay", index);
-  };
-
-  const updatePersonalOrSkipPlay = async (key: string, index: number) => {
-    const _objData = getObjData(recordData[index]?.objectdata);
-    if (_objData) {
-      if (_objData.meta[key] === undefined) _objData.meta[key] = false;
-      _objData.meta[key] = !_objData.meta[key];
-      recordData[index].objectdata = TSON.stringify(_objData);
-      storeRecording(recordData);
-    }
-  };
-
-  const addLabel = () => {
-    labels.push({label: ""});
-  };
-
-  /**
-   * remove added label
-   * @param index
-   */
-  const removeLabel = (index: number) => {
-    labels.splice(index, 1);
-    setLabels([...labels]);
-  };
-
-  const resetForm = async () => {
-    await setDisableForm(false);
-    await setName("");
-    await setLabels([]);
-    await setToolTip('');
-    global.udanSelectedNodes=[];
-    global.clickedNode = null;
-    setSavedClickedDataPercent(0);
-    setSavingError(false);
-  }
-
-  /**
-   * cancel recording
-   */
-  const cancelRecording = async () => {
-    await resetForm();
-    if (props.recordHandler) {
-      props.recordHandler("cancel");
-    }
-    setToStore([], CONFIG.RECORDING_SEQUENCE, false);
-  };
-
-  /**
-   * submit the clicked input record to backend
-   */
-  const submitRecording = async () => {
-
-    await setFormSubmit(true);
-
-    //validate given input and check for profanity for all elements.
-
-    if(checkingProfanity){
-      return false;
-    }
-
-    if(inputAt === 'mainLabel'){
-      await checkMainLabelProfanity(name);
-    }
-
-    if (labels.length) {
-      const _extraLabels = labels.map(async (label: any, index: number) => {
-        if (label.label) {
-          if(inputAt === 'label'+index){
-            await onExtraLabelChange(index, label.label);
-          }
-        }
-      });
-    }
-
-    if(inputAt === 'clickedNodeName') {
-      let index = recordData?.length - 1;
-      const _objData: any = getObjData(recordData[index]?.objectdata);
-      let clickedName = _objData.meta.displayText ? _objData.meta.displayText : _objData.clickednodename;
-      await checkProfanityForGivenLabel(index, clickedName);
-    }
-
-    if (name === "") {
-      setInputAlert({...inputAlert, name: true});
-      return false;
-    } else {
-      setInputAlert({...inputAlert, name: false});
-    }
-=======
     const [name, setName] = useState<string>("");
     const [labels, setLabels] = useState<any>([]);
     const [disableForm, setDisableForm] = useState<boolean>(false);
@@ -392,7 +182,6 @@
         labels.splice(index, 1);
         setLabels([...labels]);
     };
->>>>>>> 433d4a38
 
     const resetForm = async () => {
         await setDisableForm(false);
@@ -405,14 +194,6 @@
         setSavingError(false);
     }
 
-<<<<<<< HEAD
-    if(inputError.clickedNodeName){
-      return false;
-    }
-
-    setDisableForm(true);
-    // props.showLoader(true);
-=======
     /**
      * cancel recording
      */
@@ -423,7 +204,6 @@
         }
         setToStore([], CONFIG.RECORDING_SEQUENCE, false);
     };
->>>>>>> 433d4a38
 
     /**
      * submit the clicked input record to backend
@@ -619,203 +399,6 @@
         labels[index].label = value;
         await setLabels([...labels]);
 
-<<<<<<< HEAD
-    const instance = await postRecordSequenceData(_payload);
-    await resetForm();
-    await setFormSubmit(false);
-    setSavedClickedDataPercent((prevState)=> {
-      return Math.ceil(((savedClicks+1)/totalClicks) * 100);
-    });
-    if (instance && props?.refetchSearch) {
-      resetForm();
-      setTimeout(()=>{
-        props.refetchSearch("on");
-      }, CONFIG.indexInterval);
-    }
-
-    if (props.recordHandler) props.recordHandler("cancel");
-    setToStore(false, CONFIG.RECORDING_SWITCH_KEY, true);
-    setToStore([], CONFIG.RECORDING_SEQUENCE, false);
-  };
-
-  const [timer, setTimer] = useState(null);
-
-  /**
-   * validate and update of first label
-   * @param e
-   */
-  const validateChange = async (value: string) => {
-    await setName(value);
-    if (!validateInput(value)) {
-      await setInputError({...inputError, name: true});
-      return false;
-    } else {
-      await setInputAlert({...inputAlert, name: false});
-      await setInputError({...inputError, name: false});
-      return true;
-    }
-  };
-
-  /**
-   * validate for profanity words and remove them
-   * @param e
-   */
-  const checkMainLabelProfanity = async (value: string) => {
-    if(value.trim()===''){
-      return ;
-    }
-    let changedName: any = await checkProfanity(value);
-    if(value.trim() !== changedName){
-      await setInputAlert({...inputAlert, mainLabelProfanity: true});
-    } else {
-      await setInputAlert({...inputAlert, mainLabelProfanity: false});
-    }
-    await setInputAt('');
-    changedName = changedName.trim();
-    await setName(changedName);
-    return await validateChange(changedName);
-  }
-
-  /**
-   * Validate and check profanity of label input
-   * @param index
-   */
-  const onExtraLabelChange = async (index: number, value: string) => {
-    let label: any;
-    if (inputError['label' + index]) {
-      label = inputError['label' + index];
-    } else {
-      inputError['label' + index] = {error: false};
-      label = inputError['label' + index];
-      await setInputError({...inputError});
-    }
-
-    labels[index].label = value;
-    await setLabels([...labels]);
-
-    if (!validateInput(value)) {
-      label.error = true;
-      inputError['label' + index] = label;
-      await setInputError({...inputError});
-      return false;
-    } else {
-      label.error = false;
-      inputError['label' + index] = label;
-      await setInputError({...inputError});
-      return true;
-    }
-
-  };
-
-  /**
-   * validate for profanity words and remove them
-   * @param index
-   */
-  const checkLabelProfanity = async (index: number, value: string) => {
-    if(value.trim()===''){
-      return ;
-    }
-    labels[index].label = await checkProfanity(value);
-    labels[index].label = labels[index].label.trim();
-    labels[index].profanity = false;
-    if(value.trim() !== labels[index].label){
-      labels[index].profanity = true;
-    } else {
-      labels[index].profanity = false;
-    }
-    await setLabels([...labels]);
-    await setInputAt('');
-    return await onExtraLabelChange(index, labels[index].label);
-  }
-
-  /**
-   * Validate input of given string
-   * @param value
-   */
-  const validateInput = (value) => {
-    if(value.length > 100){
-      return false;
-    }
-    let validateCondition = new RegExp("^[0-9A-Za-z _.-]+$");
-    return (validateCondition.test(value));
-  }
-
-  /**
-   * validate input change of tooltip
-   * @param value string
-   */
-  const validateTooltip = async (value: string) => {
-    await setDisableForm(true);
-    await setToolTip(value);
-    if (!validateInput(value)) {
-      await setInputError({...inputError, tooltip: true});
-      return false;
-    } else {
-      await setInputError({...inputError, tooltip: false});
-      return true;
-    }
-  }
-
-  /**
-   *
-   * @param value string
-   * checking profanity words and removing them.
-   */
-  const onChangeTooltip = async (value: string) => {
-    let changedName: any = await checkProfanity(value);
-    changedName = changedName.trim();
-    await setToolTip(changedName);
-    return await validateTooltip(changedName);
-  };
-
-  /**
-   * Add custom tooltip to the clicked element
-   * @param key
-   * @param index
-   */
-  const updateTooltip = async (key: string, index: number) => {
-    if(!validateInput(tooltip)){
-      await setInputError({...inputError, tooltip: true});
-      await setDisableForm(true);
-      return;
-    }
-    props.showLoader(true);
-    await setDisableTooltipSubmitBtn( true);
-    const _objData = getObjData(recordData[index]?.objectdata);
-    if (_objData) {
-      if (_objData.meta[key] === undefined) _objData.meta[key] = tooltip;
-      _objData.meta[key] = tooltip
-      recordData[index].objectdata = TSON.stringify(_objData);
-      storeRecording(recordData);
-      setToolTip('');
-    }
-    await setDisableTooltipSubmitBtn( false);
-    props.showLoader(false);
-  };
-
-  const renderData = () => {
-    if (!props.isShown) return;
-    else
-      return recordData?.map((item: any, index: number) => {
-        let objectData = getObjData(item?.objectdata);
-        let clickedName = (objectData.meta.hasOwnProperty('displayText'))?objectData.meta.displayText:item.clickednodename;
-        if(recordData?.length - 1 === index) {
-          // validateClickedInputName(index, clickedName);
-        }
-        return (
-            <li
-                className="uda-recorded-label-editable completed"
-                key={`rec-seq-${index}`}
-            >
-              <div
-                  className="flex-card flex-center"
-                  style={{alignItems: "center"}}
-              >
-                {recordData?.length - 1 != index &&
-                    <span id="uda-display-clicked-text" style={{flex: 2}}>
-                        {(objectData.meta.hasOwnProperty('displayText'))?objectData.meta.displayText:item.clickednodename}
-                    </span>
-=======
         if (!validateInput(value)) {
             label.error = true;
             inputError['label' + index] = label;
@@ -923,7 +506,6 @@
                 let clickedName = (objectData.meta.hasOwnProperty('displayText')) ? objectData.meta.displayText : item.clickednodename;
                 if (recordData?.length - 1 === index) {
                     // validateClickedInputName(index, clickedName);
->>>>>>> 433d4a38
                 }
                 return (
                     <li
@@ -950,11 +532,6 @@
                         } ${item.profanity ? "profanity" : ""}`}
                         placeholder="Enter Name"
                         // onChange={onLabelChange(index)}
-<<<<<<< HEAD
-                        onChange={async (e: any)=>{await validateClickedInputName(index, e.target.value)}}
-                        // onChange={updateInput(index)}
-                        onBlur={async (e: any)=>{await checkProfanityForGivenLabel(index, e.target.value);}}
-=======
                         onChange={async (e: any) => {
                             await validateClickedInputName(index, e.target.value)
                         }}
@@ -962,7 +539,6 @@
                         onBlur={async (e: any) => {
                             await checkProfanityForGivenLabel(index, e.target.value);
                         }}
->>>>>>> 433d4a38
                         readOnly={!item.editable}
                         style={{width: "85%! important"}}
                         // onKeyDown={handleLabelChange(index)}
@@ -971,15 +547,10 @@
                         }}
                         value={(objectData.meta.hasOwnProperty('displayText')) ? objectData.meta.displayText : item.clickednodename}
                     />
-<<<<<<< HEAD
-                    {(inputAlert.clickedInputNameProfanity) && <span className={`uda-alert`}> {translate('profanityDetected')}</span>}
-                    {inputError.clickedNodeName && <span className={`uda-alert`}> {translate('inputError')}</span>}
-=======
                                     {(inputAlert.clickedInputNameProfanity) &&
                                         <span className={`uda-alert`}> {translate('profanityDetected')}</span>}
                                     {inputError.clickedNodeName &&
                                         <span className={`uda-alert`}> {translate('inputError')}</span>}
->>>>>>> 433d4a38
                   </span>
                             )}
                             <br/>
@@ -1022,169 +593,6 @@
                                         <span className="info-icon" title={translate('personalInfoTooltip')}>
                           <InfoCircleOutlined/>
                         </span>
-<<<<<<< HEAD
-                      </div>
-                    </>
-                    {(props.config.enableTooltipAddition === true && isInputNode(objectData.node)) &&
-                        <>
-                            <div className="uda-recording uda_exclude" style={{textAlign: "center"}}>
-                              {(objectData.meta?.tooltipInfo && !tooltip) &&
-                                  <>
-                                      <input type="text" id="uda-edited-tooltip" name="uda-edited-tooltip"
-                                             className="uda-form-input uda_exclude"
-                                             placeholder={translate('toolTipPlaceHolder')}
-                                             style={{width: "68% !important"}}
-                                             onChange={async (e: any)=>{await validateTooltip(e.target.value);}}
-                                             onBlur={async (e: any)=>{await onChangeTooltip(e.target.value);}}
-                                             value={objectData.meta?.tooltipInfo}/>
-                                  </>
-                              }
-                              {(!objectData.meta?.tooltipInfo || tooltip) &&
-                                  <>
-                                      <input type="text" id="uda-edited-tooltip" name="uda-edited-tooltip"
-                                             className="uda-form-input uda_exclude"
-                                             placeholder={translate('toolTipPlaceHolder')}
-                                             style={{width: "68% !important"}}
-                                             onChange={async (e: any)=>{await validateTooltip(e.target.value);}}
-                                             onBlur={async (e: any)=>{await onChangeTooltip(e.target.value);}}
-                                             value={tooltip}/>
-                                  </>
-                              }
-                              {inputError.tooltip && <span className={`uda-alert`}> {translate('inputError')}</span>}
-                              <div style={{display:"flex"}}>
-                              </div>
-                                <span>
-                                  <button className={`uda-tutorial-btn uda_exclude ${(disableTooltipSubmitBtn) ? "disabled" : ""}`} style={{color: "#fff", marginTop:"10px"}}
-                                          id="uda-tooltip-save"
-                                          disabled={disableTooltipSubmitBtn}
-                                          onClick={async () => {
-                                            await updateTooltip('tooltipInfo', index)
-                                          }}>{translate('submitTooltip')}</button>
-                                </span>
-                            </div>
-                        </>
-                    }
-                    <SelectedElement data={item} index={index} recordData={recordData} config={props.config} storeRecording={storeRecording} />
-                  </>
-              )}
-            </li>
-        );
-      });
-  };
-
-  const toggleAdvanced = async () => {
-    await setAdvBtnShow(!advBtnShow);
-  };
-
-  const handlePermissions = (obj: any) => async () => {
-    let permissions = tmpPermissionsObj;
-    if (permissions[obj.key]) {
-      delete permissions[obj.key];
-    } else {
-      permissions[obj.key] = obj[obj.key];
-    }
-    await setTmpPermissionsObj({...permissions});
-  };
-
-  const displayKeyValue = (key: string, value: any) => {
-    return <span>{key}:{value}</span>
-  };
-
-  return props?.isShown ? (
-      <>
-        {disableForm && <>
-          <div className="uda-card-details">
-            <Space wrap>
-              <Progress type="circle" percent={savedClickedDataPercent} status={savingError?'exception':'normal'} />
-            </Space>
-          </div>
-        </>
-        }
-        {!disableForm &&
-            <>
-      <div className="uda-card-details">
-        {savingError && <Alert message={translate('savingError')} type="error" />}
-        <h5>Recorded Sequence</h5>
-        <hr style={{border: "1px solid #969696", width: "100%"}}/>
-        <ul className="uda-recording" id="uda-recorded-results">
-          {renderData()}
-        </ul>
-        <hr style={{border: "1px solid #969696", width: "100%"}}/>
-        <div style={{textAlign: "left"}}>
-          <input
-              type="text"
-              id="uda-recorded-name"
-              name="uda-save-recorded[]"
-              className={`uda-form-input uda_exclude`}
-              placeholder="Enter Label"
-              onChange={async (e: any)=>{
-                await validateChange(e.target.value);
-                await setInputAt('mainLabel');
-              }}
-              onBlur={async (e: any)=>{await checkMainLabelProfanity(e.target.value);}}
-              value={name}
-          />
-
-          {(inputAlert.mainLabelProfanity) && <span className={`uda-alert`}> {translate('profanityDetected')}</span>}
-          {inputAlert.name && <span className={`uda-alert`}> {translate('inputMandatory')}</span>}
-          {inputError.name && <span className={`uda-alert`}> {translate('inputError')}</span>}
-          <div id="uda-sequence-names">
-            {labels?.map((item: any, index: number) => {
-              return (
-                  <div key={`label-${index}`}>
-                    <div className="flex-card flex-center">
-                      <input
-                          type="text"
-                          id="uda-recorded-name"
-                          name="uda-save-recorded[]"
-                          className={`uda-form-input uda-form-input-reduced uda_exclude ${
-                              item.profanity ? "profanity" : ""
-                          }`}
-                          placeholder="Enter Label"
-                          onChange={async (e: any)=>{
-                            await onExtraLabelChange(index, e.target.value);
-                            await setInputAt('label'+index);
-                          }}
-                          onBlur={async (e: any)=>{
-                            await checkLabelProfanity(index, e.target.value);
-                          }}
-                          value={item.label}
-                      />
-                      <button
-                          className="delete-btn uda-remove-row uda_exclude"
-                          onClick={() => removeLabel(index)}
-                      >
-                        <DeleteOutlined/>
-                      </button>
-                    </div>
-                    <div className="flex-card flex-center">
-                      {(item.profanity) && <span className={`uda-alert`}> {translate('profanityDetected')} <br /></span>}
-                      {(inputError['label' + index] && inputError['label' + index].error) &&
-                          <span className={`uda-alert`}> {translate('inputError')}</span>}
-                    </div>
-                  </div>
-              );
-            })}
-          </div>
-
-              <div className=" add_lebel_btn_wrap">
-                <button className="add-btn uda_exclude" onClick={() => addLabel()}>
-                  + Add Label
-                </button>
-              </div>
-
-          {props?.config?.enablePermissions && (
-              <div id="uda-permissions-section" style={{padding: "30px 0px"}}>
-                <br />
-                <div>
-                  <button
-                      className="add-btn uda_exclude"
-                      onClick={() => toggleAdvanced()}
-                  >
-                    {advBtnShow ? translate('hidePermissions') : translate('showPermissions')}
-                  </button>
-                </div>
-=======
                                     </div>
                                 </>
                                 {(props.config.enableTooltipAddition === true && isInputNode(objectData.node)) &&
@@ -1356,7 +764,6 @@
                                 + {translate('addLabel')}
                             </button>
                         </div>
->>>>>>> 433d4a38
 
                         {props?.config?.enablePermissions && (
                             <div id="uda-permissions-section" style={{padding: "30px 0px"}}>

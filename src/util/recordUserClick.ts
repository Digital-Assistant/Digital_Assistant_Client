import {CONFIG} from "../config";
import {getClickedInputLabels} from "./getClickedInputLabels";
import {UDAErrorLogger} from "../config/error-log";
import {clickableElementExists, getFromStore, setToStore} from "./index";
import {saveClickData} from "../services";
import {checkNodeValues} from "./checkNodeValues";
import mapClickedElementToHtmlFormElement from "./recording-utils/mapClickedElementToHtmlFormElement";
import {notification} from "antd";
import {addNotification} from "./addNotification";
import {translate} from "./translation";
declare const UDAGlobalConfig;

global.udanSelectedNodes = [];
global.clickedNode = null;
/**
 *
 * @param node
 * @param fromDocument
 * @param selectChange
 * @param event
 * @returns
 */
export const recordUserClick = async (node: HTMLElement, fromDocument: boolean = false, selectChange: boolean = false, event: any) => {

  if (!node) return false;

  const isRecording = getFromStore(CONFIG.RECORDING_SWITCH_KEY, true) == "true";

  if (!isRecording) {
    return;
  }

  if (node.isSameNode(window.clickedNode)) {
    return;
  }

  if(CONFIG.lastClickedTime && (CONFIG.lastClickedTime === Date.now() || ((CONFIG.lastClickedTime + 300) >= Date.now()))){
    return ;
  }

  //should not record untrusted clicks
  if(!event.isTrusted){
    console.log('untrusted click on : ')
    console.log(node);
  }

  // node = event.target;
  let recordingNode = node;

  let addIsPersonal = false;

  //add the record click for parent element and ignore the children
  const closestParent: any = node.closest('[udaIgnoreChildren]');
  if (closestParent) {
    recordingNode = closestParent;
    addIsPersonal =  true;
  }


  if (recordingNode.isSameNode(window.clickedNode)) {
    return;
  }

  // ignore click on unwanted node
  if(recordingNode.hasAttribute('udaIgnoreClick')){
    return ;
  }

  if(checkNodeValues(recordingNode, 'exclude')){
    return ;
  }

  if (clickableElementExists(recordingNode) || clickableElementExists(node)) {
    return;
  }

  global.clickedNode = recordingNode;

  let meta: any = {};

  let _text = getClickedInputLabels(recordingNode);

  if(addIsPersonal) {
    meta.isPersonal = true;
  }

  // adding default system detected html element type in metadata
  if(UDAGlobalConfig.enableNodeTypeSelection) {
    meta.systemDetected = mapClickedElementToHtmlFormElement(node);
    if (meta.systemDetected.inputElement !== 'others') {
      meta.selectedElement = meta.systemDetected;
    }
  }


  if (!_text || _text?.length > 100 || !_text?.trim()?.length) {


    meta.isPersonal = true;

    _text = recordingNode.nodeName;

  }

  // adding text editor name for the recording
  if (checkNodeValues(recordingNode, 'textEditors')) {
    meta.displayText = 'Text Editor';
  }

  // adding drop down name for the recording
  if (checkNodeValues(recordingNode, 'dropDowns')) {
    meta.displayText = 'Drop Down';
  }

  // adding Date selector for the recording
  if (checkNodeValues(recordingNode, 'datePicker')) {
    meta.displayText = 'Date Selector';
  }

  const resp: any = await saveClickData(recordingNode, _text, meta);
  if (resp) {
    if (!global.udanSelectedNodes){
      global.udanSelectedNodes = [];
    }

    global.udanSelectedNodes.push(recordingNode);
    if(!recordingNode.isSameNode(node))
      global.udanSelectedNodes.push(node);

    CONFIG.lastClickedTime=Date.now();

    const activeRecordingData: any = getFromStore(CONFIG.RECORDING_SEQUENCE, false);
    if (activeRecordingData) {
      activeRecordingData.push(resp);
      setToStore(activeRecordingData, CONFIG.RECORDING_SEQUENCE, false);
    } else {
      setToStore([resp], CONFIG.RECORDING_SEQUENCE, false);
    }
    addNotification(translate('clickAdded'), translate('clickAddedDescription'), 'success');
  } else {
<<<<<<< HEAD
    // UDAErrorLogger.error("Unable save record click " + node.outerHTML);
=======
    addNotification(translate('clickAddError'), translate('clickAddErrorDescription'), 'error');
    UDAErrorLogger.error("Unable save record click " + node.outerHTML);
>>>>>>> 23b76bdf
  }

  return;
};<|MERGE_RESOLUTION|>--- conflicted
+++ resolved
@@ -138,12 +138,8 @@
     }
     addNotification(translate('clickAdded'), translate('clickAddedDescription'), 'success');
   } else {
-<<<<<<< HEAD
-    // UDAErrorLogger.error("Unable save record click " + node.outerHTML);
-=======
     addNotification(translate('clickAddError'), translate('clickAddErrorDescription'), 'error');
     UDAErrorLogger.error("Unable save record click " + node.outerHTML);
->>>>>>> 23b76bdf
   }
 
   return;

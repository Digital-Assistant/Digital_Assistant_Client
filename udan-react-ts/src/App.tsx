/**
 * Author: Lakshman Veti
 * Type: App Component
 * Objective: To render content script
 */

import React, {useState, useEffect, useCallback, useRef} from "react";
import "./css/antd.css";
<<<<<<< HEAD
import "./css/UDAN.scss";
=======
// import "./css/UDAN.scss";
>>>>>>> 50ec008f
import "./App.scss";
// import "./css/custom.scss";
import {Button, Spin} from "antd";
import {fetchSearchResults} from "./services/searchService";
import {login} from "./services/authService";
import _ from "lodash";
import {
  squeezeBody,
  setToStore,
  getFromStore,
  postRecordSequenceData,
} from "./util";
import {CONFIG} from "./config";
import UdanMain from "./components/UdanMain";
import {Toggler} from "./components/layout/common";
import Header from "./components/layout/Header";
import Body from "./components/layout/Body";
import Footer from "./components/layout/Footer";
import useInterval from "react-useinterval";
import keycloak from './config/keycloak';
import {off, on, trigger} from "./util/events";
import {UserDataContext} from "./providers/UserDataContext";
import {AppConfig} from "./config/AppConfig";
import {CustomConfig} from "./config/CustomConfig";

// adding global variable declaration for exposing react custom configuration
global.UDAPluginSDK = AppConfig;
global.UDAGlobalConfig = CustomConfig;

declare global {
  interface Window {
    isRecording: boolean;
    domJSON: any;
  }
}


function App() {
  const [isRecording, setIsRecording] = useState<boolean>(
      (getFromStore(CONFIG.RECORDING_SWITCH_KEY, true) == "true") || false
  );
  const [hide, setHide] = useState<boolean>(!isRecording);
  const [showLoader, setShowLoader] = useState<boolean>(true);
  const [showSearch, setShowSearch] = useState<boolean>(true);
  const [showRecord, setShowRecord] = useState<boolean>(false);
  const [playDelay, setPlayDelay] = useState<string>("off");
  const [isPlaying, setIsPlaying] = useState<string>(getFromStore(CONFIG.RECORDING_IS_PLAYING, true) || "off");
  const [manualPlay, setManualPlay] = useState<string>(getFromStore(CONFIG.RECORDING_MANUAL_PLAY, true) || "off");
  const [searchKeyword, setSearchKeyword] = useState<string>('');
  const [searchResults, setSearchResults] = useState<any>([]);
  const [page, setPage] = useState<number>(1);
  const [refetchSearch, setRefetchSearch] = useState<string>("off");
  const [recSequenceData, setRecSequenceData] = useState<any>([]);
  const [recordSequenceDetailsVisibility, setRecordSequenceDetailsVisibility] = useState<boolean>(false);
  const [selectedRecordingDetails, setSelectedRecordingDetails] = useState<any>(getFromStore(CONFIG.SELECTED_RECORDING, false) || false);

  /**
   * keycloak integration
   */
  const [authenticated, setAuthenticated] = useState(false);
  const [userSessionData, setUserSessionData] = useState(null);
  const [invokeKeycloak, setInvokeKeycloak] = useState(false);

  const previousSearchKeyword = useRef('');

  const config = global.UDAGlobalConfig;

  useEffect(() => {
    // getSearchResults();
  }, [config]);


  useEffect(() => {
    if (invokeKeycloak) {
      let userSessionData = getFromStore(CONFIG.UDAKeyCloakKey, false);
      if (userSessionData) {
        setUserSessionData(userSessionData);
        setAuthenticated(true);
      } else {
        console.log('token not found');
      }
    }
  }, [invokeKeycloak, userSessionData]);

  useEffect(() => {
    if (invokeKeycloak) {
      if (!keycloak.authenticated && !userSessionData && !authenticated) {
        keycloak.init({}).then(auth => {
          setAuthenticated(auth);
          if (keycloak.authenticated) {
            let userData: any = {
              token: keycloak.token,
              refreshToken: keycloak.refreshToken,
              id: keycloak.subject,
              authenticated: auth,
              idToken: keycloak.idToken
            };
            setToStore(userData, CONFIG.UDAKeyCloakKey, false);
            setUserSessionData(userData);
            trigger("CreateUDASessionData", {
              detail: {action: 'createSession', data: userData},
              bubbles: false,
              cancelable: false
            });
          }
        }).catch((e) => {
          console.log(e);
        });
      } else {
        keycloak.init({
          token: userSessionData.authdata.token,
          refreshToken: userSessionData.authdata.refreshToken,
          idToken: userSessionData.authdata.idToken
        }).then(auth => {
          setAuthenticated(auth);
        });
      }
    }
  }, [keycloak, userSessionData, invokeKeycloak]);

  /**
   * User authentication implementation
   *
   */
  const openUDAPanel = () => {
    if (!_.isEmpty(selectedRecordingDetails)) {
      if (isPlaying == "on") {
        setTimeout(() => {
          setPlayDelay("on");
        }, 2000);
      }
      togglePanel();
      offSearch();
      setRecordSequenceDetailsVisibility(true);
    } else if (isRecording) {
      offSearch();
    } else {
      setShowSearch(true);
    }
  };

  const createSession = useCallback((data) => {
    setToStore(data.detail.data, CONFIG.USER_AUTH_DATA_KEY, true);
    setAuthenticated(true);
    setUserSessionData(data.detail.data);
    openUDAPanel();
  }, []);

  const authenticationError = useCallback((data) => {
    if (data.detail.data === 'login') {
      setInvokeKeycloak(true);
    }
  }, []);

  useEffect(() => {
    let userSessionData = getFromStore(CONFIG.USER_AUTH_DATA_KEY, false);
    if (!userSessionData) {
      trigger("RequestUDASessionData", {detail: {data: "getusersessiondata"}, bubbles: false, cancelable: false});
    } else {
      setUserSessionData(userSessionData);
      setAuthenticated(true);
      openUDAPanel();
      if (userSessionData.authenticationsource === 'keycloak') {
        setInvokeKeycloak(true);
      } else {
        setAuthenticated(true);
      }
    }

    on("UDAUserSessionData", createSession);
    on("UDAAuthenticatedUserSessionData", createSession);
    on("UDAAlertMessageData", authenticationError);

    return () => {
      off("UDAUserSessionData", createSession);
      off("UDAAuthenticatedUserSessionData", createSession);
      off("UDAAlertMessageData", authenticationError);
    }
  }, []);

  useEffect(() => {
    window.isRecording = isRecording;
    setToStore(isRecording, CONFIG.RECORDING_SWITCH_KEY, true);
  }, [isRecording]);

  useEffect(() => {
    getSearchResults()
  },[]);

  useEffect(() => {
    if(searchKeyword !== previousSearchKeyword.current) {
      previousSearchKeyword.current = searchKeyword;
      getSearchResults();
    }

    if (refetchSearch === "on") {
      getSearchResults();
      setRefetchSearch("off");
    }
  }, [searchKeyword, refetchSearch]);

  /**
   * Sync data with storage
   */
  useInterval(() => {
    setRecSequenceData(getFromStore(CONFIG.RECORDING_SEQUENCE, false));
  }, CONFIG.SYNC_INTERVAL);

  /**
   * Toggle right side panel visibility
   */
  const togglePanel = () => {
    setHide(!hide);
    squeezeBody(!hide);
  };

  const offSearch = () => {
    setRefetchSearch('off');
    setShowSearch(false);
    setShowLoader(false);
  };

  /**
   * HTTP search results service call
   * @param _page
   */
  const getSearchResults = async (_page = 1) => {
    /*if(isRecording || !_.isEmpty(selectedRecordingDetails)){
      offSearch();
      return;
    }*/
    setShowLoader(true);
    const _searchResults = await fetchSearchResults({
      keyword: searchKeyword,
      page,
      domain: encodeURI(window.location.host),
      additionalParams: (CustomConfig.enablePermissions) ? encodeURI(JSON.stringify(CustomConfig.permissions)) : null,
    });
    setPage(_page);
    setTimeout(() => setShowLoader(false), 500);
    setSearchResults([..._searchResults]);
  };

  /**to enable record sequence card/container */
  const recordSequence = () => {
    playHandler("off");
    setIsRecording(true);
    setShowRecord(false);
    setRefetchSearch('');
    setShowSearch(false);
  };

  /**common cancel button handler */
  const cancel = () => {
    setIsRecording(false);
    setShowRecord(false);
    setRecordSequenceDetailsVisibility(false);
    playHandler("off");
    setManualPlay("off");
    setToStore("off", CONFIG.RECORDING_MANUAL_PLAY, true);
    setToStore([], CONFIG.RECORDING_SEQUENCE, false);
    setToStore({}, CONFIG.SELECTED_RECORDING, false);
    setSelectedRecordingDetails({});
    setRefetchSearch('on');
    setShowSearch(true);
    if (window.udanSelectedNodes) window.udanSelectedNodes = [];
  };

  /**
   * To handle record / cancel buttons
   * @param type
   * @param data
   */
  const recordHandler = async (type: string, data?: any) => {
    switch (type) {
      case "submit":
        await postRecordSequenceData({...data});
        await setSearchKeyword("");
        break;
      case "cancel":
        break;
    }
    setRefetchSearch('on');
    setShowSearch(true);
    cancel();
  };

  /**
   * common toggle callback function
   * @param hideFlag
   * @param type
   */
  const toggleHandler = (hideFlag: boolean, type: string) => {
    if (type == "footer") {
      setRefetchSearch('off');
      setShowSearch(false);
      setToStore([], CONFIG.RECORDING_SEQUENCE, false);
      setShowRecord(hideFlag);
    } else togglePanel();
  };

  /**
   * to handle record button
   * @param flag
   */
  const showRecordHandler = (flag: boolean) => {
    setRefetchSearch('');
    setShowSearch(false);
    setManualPlay("off");
    setToStore("off", CONFIG.RECORDING_MANUAL_PLAY, true);
    playHandler("off");
    setShowRecord(flag);
  };

  /**
   * common toggle function based on card type
   * @returns
   * @param card
   */
  const toggleContainer = (card: string) => {
    if (card == "record-button") {
      return (
          showRecord === true && isRecording === false && !recSequenceData?.length
      );
    } else if (card == "record-seq") {
      return (
          isRecording === true && showRecord === false && !recSequenceData?.length
      );
    } else if (card == "recorded-data") {
      return recSequenceData && recSequenceData?.length > 0;
    } else if (card == "search-results") {
      return (
          isRecording === false &&
          showRecord === false &&
          recordSequenceDetailsVisibility === false
      );
    }
  };

  /**
   * Show recording details card
   * @param data
   */
  const showRecordingDetails = (data: any) => {
    playHandler("off")
    setRefetchSearch('');
    setShowSearch(false);
    setSelectedRecordingDetails({...data});
    setRecordSequenceDetailsVisibility(true);
  };

  /**
   * Recording play handler callback
   * @param status
   */
  const playHandler = (status: string) => {
    setPlayDelay(status);
    setIsPlaying(status);
    setToStore(status, CONFIG.RECORDING_IS_PLAYING, true);
  };

  return (
      <UserDataContext.Provider value={userSessionData}>
        <div
            className="udan-main-panel"
            style={{display: hide ? "none" : "block", position: "relative"}}
        >
          <div id="uda-html-container">
            <div id="uda-html-content" className="uda_exclude">
              <div>
                <div className="uda-page-right-bar uda_exclude">
                  {authenticated &&
                      <>
                          <Header
                              setSearchKeyword={setSearchKeyword}
                              searchKeyword={searchKeyword}
                              toggleFlag={hide}
                              toggleHandler={toggleHandler}
                          />
                          <Body
                              content={
                                <>
                                  {showLoader && <Spin tip="Loading..."/>}

                                  <UdanMain.RecordButton
                                      recordHandler={showRecordHandler}
                                      cancelHandler={cancel}
                                      recordSeqHandler={recordSequence}
                                      recordButtonVisibility={toggleContainer(
                                          "record-button"
                                      )}
                                      config={global.UDAGlobalConfig}
                                  />

                                  <UdanMain.RecordSequence
                                      cancelHandler={cancel}
                                      recordSequenceVisibility={toggleContainer("record-seq")}
                                  />

                                  {!showLoader && showSearch && (
                                      <UdanMain.SearchResults
                                          data={searchResults}
                                          showDetails={showRecordingDetails}
                                          visibility={toggleContainer("search-results")}
                                          addRecordHandler={setShowRecord}
                                          searchKeyword={searchKeyword}
                                          searchHandler={getSearchResults}
                                          page={page}
                                          config={global.UDAGlobalConfig}
                                      />
                                  )}

                                  <UdanMain.RecordedData
                                      isShown={toggleContainer("recorded-data")}
                                      data={recSequenceData}
                                      recordHandler={recordHandler}
                                      refetchSearch={setRefetchSearch}
                                      config={global.UDAGlobalConfig}
                                  />

                                  {recordSequenceDetailsVisibility &&
                                      <UdanMain.RecordSequenceDetails
                                          data={selectedRecordingDetails}
                                          recordSequenceDetailsVisibility={
                                              recordSequenceDetailsVisibility &&
                                              !isRecording &&
                                              !toggleContainer("record-button")
                                          }
                                          cancelHandler={cancel}
                                          playHandler={playHandler}
                                          isPlaying={playDelay}
                                          key={"rSD" + recordSequenceDetailsVisibility}
                                          config={global.UDAGlobalConfig}
                                      />
                                  }
                                </>
                              }
                          />
                          <Footer
                              toggleFlag={hide}
                              addRecordBtnStatus={showRecord}
                              toggleHandler={toggleHandler}
                              config={global.UDAGlobalConfig}
                          />
                      </>
                  }

                  {!authenticated && <>
                      <Button type="primary" className="uda_exclude" onClick={() => {
                        keycloak.login();
                      }}>Login</Button>
                  </>}
                </div>
              </div>
            </div>
          </div>
        </div>

        <Toggler toggleFlag={hide} toggleHandler={togglePanel}/>
      </UserDataContext.Provider>
  );
}

export default App;<|MERGE_RESOLUTION|>--- conflicted
+++ resolved
@@ -6,11 +6,7 @@
 
 import React, {useState, useEffect, useCallback, useRef} from "react";
 import "./css/antd.css";
-<<<<<<< HEAD
-import "./css/UDAN.scss";
-=======
 // import "./css/UDAN.scss";
->>>>>>> 50ec008f
 import "./App.scss";
 // import "./css/custom.scss";
 import {Button, Spin} from "antd";

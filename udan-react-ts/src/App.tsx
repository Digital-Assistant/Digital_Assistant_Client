--- conflicted
+++ resolved
@@ -17,12 +17,6 @@
   squeezeBody,
   setToStore,
   getFromStore,
-<<<<<<< HEAD
-  postRecordSequenceData,
-  addBodyEvents,
-=======
-
->>>>>>> 4e020e6f
 } from "./util";
 import {CONFIG} from "./config";
 import UdanMain from "./components/UdanMain";

--- conflicted
+++ resolved
@@ -6,10 +6,6 @@
  */
 
 import React from "react";
-<<<<<<< HEAD
-=======
-import "../css/App.scss";
->>>>>>> 6d678f24
 import {SearchResults } from "./SearchResults";
 import { RecordSequenceDetails } from "./RecordSequenceDetails";
 import { RecordSequence } from "./RecordSequence";

/**
 * Author: Lakshman Veti
 * Type: Component
 * Objective: To render recorded sequences
 * Associated Route/Usage: *
 */

import React, {useEffect, useState} from "react";
import {DeleteOutlined, InfoCircleOutlined,} from "@ant-design/icons";
import _ from "lodash";
import {getObjData, setToStore} from "../util";
import {postRecordSequenceData, profanityCheck, updateRecordClicks} from "../services/recordService";
import {CONFIG} from "../config";

import TSON from "typescript-json";
import {translate} from "../util/translation";
import {isInputNode} from "../util/checkNode";
import { left } from "@popperjs/core";

export interface MProps {
  sequenceName?: string;
  isShown?: boolean;
  hide?: () => void;
  data?: any;
  config?: any;
  refetchSearch?: Function;
  recordHandler?: Function;
  showLoader?: Function;
}

/**
 * To render recorded sequence elements
 * @returns HTML Elements
 */

export const RecordedData = (props: MProps) => {
  const [name, setName] = useState<string>("");
  const [labels, setLabels] = useState<any>([]);
  const [disableForm, setDisableForm] = useState<boolean>(false);
  const [recordData, setRecordData] = useState<any>(props.data || []);
  const [advBtnShow, setAdvBtnShow] = useState<boolean>(false);
  const [tmpPermissionsObj, setTmpPermissionsObj] = useState<any>({});
  const [inputAlert, setInputAlert] = useState<any>({});
  const [inputError, setInputError] = useState<any>({});
  const [tooltip, setToolTip] = useState<string>("");
  const [disableTooltipSubmitBtn, setDisableTooltipSubmitBtn] = useState<boolean>(false);

  useEffect(() => {
    setRecordData([...(props.data || [])]);
  }, [props.data]);

  /**
   * @param data
   */

  useEffect(() => {
    let permissions = {...props?.config?.permissions};
    setTmpPermissionsObj(permissions);
  }, [props.config.permissions]);

  const storeRecording = (data: any) => {
    setRecordData([...data]);
    setToStore(data, CONFIG.RECORDING_SEQUENCE, false);
  };

  const setEdit = (index: number) => {
    if (props.config.enableEditClickedName === true) {
      recordData[index].editable = true;
      storeRecording(recordData);
    }
  };

  const checkProfanity = async (keyword: any) => {
    if (!props.config.enableProfanity) return keyword.trim();
    const response: any = await profanityCheck(keyword);
    if (response.Terms && response.Terms.length > 0) {
      response.Terms.forEach(function (term) {
        keyword = keyword.replaceAll(term.Term, '');
      });
    }
    return keyword.trim();
  };

  /**check profanity for input text */
  const handleDebounceFn = async (index: number, inputValue: string) => {
    if (!validateInput(inputValue)) {
      setInputError({...inputError, clickedNodeName: true});
      return;
    } else {
      setInputError({...inputError, clickedNodeName: false});
    }
    recordData[index].clickednodename = inputValue;
    if (timer) {
      clearTimeout(timer);
      setTimer(null);
    }
    setTimer(
        setTimeout(async () => {
          let changedName: any = await checkProfanity(inputValue);
          delete recordData[index].profanity;
          setDisableForm(false);
          const _cloneRecObj = _.cloneDeep(props?.data?.[index]);
          if (_.isEmpty(_cloneRecObj)) return;
          const _objData: any = getObjData(_cloneRecObj?.objectdata);
          if (!_.isEmpty(_objData)) {
            setRecordData([...props?.data]);
            _objData.meta.displayText = changedName.trim();
            _cloneRecObj.objectdata = TSON.stringify(_objData);
            recordData[index].objectdata = TSON.stringify(_objData);
            storeRecording(recordData);
            await updateRecordClicks(_cloneRecObj);
          }
        }, CONFIG.DEBOUNCE_INTERVAL)
    );

  };

  const handleChange = (index: number) => async (event: any) => {
    if (props.config.enableEditClickedName === true) {
      recordData[index].clickednodename = event.target.value;
      await handleDebounceFn(index, event.target.value);
    }
  };

  const handlePersonal = (index: number) => async () => {
    await updatePersonalOrSkipPlay("isPersonal", index);
  };

  const handleSkipPlay = (index: number) => async () => {
    await updatePersonalOrSkipPlay("skipDuringPlay", index);
  };

  const updatePersonalOrSkipPlay = async (key: string, index: number) => {
    const _objData = getObjData(recordData[index]?.objectdata);
    if (_objData) {
      if (_objData.meta[key] === undefined) _objData.meta[key] = false;
      _objData.meta[key] = !_objData.meta[key];
      recordData[index].objectdata = TSON.stringify(_objData);
      storeRecording(recordData);
      await updateRecordClicks(recordData[index]);
    }
  };

  const addLabel = () => {
    labels.push({label: ""});
  };

  /**
   * remove added label
   * @param index
   */
  const removeLabel = (index: number) => {
    labels.splice(index, 1);
    setLabels([...labels]);
  };

  /**
   * cancel recording
   */
  const cancelRecording = () => {
    if (props.recordHandler) {
      props.recordHandler("cancel");
    }
    setToStore([], CONFIG.RECORDING_SEQUENCE, false);
  };

  /**
   * submit the clicked input record to backend
   */
  const submitRecording = async () => {

    if (name === "") {
      setInputAlert({...inputAlert, name: true});
      return false;
    }

    setDisableForm(true);
    props.showLoader(true);

    let _labels: any = [name];
    if (labels.length) {
      const _extraLabels = labels.map((label: any) => {
        if (label.label) {
          return label.label;
        }
      });
      _labels = [..._labels, ..._extraLabels];
    }

    const _payload: any = {
      name: TSON.stringify(_labels),
    };

    //if additional params available send them part of payload
    if (!_.isEmpty(tmpPermissionsObj)) _payload.additionalParams = tmpPermissionsObj;

    const instance = await postRecordSequenceData(_payload);
    if (instance && props?.refetchSearch) {
      setTimeout(()=>{
        props.refetchSearch("on");
      }, CONFIG.indexInterval);
    }

    if (props.recordHandler) props.recordHandler("cancel");
    setToStore(false, CONFIG.RECORDING_SWITCH_KEY, true);
    setToStore([], CONFIG.RECORDING_SEQUENCE, false);
  };

  const [timer, setTimer] = useState(null);

  /**
   * validate and update of first label
   * @param e
   */
  const onChange = async (e: any) => {
    setName(e.target.value);
    if (!validateInput(e.target.value)) {
      setInputError({...inputError, name: true})
      return;
    } else {
      setInputError({...inputError, name: false})
    }
    if (timer) {
      clearTimeout(timer);
      setTimer(null);
    }
    setTimer(
        setTimeout(async () => {
          let changedName: any = await checkProfanity(e.target.value);
          setName(changedName);
        }, CONFIG.DEBOUNCE_INTERVAL)
    );
  };

  /**
   * Validate and check profanity of label input
   * @param index
   */
  const onExtraLabelChange = (index: number) => async (e: any) => {
    let label: any;
    if (inputError['label' + index]) {
      label = inputError['label' + index];
    } else {
      inputError['label' + index] = {error: false};
      label = inputError['label' + index];
      setInputError({...inputError});
    }

    labels[index].label = e.target.value;
    setLabels([...labels]);
    if (!validateInput(e.target.value)) {
      label.error = true;
      inputError['label' + index] = label;
      setInputError({...inputError})
      return;
    } else {
      label.error = false;
      inputError['label' + index] = label;
      setInputError({...inputError});
    }
    if (timer) {
      clearTimeout(timer);
      setTimer(null);
    }
    setTimer(
        setTimeout(async () => {
          labels[index].label = await checkProfanity(e.target.value);
          setLabels([...labels]);
        }, CONFIG.DEBOUNCE_INTERVAL)
    );
  };

  /**
   * Validate input of given string
   * @param value
   */
  const validateInput = (value) => {
    let validateCondition = new RegExp("^[0-9A-Za-z _.-]+$");
    return (validateCondition.test(value));
  }

  /**
   * validate input change of tooltip
   * @param e
   */
  const onChangeTooltip = async (e: any) => {
    setToolTip(e.target.value);
    if (!validateInput(e.target.value)) {
      setInputError({...inputError, tooltip: true})
      return;
    } else {
      setInputError({...inputError, tooltip: false})
    }
    if (timer) {
      clearTimeout(timer);
      setTimer(null);
    }
    setTimer(
        setTimeout(async () => {
          let changedName: any = await checkProfanity(e.target.value);
          setToolTip(changedName);
        }, CONFIG.DEBOUNCE_INTERVAL)
    );
  };

  /**
   * Add custom tooltip to the clicked element
   * @param key
   * @param index
   */
  const updateTooltip = async (key: string, index: number) => {
    props.showLoader(true);
    setDisableTooltipSubmitBtn( true);
    const _objData = getObjData(recordData[index]?.objectdata);
    if (_objData) {
      if (_objData.meta[key] === undefined) _objData.meta[key] = tooltip;
      _objData.meta[key] = tooltip
      recordData[index].objectdata = TSON.stringify(_objData);
      storeRecording(recordData);
      await updateRecordClicks(recordData[index]);
    }
    setDisableTooltipSubmitBtn( false);
    props.showLoader(false);
  };

  const renderData = () => {
    if (!props.isShown) return;
    else
      return recordData?.map((item: any, index: number) => {
        let objectData = getObjData(item?.objectdata);
        return (
            <li
                className="uda-recorded-label-editable completed"
                key={`rec-seq-${index}`}
            >
              <div
                  className="flex-card flex-center"
                  style={{alignItems: "center"}}
              >
                {recordData?.length - 1 != index &&
                    <span id="uda-display-clicked-text" style={{flex: 2}}>
                        {(objectData.meta.hasOwnProperty('displayText'))?objectData.meta.displayText:item.clickednodename}
                    </span>
                }
                {recordData?.length - 1 === index && (
                  <span id="uda-display-clicked-text" style={{flex: 2}}>
                    <input
                        type="text"
                        id="uda-edited-name"
                        name="uda-edited-name"
                        className={`uda-form-input uda_exclude ${
                            !item.editable ? "non-editable" : ""
                        } ${item.profanity ? "profanity" : ""}`}
                        placeholder="Enter Name"
                        // onChange={onLabelChange(index)}
                        onChange={handleChange(index)}
                        readOnly={!item.editable}
                        style={{width: "85%! important"}}
                        // onKeyDown={handleLabelChange(index)}
                        onClick={() => {
                          setEdit(index);
                        }}
                        value={(objectData.meta.hasOwnProperty('displayText'))?objectData.meta.displayText:item.clickednodename}
                    />
                    {inputError.clickednodename && <span className={`uda-alert`}> {translate('inputError')}</span>}
                  </span>
                )}
                <br/>
              </div>

              {recordData?.length - 1 === index && (
                  <>
                    {props.config.enableSkipDuringPlay &&
                        <>
                            <div className="flex-card flex-vcenter small-text">
                                <input
                                    type="checkbox"
                                    id="UDA-skip-duringPlay"
                                    className="uda-checkbox flex-vcenter uda_exclude"
                                    value={(objectData.meta.hasOwnProperty('skipDuringPlay') && objectData.meta.skipDuringPlay) ? 1 : 0}
                                    checked={(objectData.meta.hasOwnProperty('skipDuringPlay') && objectData.meta.skipDuringPlay)}
                                    onChange={handleSkipPlay(index)}
                                />
                                <label className="uda-checkbox-label">Skip during play</label>
                                <span
                                    className="info-icon"
                                    title={translate('skipInfo')}
                                >
                                  <InfoCircleOutlined/>
                                </span>
                            </div>
                        </>
                    }
                    <>
                      <div className="flex-card flex-vcenter small-text">
                        <input
                            type="checkbox"
                            id="isPersonal"
                            className="uda-checkbox uda_exclude"
                            value={(objectData.meta.hasOwnProperty('isPersonal') && objectData.meta.isPersonal) ? 1 : 0}
                            checked={(objectData.meta.hasOwnProperty('isPersonal') && objectData.meta.isPersonal)}
                            onChange={handlePersonal(index)}
                        />
<<<<<<< HEAD
                        <label className="uda-checkbox-label">{translate('personalInfoLabel')}</label>
=======
                        <label className="uda-checkbox-label">Personal Information</label>
>>>>>>> e915c8ea
                        <span
                            className="info-icon"
                            title={translate('personalInfoTooltip')}
                        >
                        <InfoCircleOutlined/>
                      </span>
                      </div>
                    </>
                    {(props.config.enableTooltip === true && isInputNode(objectData.node)) &&
                        <>
                            <div className="uda-recording uda_exclude" style={{textAlign: "center"}}>
                                <input type="text" id="uda-edited-tooltip" name="uda-edited-tooltip"
                                       className="uda-form-input uda_exclude" placeholder={translate('toolTipPlaceHolder')}
                                       style={{width: "68% !important"}} onChange={onChangeTooltip} value={(tooltip)? tooltip: (objectData.meta?.tooltipInfo)} />
                              {inputError.tooltip && <span className={`uda-alert`}> {translate('inputError')}</span>}
                                <span>
<<<<<<< HEAD
                                  <button className={`uda-tutorial-btn uda_exclude ${(disableTooltipSubmitBtn) ? "disabled" : ""}`} style={{color: "#fff"}}
=======
                                  <button className="uda-tutorial-btn uda_exclude" style={{color: "#fff", marginTop:"10px"}}
>>>>>>> e915c8ea
                                          id="uda-tooltip-save"
                                          disabled={disableTooltipSubmitBtn}
                                          onClick={async () => {
                                            await updateTooltip('tooltipInfo', index)
                                          }}>{translate('submitTooltip')}</button>
                                </span>
                            </div>
                        </>
                    }
                  </>
              )}
            </li>
        );
      });
  };

  const toggleAdvanced = () => {
    setAdvBtnShow(!advBtnShow);
  };

  const handlePermissions = (obj: any) => () => {
    let permissions = tmpPermissionsObj;
    if (permissions[obj.key]) {
      delete permissions[obj.key];
    } else {
      permissions[obj.key] = obj[obj.key];
    }
    setTmpPermissionsObj({...permissions});
  };

  const displayKeyValue = (key: string, value: any) => {
    return <span>{key}:{value}</span>
  };

  return props?.isShown ? (
      <div className="uda-card-details">
        <h5>Recorded Sequence</h5>
        <hr style={{border: "1px solid #969696", width: "100%"}}/>
        <ul className="uda-recording" id="uda-recorded-results">
          {renderData()}
        </ul>
        <hr style={{border: "1px solid #969696", width: "100%"}}/>
        <div style={{textAlign: "left"}}>
          <input
              type="text"
              id="uda-recorded-name"
              name="uda-save-recorded[]"
              className={`uda-form-input uda_exclude`}
              placeholder="Enter Label"
              onChange={onChange}
              value={name}
          />
          {inputAlert.name && <span className={`uda-alert`}> {translate('inputMandatory')}</span>}
          {inputError.name && <span className={`uda-alert`}> {translate('inputError')}</span>}
          <div id="uda-sequence-names">
            {labels?.map((item: any, index: number) => {
              return (
                  <div key={`label-${index}`}>
                    <div className="flex-card flex-center">
                      <input
                          type="text"
                          id="uda-recorded-name"
                          name="uda-save-recorded[]"
                          className={`uda-form-input uda-form-input-reduced uda_exclude ${
                              item.profanity ? "profanity" : ""
                          }`}
                          placeholder="Enter Label"
                          onChange={onExtraLabelChange(index)}
                          value={item.label}
                      />
                      <button
                          className="delete-btn uda-remove-row uda_exclude"
                          style={{color: "white", width: 40, marginLeft: 16}}
                          onClick={() => removeLabel(index)}
                      >
                        <DeleteOutlined/>
                      </button>
                    </div>
                    <div className="flex-card flex-center">
                      {(inputError['label' + index] && inputError['label' + index].error) &&
                          <span className={`uda-alert`}> {translate('inputError')}</span>}
                    </div>
                  </div>
              );
            })}
          </div>

          <div style={{marginBottom: "10px", padding: "20px 0"}}>
            <button className="add-btn uda_exclude" onClick={() => addLabel()}>
              + Add Label
            </button>
          </div>

          {props?.config?.enablePermissions && (
              <div id="uda-permissions-section" style={{padding: "30px 0px"}}>
                <div>
                  <button
                      className="add-btn uda_exclude"
                      onClick={() => toggleAdvanced()}
                  >
                    {advBtnShow ? "Hide Permissions" : "Show Permissions"}
                  </button>
                </div>

                {
                    advBtnShow &&
                    <div>
                      {Object.entries(props?.config?.permissions).map(([key, value]) => {
                        return <div key={key}>
                          <input
                              type="checkbox"
                              id="uda-recorded-name"
                              className="uda_exclude"
                              checked={tmpPermissionsObj[key] !== undefined}
                              onChange={handlePermissions({[key]: value, key})}
                          />
                          {displayKeyValue(key, value)}
                        </div>
                      })
                      }
                    </div>
                }
              </div>
          )}

          <div
              className="flex-card flex-center"
              style={{clear: "both", marginTop: 50}}
          >
            <div className="flex-card flex-start" style={{flex: 1}}>
              <button
                  className="uda-record-btn uda_exclude"
                  onClick={()=>{cancelRecording()}}
                  style={{flex: 1}}
                  disabled={disableForm}
              >
                <span className="uda_exclude">{translate('cancelRecording')}</span>
              </button>
            </div>
            <div className="flex-card flex-end" style={{flex: 1}}>
              <button
                  className={`uda-tutorial-btn uda_exclude ${
                      disableForm ? "disabled" : ""
                  }`}
                  onClick={() => submitRecording()}
                  disabled={disableForm}
                  
                  style={{ flex: 1, marginLeft: "5px" }}
              >
                {translate('submitButton')}
              </button>
            </div>
          </div>
        </div>
      </div>
  ) : null;
};<|MERGE_RESOLUTION|>--- conflicted
+++ resolved
@@ -401,11 +401,7 @@
                             checked={(objectData.meta.hasOwnProperty('isPersonal') && objectData.meta.isPersonal)}
                             onChange={handlePersonal(index)}
                         />
-<<<<<<< HEAD
                         <label className="uda-checkbox-label">{translate('personalInfoLabel')}</label>
-=======
-                        <label className="uda-checkbox-label">Personal Information</label>
->>>>>>> e915c8ea
                         <span
                             className="info-icon"
                             title={translate('personalInfoTooltip')}
@@ -422,11 +418,7 @@
                                        style={{width: "68% !important"}} onChange={onChangeTooltip} value={(tooltip)? tooltip: (objectData.meta?.tooltipInfo)} />
                               {inputError.tooltip && <span className={`uda-alert`}> {translate('inputError')}</span>}
                                 <span>
-<<<<<<< HEAD
-                                  <button className={`uda-tutorial-btn uda_exclude ${(disableTooltipSubmitBtn) ? "disabled" : ""}`} style={{color: "#fff"}}
-=======
-                                  <button className="uda-tutorial-btn uda_exclude" style={{color: "#fff", marginTop:"10px"}}
->>>>>>> e915c8ea
+                                  <button className={`uda-tutorial-btn uda_exclude ${(disableTooltipSubmitBtn) ? "disabled" : ""}`} style={{color: "#fff", marginTop:"10px}}
                                           id="uda-tooltip-save"
                                           disabled={disableTooltipSubmitBtn}
                                           onClick={async () => {
@@ -573,7 +565,7 @@
                   }`}
                   onClick={() => submitRecording()}
                   disabled={disableForm}
-                  
+
                   style={{ flex: 1, marginLeft: "5px" }}
               >
                 {translate('submitButton')}

/**
 * Author: Lakshman Veti
 * Type: Component
 * Objective: To render recorded sequences
 * Associated Route/Usage: *
 */

import React, {useEffect, useState} from "react";
import {
  InfoCircleOutlined,
  DeleteOutlined,
} from "@ant-design/icons";
<<<<<<< HEAD
import _, { debounce } from "lodash";
import { setToStore, postRecordSequenceData, getObjData } from "../util";
import { updateRecordClicks, profanityCheck } from "../services/recordService";
import { CONFIG } from "../config";
import SelectedElement from "./SelectedElement";
=======
import _ from "lodash";
import {setToStore, postRecordSequenceData, getObjData} from "../util";
import {updateRecordClicks, profanityCheck} from "../services/recordService";
import {CONFIG} from "../config";

import TSON from "typescript-json";
import {translate} from "../util/translation";
>>>>>>> f81b7364

export interface MProps {
  sequenceName?: string;
  isShown?: boolean;
  hide?: () => void;
  data?: any;
  config?: any;
  refetchSearch?: Function;
  recordHandler?: Function;
}

/**
 * To render recorded sequence elements
 * @returns HTML Elements
 */

export const RecordedData = (props: MProps) => {
  const [name, setName] = React.useState<string>("");
  const [labels, setLabels] = React.useState<any>([]);
  const [disableForm, setDisableForm] = React.useState<boolean>(false);
  const [recordData, setRecordData] = React.useState<any>(props.data || []);
  const [advBtnShow, setAdvBtnShow] = React.useState<boolean>(false);
  const [tmpPermissionsObj, setTmpPermissionsObj] = useState<any>({});
  const [inputAlert, setInputAlert] = useState<any>({});
  const [inputError, setInputError] = useState<any>({});
  const [tooltip, setToolTip] = React.useState<string>("");

  useEffect(() => {
    setRecordData([...(props.data || [])]);
  }, [props.data]);

  /**
   * @param data
   */

  useEffect(() => {
    let permissions = {...props?.config?.PERMISSIONS};
    setTmpPermissionsObj(permissions);
  }, [props.config.PERMISSIONS]);

  const storeRecording = (data: any) => {
    setRecordData([...data]);
    setToStore(data, CONFIG.RECORDING_SEQUENCE, false);
  };

  const setEdit = (index: number) => {
    if (CONFIG.enableEditClickedName === true) {
      recordData[index].editable = true;
      storeRecording(recordData);
    }
  };

  const checkProfanity = async (keyword: any) => {
    if (!CONFIG.profanity.enabled) return keyword.trim();
    const response: any = await profanityCheck(keyword);
    if (response.Terms && response.Terms.length > 0) {
      response.Terms.forEach(function (term) {
        keyword = keyword.replaceAll(term.Term, '');
      });
    }
    return keyword.trim();
  };

  /**check profanity for input text */
  const handleDebounceFn = async (index: number, inputValue: string) => {
    if (!validateInput(inputValue)) {
      setInputError({...inputError, clickedNodeName: true});
      return;
    } else {
      setInputError({...inputError, clickedNodeName: false});
    }
    recordData[index].clickednodename = inputValue;
    if (timer) {
      clearTimeout(timer);
      setTimer(null);
    }
    setTimer(
        setTimeout(async () => {
          let changedName: any = await checkProfanity(inputValue);
          // recordData[index].clickednodename = changedName.trim();
          delete recordData[index].profanity;
          setDisableForm(false);
          const _cloneRecObj = _.cloneDeep(props?.data?.[index]);
          if (_.isEmpty(_cloneRecObj)) return;
          const _objData: any = getObjData(_cloneRecObj?.objectdata);
          if (!_.isEmpty(_objData)) {
            setRecordData([...props?.data]);
            _objData.meta.displayText = changedName.trim();
            _cloneRecObj.objectdata = TSON.stringify(_objData);
            recordData[index].objectdata = TSON.stringify(_objData);
            storeRecording(recordData);
            await updateRecordClicks(_cloneRecObj);
          }
        }, CONFIG.DEBOUNCE_INTERVAL)
    );

  };

  const handleChange = (index: number) => async (event: any) => {
    // debounceFn(index, event.target.value);
    if (CONFIG.enableEditClickedName === true) {
      recordData[index].clickednodename = event.target.value;
      await handleDebounceFn(index, event.target.value);
    }
  };

  const handlePersonal = (index: number) => (event: any) => {
    updatePersonalOrSkipPlay("isPersonal", index);
  };

  const handleSkipPlay = (index: number) => (event: any) => {
    updatePersonalOrSkipPlay("skipDuringPlay", index);
  };

  const updatePersonalOrSkipPlay = (key: string, index: number) => {
    const _objData = getObjData(recordData[index]?.objectdata);
    if (_objData) {
      if (_objData.meta[key] === undefined) _objData.meta[key] = false;
      _objData.meta[key] = !_objData.meta[key];
      recordData[index].objectdata = TSON.stringify(_objData);
      storeRecording(recordData);
      updateRecordClicks(recordData[index]);
    }
  };

  const addLabel = () => {
    labels.push({label: ""});
  };

  /**
   * remove added label
   * @param index
   */
  const removeLabel = (index: number) => {
    labels.splice(index, 1);
    setLabels([...labels]);
  };

  /**
   * cancel recording
   */
  const cancelRecording = () => {
    if (props.recordHandler) props.recordHandler("cancel");
    setToStore([], CONFIG.RECORDING_SEQUENCE, false);
  };

  /**
   * submit the clicked input record to backend
   */
  const submitRecording = async () => {

    if (name === "") {
      setInputAlert({...inputAlert, name: true});
      return false;
    }

    let _labels: any = [name];
    if (labels.length) {
      const _extraLabels = labels.map((label: any) => {
        if (label.label) {
          return label.label;
        }
      });
      _labels = [..._labels, ..._extraLabels];
    }

    const _payload: any = {
      name: TSON.stringify(_labels),
    };

    //if additional params available send them part of payload
    if (!_.isEmpty(tmpPermissionsObj)) _payload.additionalParams = tmpPermissionsObj;

    const instance = await postRecordSequenceData(_payload);
    if (instance && props?.refetchSearch) {
      props.refetchSearch("on");
    }

    if (props.recordHandler) props.recordHandler("cancel");
    setToStore(false, CONFIG.RECORDING_SWITCH_KEY, true);
    setToStore([], CONFIG.RECORDING_SEQUENCE, false);
  };

  const [timer, setTimer] = useState(null);

  /**
   * validate and update of first label
   * @param e
   */
  const onChange = async (e: any) => {
    setName(e.target.value);
    if (!validateInput(e.target.value)) {
      setInputError({...inputError, name: true})
      return;
    } else {
      setInputError({...inputError, name: false})
    }
    if (timer) {
      clearTimeout(timer);
      setTimer(null);
    }
    setTimer(
        setTimeout(async () => {
          let changedName: any = await checkProfanity(e.target.value);
          setName(changedName);
        }, CONFIG.DEBOUNCE_INTERVAL)
    );
  };

  /**
   * Validate and check profanity of label input
   * @param index
   */
  const onExtraLabelChange = (index: number) => async (e: any) => {
    let label: any;
    if (inputError['label' + index]) {
      label = inputError['label' + index];
    } else {
      inputError['label' + index] = {error: false};
      label = inputError['label' + index];
      setInputError({...inputError});
    }

    labels[index].label = e.target.value;
    setLabels([...labels]);
    if (!validateInput(e.target.value)) {
      label.error = true;
      inputError['label' + index] = label;
      setInputError({...inputError})
      return;
    } else {
      label.error = false;
      inputError['label' + index] = label;
      setInputError({...inputError});
    }
    if (timer) {
      clearTimeout(timer);
      setTimer(null);
    }
    setTimer(
        setTimeout(async () => {
          let changedName: any = await checkProfanity(e.target.value);
          labels[index].label = changedName;
          setLabels([...labels]);
        }, CONFIG.DEBOUNCE_INTERVAL)
    );
  };

  /**
   * Validate input of given string
   * @param value
   */
  const validateInput = (value) => {
    let validateCondition = new RegExp("^[0-9A-Za-z _.-]+$");
    return (validateCondition.test(value));
  }

  /**
   * validate input change of tooltip
   * @param e
   */
  const onChangeTooltip = async (e: any) => {
    setToolTip(e.target.value);
    if (!validateInput(e.target.value)) {
      setInputError({...inputError, tooltip: true})
      return;
    } else {
      setInputError({...inputError, tooltip: false})
    }
    if (timer) {
      clearTimeout(timer);
      setTimer(null);
    }
    setTimer(
        setTimeout(async () => {
          let changedName: any = await checkProfanity(e.target.value);
          setToolTip(changedName);
        }, CONFIG.DEBOUNCE_INTERVAL)
    );
  };

  /**
   * Add custom tooltip to the clicked element
   * @param key
   * @param index
   */
  const updateTooltip = async (key: string, index: number) => {
    const _objData = getObjData(recordData[index]?.objectdata);
    if (_objData) {
      if (_objData.meta[key] === undefined) _objData.meta[key] = tooltip;
      _objData.meta[key] = tooltip
      recordData[index].objectdata = TSON.stringify(_objData);
      storeRecording(recordData);
      await updateRecordClicks(recordData[index]);
    }
  };

  const renderData = () => {
    if (!props.isShown) return;
    else
      return recordData?.map((item: any, index: number) => {
        return (
            <li
                className="uda-recorded-label-editable completed"
                key={`rec-seq-${index}`}
            >
              <div
                  className="flex-card flex-center"
                  style={{alignItems: "center"}}
              >
                <span id="uda-display-clicked-text" style={{flex: 2}}>
                  <input
                      type="text"
                      id="uda-edited-name"
                      name="uda-edited-name"
                      className={`uda-form-input ${
                          !item.editable ? "non-editable" : ""
                      } ${item.profanity ? "profanity" : ""}`}
                      placeholder="Enter Name"
                      // onChange={onLabelChange(index)}
                      onChange={handleChange(index)}
                      readOnly={!item.editable}
                      style={{width: "85%! important"}}
                      // onKeyDown={handleLabelChange(index)}
                      onClick={() => {
                        setEdit(index);
                      }}
                      value={item.clickednodename}
                  />
                  {inputError.clickednodename && <span className={`uda-alert`}> {translate('inputError')}</span>}
                </span>
                <br/>
              </div>

<<<<<<< HEAD
                <div className="flex-card flex-vcenter small-text">
                  <input
                    type="checkbox"
                    id="isPersonal"
                    checked={getObjData(item?.objectdata)?.meta?.isPersonal}
                    onClick={handlePersonal(index)}
                  />
                  <label>Personal Information</label>
                  <span
                    className="info-icon"
                    title="select this box if this field / text contains personal information like name / username. We need to ignore personal information while processing."
                  >
                    <InfoCircleOutlined />
                  </span>
                </div>
                <SelectedElement data={item}/>
              </>
            )}
          </li>
=======
              {recordData?.length - 1 === index && (
                  <>
                    <div className="flex-card flex-vcenter small-text">
                      <input
                          type="checkbox"
                          id="UDA-skip-duringPlay"
                          className="uda-checkbox flex-vcenter"
                          checked={getObjData(item?.objectdata)?.meta?.skipDuringPlay}
                          onClick={handleSkipPlay(index)}
                      />
                      <label className="uda-checkbox-label">Skip during play</label>
                      <span
                          className="info-icon"
                          title="Select this box if this field / text is not required to navigate while processing."
                      >
                        <InfoCircleOutlined/>
                      </span>
                    </div>

                    <div className="flex-card flex-vcenter small-text">
                      <input
                          type="checkbox"
                          id="isPersonal"
                          checked={getObjData(item?.objectdata)?.meta?.isPersonal}
                          onClick={handlePersonal(index)}
                      />
                      <label>Personal Information</label>
                      <span
                          className="info-icon"
                          title="select this box if this field / text contains personal information like name / username. We need to ignore personal information while processing."
                      >
                        <InfoCircleOutlined/>
                      </span>
                    </div>

                    {CONFIG.enableTooltipAddition === true &&
                        <>
                            <div className="uda-recording" style={{textAlign: "center"}}>
                                <input type="text" id="uda-edited-tooltip" name="uda-edited-tooltip"
                                       className="uda-form-input" placeholder="Custom Tooltip (Optional)"
                                       style={{width: "68% !important"}} onChange={onChangeTooltip} value={tooltip}/>
                              {inputError.tooltip && <span className={`uda-alert`}> {translate('inputError')}</span>}
                                <span>
                              <button className="delete-btn" style={{color: "#fff"}} id="uda-tooltip-save"
                                      onClick={() => {
                                        updateTooltip('tooltipInfo', index)
                                      }}>Save</button>
                            </span>
                            </div>
                        </>
                    }
                  </>
              )}
            </li>
>>>>>>> f81b7364
        );
      });
  };

  const toggleAdvanced = () => {
    setAdvBtnShow(!advBtnShow);
  };

  const handlePermissions = (obj: any) => (event: any) => {
    let permissions = tmpPermissionsObj;
    if (permissions[obj.key]) {
      delete permissions[obj.key];
    } else {
      permissions[obj.key] = obj[obj.key];
    }
    setTmpPermissionsObj({...permissions});
  };

  const displayKeyValue = (key: string, value: any) => {
    return <span>{key}:{value}</span>
  };

  return props?.isShown ? (
      <div className="uda-card-details">
        <h5>Recorded Sequence</h5>
        <hr style={{border: "1px solid #969696", width: "100%"}}/>
        <ul className="uda-recording" id="uda-recorded-results">
          {renderData()}
        </ul>
        <hr style={{border: "1px solid #969696", width: "100%"}}/>
        <div style={{textAlign: "left"}}>
          <input
              type="text"
              id="uda-recorded-name"
              name="uda-save-recorded[]"
              className={`uda-form-input`}
              placeholder="Enter Label"
              onChange={onChange}
              value={name}
          />
          {inputAlert.name && <span className={`uda-alert`}> {translate('inputMandatory')}</span>}
          {inputError.name && <span className={`uda-alert`}> {translate('inputError')}</span>}
          <div id="uda-sequence-names">
            {labels?.map((item: any, index: number) => {
              return (
                  <div key={`label-${index}`}>
                    <div className="flex-card flex-center">
                      <input
                          type="text"
                          id="uda-recorded-name"
                          name="uda-save-recorded[]"
                          className={`uda-form-input uda-form-input-reduced ${
                              item.profanity ? "profanity" : ""
                          }`}
                          placeholder="Enter Label"
                          onChange={onExtraLabelChange(index)}
                          value={item.label}
                      />
                      <button
                          className="delete-btn uda-remove-row"
                          style={{color: "white", width: 40, marginLeft: 16}}
                          onClick={() => removeLabel(index)}
                      >
                        <DeleteOutlined/>
                      </button>
                    </div>
                    <div className="flex-card flex-center">
                      {(inputError['label' + index] && inputError['label' + index].error) &&
                          <span className={`uda-alert`}> {translate('inputError')}</span>}
                    </div>
                  </div>
              );
            })}
          </div>

          <div style={{marginBottom: "10px", padding: "20px 0"}}>
            <button className="add-btn uda_exclude" onClick={() => addLabel()}>
              + Add Label
            </button>
          </div>

          {props?.config?.ENABLE_PERMISSIONS && (
              <div id="uda-permissions-section" style={{padding: "30px 0px"}}>
                <div>
                  <button
                      className="add-btn uda_exclude"
                      onClick={() => toggleAdvanced()}
                  >
                    {advBtnShow ? "Hide Permissions" : "Show Permissions"}
                  </button>
                </div>

                {
                    advBtnShow &&
                    <div>
                      {Object.entries(props?.config?.PERMISSIONS).map(([key, value]) => {
                        return <div key={key}>
                          <input
                              type="checkbox"
                              id="uda-recorded-name"
                              checked={tmpPermissionsObj[key] !== undefined}
                              onChange={handlePermissions({[key]: value, key})}
                          />
                          {displayKeyValue(key, value)}
                        </div>
                      })
                      }
                    </div>
                }
              </div>
          )}

          <div
              className="flex-card flex-center"
              style={{clear: "both", marginTop: 50}}
          >
            <div className="flex-card flex-start" style={{flex: 2}}>
              <button
                  className="uda-record-btn"
                  onClick={() => cancelRecording()}
                  style={{flex: 1}}
              >
                <span className="uda_exclude">Cancel and Exit</span>
              </button>
            </div>
            <div className="flex-card flex-end" style={{flex: 1}}>
              <button
                  className={`uda-tutorial-btn uda_exclude ${
                      disableForm ? "disabled" : ""
                  }`}
                  onClick={() => submitRecording()}
                  disabled={disableForm}
                  // style={{ float: "right", padding: "5px 20px" }}
              >
                Submit
              </button>
            </div>
          </div>
        </div>
      </div>
  ) : null;
};<|MERGE_RESOLUTION|>--- conflicted
+++ resolved
@@ -10,21 +10,14 @@
   InfoCircleOutlined,
   DeleteOutlined,
 } from "@ant-design/icons";
-<<<<<<< HEAD
-import _, { debounce } from "lodash";
-import { setToStore, postRecordSequenceData, getObjData } from "../util";
-import { updateRecordClicks, profanityCheck } from "../services/recordService";
-import { CONFIG } from "../config";
-import SelectedElement from "./SelectedElement";
-=======
 import _ from "lodash";
 import {setToStore, postRecordSequenceData, getObjData} from "../util";
 import {updateRecordClicks, profanityCheck} from "../services/recordService";
 import {CONFIG} from "../config";
+import SelectedElement from "./SelectedElement";
 
 import TSON from "typescript-json";
 import {translate} from "../util/translation";
->>>>>>> f81b7364
 
 export interface MProps {
   sequenceName?: string;
@@ -359,27 +352,6 @@
                 <br/>
               </div>
 
-<<<<<<< HEAD
-                <div className="flex-card flex-vcenter small-text">
-                  <input
-                    type="checkbox"
-                    id="isPersonal"
-                    checked={getObjData(item?.objectdata)?.meta?.isPersonal}
-                    onClick={handlePersonal(index)}
-                  />
-                  <label>Personal Information</label>
-                  <span
-                    className="info-icon"
-                    title="select this box if this field / text contains personal information like name / username. We need to ignore personal information while processing."
-                  >
-                    <InfoCircleOutlined />
-                  </span>
-                </div>
-                <SelectedElement data={item}/>
-              </>
-            )}
-          </li>
-=======
               {recordData?.length - 1 === index && (
                   <>
                     <div className="flex-card flex-vcenter small-text">
@@ -431,10 +403,10 @@
                             </div>
                         </>
                     }
+                    <SelectedElement data={item}/>
                   </>
               )}
             </li>
->>>>>>> f81b7364
         );
       });
   };

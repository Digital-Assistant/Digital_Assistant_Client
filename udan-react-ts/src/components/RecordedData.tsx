/**
 * Author: Lakshman Veti
 * Type: Component
 * Objective: To render recorded sequences
 * Associated Route/Usage: *
 */

import React, {useEffect, useState} from "react";
import {DeleteOutlined, InfoCircleOutlined,} from "@ant-design/icons";
import _ from "lodash";
import {getObjData, setToStore} from "../util";
import {postRecordSequenceData, profanityCheck, updateRecordClicks} from "../services/recordService";
import {CONFIG} from "../config";
import SelectedElement from "./SelectedElement";

import TSON from "typescript-json";
import {translate} from "../util/translation";
import {isInputNode} from "../util/checkNode";

export interface MProps {
  sequenceName?: string;
  isShown?: boolean;
  hide?: () => void;
  data?: any;
  config?: any;
  refetchSearch?: Function;
  recordHandler?: Function;
}

/**
 * To render recorded sequence elements
 * @returns HTML Elements
 */

export const RecordedData = (props: MProps) => {
  const [name, setName] = useState<string>("");
  const [labels, setLabels] = useState<any>([]);
  const [disableForm, setDisableForm] = useState<boolean>(false);
  const [recordData, setRecordData] = useState<any>(props.data || []);
  const [advBtnShow, setAdvBtnShow] = useState<boolean>(false);
  const [tmpPermissionsObj, setTmpPermissionsObj] = useState<any>({});
  const [inputAlert, setInputAlert] = useState<any>({});
  const [inputError, setInputError] = useState<any>({});
  const [tooltip, setToolTip] = useState<string>("");

  useEffect(() => {
    setRecordData([...(props.data || [])]);
  }, [props.data]);

  /**
   * @param data
   */

  useEffect(() => {
    let permissions = {...props?.config?.permissions};
    setTmpPermissionsObj(permissions);
  }, [props.config.permissions]);

  const storeRecording = (data: any) => {
    setRecordData([...data]);
    setToStore(data, CONFIG.RECORDING_SEQUENCE, false);
  };

  const setEdit = (index: number) => {
    if (props.config.enableEditClickedName === true) {
      recordData[index].editable = true;
      storeRecording(recordData);
    }
  };

  const checkProfanity = async (keyword: any) => {
    if (!props.config.enableProfanity) return keyword.trim();
    const response: any = await profanityCheck(keyword);
    if (response.Terms && response.Terms.length > 0) {
      response.Terms.forEach(function (term) {
        keyword = keyword.replaceAll(term.Term, '');
      });
    }
    return keyword.trim();
  };

  /**check profanity for input text */
  const handleDebounceFn = async (index: number, inputValue: string) => {
    if (!validateInput(inputValue)) {
      setInputError({...inputError, clickedNodeName: true});
      return;
    } else {
      setInputError({...inputError, clickedNodeName: false});
    }
    recordData[index].clickednodename = inputValue;
    if (timer) {
      clearTimeout(timer);
      setTimer(null);
    }
    setTimer(
        setTimeout(async () => {
          let changedName: any = await checkProfanity(inputValue);
          delete recordData[index].profanity;
          setDisableForm(false);
          const _cloneRecObj = _.cloneDeep(props?.data?.[index]);
          if (_.isEmpty(_cloneRecObj)) return;
          const _objData: any = getObjData(_cloneRecObj?.objectdata);
          if (!_.isEmpty(_objData)) {
            setRecordData([...props?.data]);
            _objData.meta.displayText = changedName.trim();
            _cloneRecObj.objectdata = TSON.stringify(_objData);
            recordData[index].objectdata = TSON.stringify(_objData);
            storeRecording(recordData);
            await updateRecordClicks(_cloneRecObj);
          }
        }, CONFIG.DEBOUNCE_INTERVAL)
    );

  };

  const handleChange = (index: number) => async (event: any) => {
    if (props.config.enableEditClickedName === true) {
      recordData[index].clickednodename = event.target.value;
      await handleDebounceFn(index, event.target.value);
    }
  };

  const handlePersonal = (index: number) => async () => {
    await updatePersonalOrSkipPlay("isPersonal", index);
  };

  const handleSkipPlay = (index: number) => async () => {
    await updatePersonalOrSkipPlay("skipDuringPlay", index);
  };

  const updatePersonalOrSkipPlay = async (key: string, index: number) => {
    const _objData = getObjData(recordData[index]?.objectdata);
    if (_objData) {
      if (_objData.meta[key] === undefined) _objData.meta[key] = false;
      _objData.meta[key] = !_objData.meta[key];
      recordData[index].objectdata = TSON.stringify(_objData);
      storeRecording(recordData);
      await updateRecordClicks(recordData[index]);
    }
  };

  const addLabel = () => {
    labels.push({label: ""});
  };

  /**
   * remove added label
   * @param index
   */
  const removeLabel = (index: number) => {
    labels.splice(index, 1);
    setLabels([...labels]);
  };

  /**
   * cancel recording
   */
  const cancelRecording = () => {
    if (props.recordHandler) {
      props.recordHandler("cancel");
    }
    setToStore([], CONFIG.RECORDING_SEQUENCE, false);
  };

  /**
   * submit the clicked input record to backend
   */
  const submitRecording = async () => {

    if (name === "") {
      setInputAlert({...inputAlert, name: true});
      return false;
    }

    setDisableForm(true);

    let _labels: any = [name];
    if (labels.length) {
      const _extraLabels = labels.map((label: any) => {
        if (label.label) {
          return label.label;
        }
      });
      _labels = [..._labels, ..._extraLabels];
    }

    const _payload: any = {
      name: TSON.stringify(_labels),
    };

    //if additional params available send them part of payload
    if (!_.isEmpty(tmpPermissionsObj)) _payload.additionalParams = tmpPermissionsObj;

    const instance = await postRecordSequenceData(_payload);
    if (instance && props?.refetchSearch) {
      props.refetchSearch("on");
    }

    if (props.recordHandler) props.recordHandler("cancel");
    setToStore(false, CONFIG.RECORDING_SWITCH_KEY, true);
    setToStore([], CONFIG.RECORDING_SEQUENCE, false);
  };

  const [timer, setTimer] = useState(null);

  /**
   * validate and update of first label
   * @param e
   */
  const onChange = async (e: any) => {
    setName(e.target.value);
    if (!validateInput(e.target.value)) {
      setInputError({...inputError, name: true})
      return;
    } else {
      setInputError({...inputError, name: false})
    }
    if (timer) {
      clearTimeout(timer);
      setTimer(null);
    }
    setTimer(
        setTimeout(async () => {
          let changedName: any = await checkProfanity(e.target.value);
          setName(changedName);
        }, CONFIG.DEBOUNCE_INTERVAL)
    );
  };

  /**
   * Validate and check profanity of label input
   * @param index
   */
  const onExtraLabelChange = (index: number) => async (e: any) => {
    let label: any;
    if (inputError['label' + index]) {
      label = inputError['label' + index];
    } else {
      inputError['label' + index] = {error: false};
      label = inputError['label' + index];
      setInputError({...inputError});
    }

    labels[index].label = e.target.value;
    setLabels([...labels]);
    if (!validateInput(e.target.value)) {
      label.error = true;
      inputError['label' + index] = label;
      setInputError({...inputError})
      return;
    } else {
      label.error = false;
      inputError['label' + index] = label;
      setInputError({...inputError});
    }
    if (timer) {
      clearTimeout(timer);
      setTimer(null);
    }
    setTimer(
        setTimeout(async () => {
          labels[index].label = await checkProfanity(e.target.value);
          setLabels([...labels]);
        }, CONFIG.DEBOUNCE_INTERVAL)
    );
  };

  /**
   * Validate input of given string
   * @param value
   */
  const validateInput = (value) => {
    let validateCondition = new RegExp("^[0-9A-Za-z _.-]+$");
    return (validateCondition.test(value));
  }

  /**
   * validate input change of tooltip
   * @param e
   */
  const onChangeTooltip = async (e: any) => {
    setToolTip(e.target.value);
    if (!validateInput(e.target.value)) {
      setInputError({...inputError, tooltip: true})
      return;
    } else {
      setInputError({...inputError, tooltip: false})
    }
    if (timer) {
      clearTimeout(timer);
      setTimer(null);
    }
    setTimer(
        setTimeout(async () => {
          let changedName: any = await checkProfanity(e.target.value);
          setToolTip(changedName);
        }, CONFIG.DEBOUNCE_INTERVAL)
    );
  };

  /**
   * Add custom tooltip to the clicked element
   * @param key
   * @param index
   */
  const updateTooltip = async (key: string, index: number) => {
    const _objData = getObjData(recordData[index]?.objectdata);
    if (_objData) {
      if (_objData.meta[key] === undefined) _objData.meta[key] = tooltip;
      _objData.meta[key] = tooltip
      recordData[index].objectdata = TSON.stringify(_objData);
      storeRecording(recordData);
      await updateRecordClicks(recordData[index]);
    }
  };

  const renderData = () => {
    if (!props.isShown) return;
    else
      return recordData?.map((item: any, index: number) => {
        let objectData = getObjData(item?.objectdata);
        return (
            <li
                className="uda-recorded-label-editable completed"
                key={`rec-seq-${index}`}
            >
              <div
                  className="flex-card flex-center"
                  style={{alignItems: "center"}}
              >
                <span id="uda-display-clicked-text" style={{flex: 2}}>
                  <input
                      type="text"
                      id="uda-edited-name"
                      name="uda-edited-name"
                      className={`uda-form-input uda_exclude ${
                          !item.editable ? "non-editable" : ""
                      } ${item.profanity ? "profanity" : ""}`}
                      placeholder="Enter Name"
                      // onChange={onLabelChange(index)}
                      onChange={handleChange(index)}
                      readOnly={!item.editable}
                      style={{width: "85%! important"}}
                      // onKeyDown={handleLabelChange(index)}
                      onClick={() => {
                        setEdit(index);
                      }}
                      value={item.clickednodename}
                  />
                  {inputError.clickednodename && <span className={`uda-alert`}> {translate('inputError')}</span>}
                </span>
                <br/>
              </div>

              {recordData?.length - 1 === index && (
                  <>
                    {props.config.enableSkipDuringPlay &&
                        <>
                            <div className="flex-card flex-vcenter small-text">
                                <input
                                    type="checkbox"
                                    id="UDA-skip-duringPlay"
                                    className="uda-checkbox flex-vcenter uda_exclude"
                                    value={(objectData.meta.hasOwnProperty('skipDuringPlay') && objectData.meta.skipDuringPlay) ? 1 : 0}
                                    checked={(objectData.meta.hasOwnProperty('skipDuringPlay') && objectData.meta.skipDuringPlay)}
                                    onChange={handleSkipPlay(index)}
                                />
                                <label className="uda-checkbox-label">Skip during play</label>
                                <span
                                    className="info-icon"
                                    title="Select this box if this field / text is not required to navigate while processing."
                                >
                                  <InfoCircleOutlined/>
                                </span>
                            </div>
                        </>
                    }
                    <>
                      <div className="flex-card flex-vcenter small-text">
                        <input
                            type="checkbox"
                            id="isPersonal"
                            className="uda_exclude"
                            value={(objectData.meta.hasOwnProperty('isPersonal') && objectData.meta.isPersonal) ? 1 : 0}
                            checked={(objectData.meta.hasOwnProperty('isPersonal') && objectData.meta.isPersonal)}
                            onChange={handlePersonal(index)}
                        />
                        <label>Personal Information</label>
                        <span
                            className="info-icon"
                            title="select this box if this field / text contains personal information like name / username. We need to ignore personal information while processing."
                        >
                        <InfoCircleOutlined/>
                      </span>
                      </div>
                    </>
                    {(props.config.enableTooltip === true && isInputNode(objectData.node)) &&
                        <>
                            <div className="uda-recording uda_exclude" style={{textAlign: "center"}}>
                                <input type="text" id="uda-edited-tooltip" name="uda-edited-tooltip"
                                       className="uda-form-input uda_exclude" placeholder="Custom Tooltip (Optional)"
                                       style={{width: "68% !important"}} onChange={onChangeTooltip} value={tooltip}/>
                              {inputError.tooltip && <span className={`uda-alert`}> {translate('inputError')}</span>}
<<<<<<< HEAD
                              <div style={{display:"flex"}}>
                              <SelectedElement data={item}/>
                              </div>
                              <span>
                              <button className="delete-btn uda_exclude" style={{color: "#fff",marginTop:'8px'}} id="uda-tooltip-save"
                                      onClick={() => {
                                        updateTooltip('tooltipInfo', index)
                                      }}>Save</button>
=======
                                <span>
                                  <button className="delete-btn uda_exclude" style={{color: "#fff"}}
                                          id="uda-tooltip-save"
                                          onClick={() => {
                                            updateTooltip('tooltipInfo', index)
                                          }}>Save</button>
>>>>>>> 4e020e6f
                                </span>
                            </div>
                        </>
                    }
                  </>
              )}
            </li>
        );
      });
  };

  const toggleAdvanced = () => {
    setAdvBtnShow(!advBtnShow);
  };

  const handlePermissions = (obj: any) => () => {
    let permissions = tmpPermissionsObj;
    if (permissions[obj.key]) {
      delete permissions[obj.key];
    } else {
      permissions[obj.key] = obj[obj.key];
    }
    setTmpPermissionsObj({...permissions});
  };

  const displayKeyValue = (key: string, value: any) => {
    return <span>{key}:{value}</span>
  };

  return props?.isShown ? (
      <div className="uda-card-details">
        <h5>Recorded Sequence</h5>
        <hr style={{border: "1px solid #969696", width: "100%"}}/>
        <ul className="uda-recording" id="uda-recorded-results">
          {renderData()}
        </ul>
        <hr style={{border: "1px solid #969696", width: "100%"}}/>
        <div style={{textAlign: "left"}}>
          <input
              type="text"
              id="uda-recorded-name"
              name="uda-save-recorded[]"
              className={`uda-form-input uda_exclude`}
              placeholder="Enter Label"
              onChange={onChange}
              value={name}
          />
          {inputAlert.name && <span className={`uda-alert`}> {translate('inputMandatory')}</span>}
          {inputError.name && <span className={`uda-alert`}> {translate('inputError')}</span>}
          <div id="uda-sequence-names">
            {labels?.map((item: any, index: number) => {
              return (
                  <div key={`label-${index}`}>
                    <div className="flex-card flex-center">
                      <input
                          type="text"
                          id="uda-recorded-name"
                          name="uda-save-recorded[]"
                          className={`uda-form-input uda-form-input-reduced uda_exclude ${
                              item.profanity ? "profanity" : ""
                          }`}
                          placeholder="Enter Label"
                          onChange={onExtraLabelChange(index)}
                          value={item.label}
                      />
                      <button
                          className="delete-btn uda-remove-row uda_exclude"
                          style={{color: "white", width: 40, marginLeft: 16}}
                          onClick={() => removeLabel(index)}
                      >
                        <DeleteOutlined/>
                      </button>
                    </div>
                    <div className="flex-card flex-center">
                      {(inputError['label' + index] && inputError['label' + index].error) &&
                          <span className={`uda-alert`}> {translate('inputError')}</span>}
                    </div>
                  </div>
              );
            })}
          </div>

          <div style={{marginBottom: "10px", padding: "20px 0"}}>
            <button className="add-btn uda_exclude" onClick={() => addLabel()}>
              + Add Label
            </button>
          </div>

          {props?.config?.enablePermissions && (
              <div id="uda-permissions-section" style={{padding: "30px 0px"}}>
                <div>
                  <button
                      className="add-btn uda_exclude"
                      onClick={() => toggleAdvanced()}
                  >
                    {advBtnShow ? "Hide Permissions" : "Show Permissions"}
                  </button>
                </div>

                {
                    advBtnShow &&
                    <div>
                      {Object.entries(props?.config?.permissions).map(([key, value]) => {
                        return <div key={key}>
                          <input
                              type="checkbox"
                              id="uda-recorded-name"
                              className="uda_exclude"
                              checked={tmpPermissionsObj[key] !== undefined}
                              onChange={handlePermissions({[key]: value, key})}
                          />
                          {displayKeyValue(key, value)}
                        </div>
                      })
                      }
                    </div>
                }
              </div>
          )}

          <div
              className="flex-card flex-center"
              style={{clear: "both", marginTop: 50}}
          >
            <div className="flex-card flex-start" style={{flex: 2}}>
              <button
                  className="uda-record-btn uda_exclude"
                  onClick={()=>{cancelRecording()}}
                  style={{flex: 1}}
                  disabled={disableForm}
              >
                <span className="uda_exclude">{translate('cancelRecording')}</span>
              </button>
            </div>
            <div className="flex-card flex-end" style={{flex: 1}}>
              <button
                  className={`uda-tutorial-btn uda_exclude ${
                      disableForm ? "disabled" : ""
                  }`}
                  onClick={() => submitRecording()}
                  disabled={disableForm}
                  // style={{ float: "right", padding: "5px 20px" }}
              >
                {translate('submitButton')}
              </button>
            </div>
          </div>
        </div>
      </div>
  ) : null;
};<|MERGE_RESOLUTION|>--- conflicted
+++ resolved
@@ -385,7 +385,7 @@
                             checked={(objectData.meta.hasOwnProperty('isPersonal') && objectData.meta.isPersonal)}
                             onChange={handlePersonal(index)}
                         />
-                        <label>Personal Information</label>
+                        <label className="uda-checkbox-label">Personal Information</label>
                         <span
                             className="info-icon"
                             title="select this box if this field / text contains personal information like name / username. We need to ignore personal information while processing."
@@ -401,7 +401,6 @@
                                        className="uda-form-input uda_exclude" placeholder="Custom Tooltip (Optional)"
                                        style={{width: "68% !important"}} onChange={onChangeTooltip} value={tooltip}/>
                               {inputError.tooltip && <span className={`uda-alert`}> {translate('inputError')}</span>}
-<<<<<<< HEAD
                               <div style={{display:"flex"}}>
                               <SelectedElement data={item}/>
                               </div>
@@ -410,14 +409,6 @@
                                       onClick={() => {
                                         updateTooltip('tooltipInfo', index)
                                       }}>Save</button>
-=======
-                                <span>
-                                  <button className="delete-btn uda_exclude" style={{color: "#fff"}}
-                                          id="uda-tooltip-save"
-                                          onClick={() => {
-                                            updateTooltip('tooltipInfo', index)
-                                          }}>Save</button>
->>>>>>> 4e020e6f
                                 </span>
                             </div>
                         </>
